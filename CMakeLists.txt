--- conflicted
+++ resolved
@@ -27,9 +27,6 @@
 		counter-timer
 		boost_program_options
 )
-<<<<<<< HEAD
-target_compile_features(${PROJECT_NAME} PRIVATE cxx_std_17)
-=======
 # target_compile_features can omit -std flag in compile_commands.json
 # https://gitlab.kitware.com/cmake/cmake/-/issues/23397
 set_target_properties(${PROJECT_NAME} PROPERTIES CXX_STANDARD 17)
@@ -38,5 +35,4 @@
 	RUNTIME DESTINATION bin
 	ARCHIVE DESTINATION lib
 	LIBRARY DESTINATION lib
-)
->>>>>>> eda4e9c9
+)