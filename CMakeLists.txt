cmake_minimum_required(VERSION 3.15)
project(rocksdb-kvexe CXX)

find_package(rusty-cpp CONFIG REQUIRED)
find_package(rcu-vector CONFIG REQUIRED COMPONENTS rcu_vector_bp)

add_compile_options(-Wall -Wextra -fexceptions)
IF (CMAKE_BUILD_TYPE STREQUAL Debug)
    ADD_DEFINITIONS(-DDEBUG)
ENDIF()

aux_source_directory(src SRCS)
add_executable(${PROJECT_NAME} ${SRCS})

include_directories(
    ${ROCKSDB_INCLUDE}
    ${VISCNTS_INCLUDE}
)
target_include_directories(${PROJECT_NAME} PUBLIC include)
target_link_directories(${PROJECT_NAME} PUBLIC ${ROCKSDB_LIB})
target_link_libraries(${PROJECT_NAME}
	PUBLIC
		dl
		rocksdb
		pthread
<<<<<<< HEAD
=======
		boost_fiber
	PRIVATE
>>>>>>> 88d4570a
		rusty-cpp
		rcu_vector_bp
		boost_program_options
)
IF (DEFINED VISCNTS_LIB)
    target_link_directories(${PROJECT_NAME} PUBLIC ${VISCNTS_LIB})
    target_link_libraries(${PROJECT_NAME} PUBLIC viscnts)
ENDIF()

target_compile_features(${PROJECT_NAME} PRIVATE cxx_std_17)

install(TARGETS ${RPOJECT_NAME} DESTINATION "."
	RUNTIME DESTINATION bin
	ARCHIVE DESTINATION lib
	LIBRARY DESTINATION lib
)<|MERGE_RESOLUTION|>--- conflicted
+++ resolved
@@ -23,11 +23,8 @@
 		dl
 		rocksdb
 		pthread
-<<<<<<< HEAD
-=======
 		boost_fiber
 	PRIVATE
->>>>>>> 88d4570a
 		rusty-cpp
 		rcu_vector_bp
 		boost_program_options
