--- conflicted
+++ resolved
@@ -21,10 +21,7 @@
 	PUBLIC
 		rocksdb
 		pthread
-<<<<<<< HEAD
-=======
 		xxhash
->>>>>>> 94886008
 	PRIVATE
 		counter-timer
 		boost_program_options
