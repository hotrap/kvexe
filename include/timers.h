--- conflicted
+++ resolved
@@ -58,7 +58,6 @@
 	std::vector<Timer> timers_;
 };
 
-<<<<<<< HEAD
 class TimersPerLevel {
 public:
 	TimersPerLevel(size_t num_timers_in_each_level)
@@ -87,7 +86,7 @@
 		std::vector<std::vector<Timers::Status>> ret;
 		size_t num_level = v_.size();
 		for (size_t i = 0; i < num_level; ++i)
-			ret.push_back(v_.read_copy(i)->TimerCollect());
+			ret.push_back(v_.read_copy(i)->Collect());
 		return ret;
 	}
 private:
@@ -97,10 +96,7 @@
 	size_t num_timers_in_each_level_;
 };
 
-template <typename Type, const char **names>
-=======
 template <typename Type>
->>>>>>> dc7adb2b
 class TypedTimers {
 public:
 	TypedTimers() : timers_(NUM) {}
