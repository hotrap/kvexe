#include <pthread.h>
#include <rocksdb/cache.h>
#include <rocksdb/db.h>
#include <rocksdb/filter_policy.h>
#include <rocksdb/iostats_context.h>
#include <rocksdb/perf_context.h>
#include <rocksdb/rate_limiter.h>
#include <rocksdb/statistics.h>
#include <rocksdb/table.h>
#include <rusty/keyword.h>
#include <rusty/macro.h>
#include <rusty/primitive.h>
#include <rusty/sync.h>
#include <rusty/time.h>
#include <unistd.h>
#include <xxhash.h>

#include <algorithm>
#include <atomic>
#include <boost/program_options/errors.hpp>
#include <boost/program_options/options_description.hpp>
#include <boost/program_options/parsers.hpp>
#include <boost/program_options/variables_map.hpp>
#include <cctype>
#include <chrono>
#include <cinttypes>
#include <condition_variable>
#include <counter_timer.hpp>
#include <cstddef>
#include <cstdio>
#include <cstdlib>
#include <ctime>
#include <deque>
#include <filesystem>
#include <fstream>
#include <functional>
#include <iostream>
#include <limits>
#include <optional>
#include <queue>
#include <set>
#include <string>
#include <thread>
#include <vector>

#include "ycsbgen/ycsbgen.hpp"

static inline auto timestamp_ns() {
  return std::chrono::duration_cast<std::chrono::nanoseconds>(
             std::chrono::system_clock::now().time_since_epoch())
      .count();
}

static inline time_t cpu_timestamp_ns(
    clockid_t clockid = CLOCK_THREAD_CPUTIME_ID) {
  struct timespec t;
  if (-1 == clock_gettime(clockid, &t)) {
    perror("clock_gettime");
    rusty_panic();
  }
  return t.tv_sec * 1000000000 + t.tv_nsec;
}

template <typename T>
void print_vector(const std::vector<T>& v) {
  std::cerr << '[';
  for (double x : v) {
    std::cerr << x << ',';
  }
  std::cerr << "]";
}

static bool has_background_work(rocksdb::DB* db) {
  uint64_t flush_pending;
  uint64_t compaction_pending;
  uint64_t flush_running;
  uint64_t compaction_running;
  bool ok = db->GetIntProperty(
      rocksdb::Slice("rocksdb.mem-table-flush-pending"), &flush_pending);
  rusty_assert(ok);
  ok = db->GetIntProperty(rocksdb::Slice("rocksdb.compaction-pending"),
                          &compaction_pending);
  rusty_assert(ok);
  ok = db->GetIntProperty(rocksdb::Slice("rocksdb.num-running-flushes"),
                          &flush_running);
  rusty_assert(ok);
  ok = db->GetIntProperty(rocksdb::Slice("rocksdb.num-running-compactions"),
                          &compaction_running);
  rusty_assert(ok);
  return flush_pending || compaction_pending || flush_running ||
         compaction_running;
}

static void wait_for_background_work(rocksdb::DB* db) {
  while (1) {
    if (has_background_work(db)) {
      std::this_thread::sleep_for(std::chrono::seconds(1));
      continue;
    }
    // The properties are not get atomically. Test for more 20 times more.
    int i;
    for (i = 0; i < 20; ++i) {
      std::this_thread::sleep_for(std::chrono::milliseconds(100));
      if (has_background_work(db)) {
        break;
      }
    }
    if (i == 20) {
      // std::cerr << "There is no background work detected for more than 2
      // seconds. Exiting...\n";
      break;
    }
  }
}

enum class FormatType {
  Plain,
  PlainLengthOnly,
  YCSB,
};

static inline const char* to_string(YCSBGen::OpType type) {
  switch (type) {
    case YCSBGen::OpType::INSERT:
      return "INSERT";
    case YCSBGen::OpType::READ:
      return "READ";
    case YCSBGen::OpType::UPDATE:
      return "UPDATE";
    case YCSBGen::OpType::RMW:
      return "RMW";
    case YCSBGen::OpType::DELETE:
      return "DELETE";
    case YCSBGen::OpType::SCAN:
      return "SCAN";
  }
  rusty_panic();
}

enum class TimerType : size_t {
  kPut,
  kGet,
  kDelete,
  kScan,
  kInputOperation,
  kInputInsert,
  kInputRead,
  kInputUpdate,
  kOutput,
  kSerialize,
  kDeserialize,
  kEnd,
};

constexpr size_t TIMER_NUM = static_cast<size_t>(TimerType::kEnd);
static const char* timer_names[] = {
    "Put",         "Get",       "Delete",      "Scan",   "InputOperation",
    "InputInsert", "InputRead", "InputUpdate", "Output", "Serialize",
    "Deserialize",
};
static_assert(sizeof(timer_names) == TIMER_NUM * sizeof(const char*));
static counter_timer::TypedTimers<TimerType> timers(TIMER_NUM);

static inline void print_timers(std::ostream& out) {
  const auto& ts = timers.timers();
  size_t num_types = ts.size();
  for (size_t i = 0; i < num_types; ++i) {
    const auto& timer = ts[i];
    uint64_t count = timer.count();
    rusty::time::Duration time = timer.time();
    out << timer_names[i] << ": count " << count << ", total "
        << time.as_secs_double() << " s\n";
  }
}

static std::atomic<time_t> put_cpu_nanos(0);
static std::atomic<time_t> get_cpu_nanos(0);
static std::atomic<time_t> delete_cpu_nanos(0);
static std::atomic<time_t> scan_cpu_nanos(0);

constexpr uint64_t MASK_LATENCY = 0x1;
constexpr uint64_t MASK_OUTPUT_ANS = 0x2;

template <typename T>
class BlockChannel {
  std::queue<std::vector<T>> q_;
  std::mutex m_;
  std::condition_variable cv_r_;
  std::condition_variable cv_w_;
  size_t reader_waiting_{0};
  size_t limit_size_{0};
  bool finish_{false};
  bool writer_waiting_{0};

 public:
  BlockChannel(size_t limit_size = 64) : limit_size_(limit_size) {}
  std::vector<T> GetBlock() {
    std::unique_lock lck(m_);
    if (writer_waiting_) {
      if (q_.size() < limit_size_ / 2) {
        cv_w_.notify_one();
      }
    }
    if (q_.size()) {
      auto ret = std::move(q_.front());
      q_.pop();
      return ret;
    }
    if (finish_) {
      return {};
    }
    reader_waiting_ += 1;
    cv_r_.wait(lck, [&]() { return finish_ || !q_.empty(); });
    if (q_.empty() && finish_) {
      return {};
    }
    reader_waiting_ -= 1;
    auto ret = std::move(q_.front());
    q_.pop();
    return ret;
  }

  void PutBlock(std::vector<T>&& block) {
    std::unique_lock lck(m_);
    q_.push(std::move(block));
    if (reader_waiting_) {
      cv_r_.notify_one();
    }
  }

  void PutBlock(const std::vector<T>& block) {
    std::unique_lock lck(m_);
    q_.push(block);
    if (reader_waiting_) {
      cv_r_.notify_one();
    }
    if (q_.size() >= limit_size_) {
      writer_waiting_ = true;
      cv_w_.wait(lck, [&]() { return q_.size() < limit_size_ / 2; });
      writer_waiting_ = false;
    }
  }

  void Finish() {
    finish_ = true;
    cv_r_.notify_all();
  }
};

template <typename T>
class BlockChannelClient {
  BlockChannel<T>* channel_;
  std::vector<T> opblock_;
  size_t opnum_{0};

 public:
  BlockChannelClient(BlockChannel<T>* channel, size_t block_size)
      : channel_(channel), opblock_(block_size) {}

  void Push(T&& data) {
    opblock_[opnum_++] = std::move(data);
    if (opnum_ == opblock_.size()) {
      channel_->PutBlock(opblock_);
      opnum_ = 0;
    }
  }

  void Flush() {
    channel_->PutBlock(
        std::vector<T>(opblock_.begin(), opblock_.begin() + opnum_));
    opnum_ = 0;
  }

  void Finish() { channel_->Finish(); }
};

struct WorkOptions {
  bool load{false};
  bool run{false};
  std::string load_trace;
  std::string run_trace;
  FormatType format_type;
  rocksdb::DB* db;
  uint64_t switches;
  std::filesystem::path db_path;
  std::atomic<uint64_t>* progress;
  std::atomic<uint64_t>* progress_get;
  bool enable_fast_process{false};
  size_t num_threads{1};
  size_t opblock_size{1024};
  bool enable_fast_generator{false};
  YCSBGen::YCSBGeneratorOptions ycsb_gen_options;
<<<<<<< HEAD
=======
  double db_paths_soft_size_limit_multiplier;
  std::shared_ptr<rocksdb::RateLimiter> rate_limiter;
>>>>>>> 0b32efef
  bool export_key_only_trace{false};
  bool export_ans_xxh64{false};
};

void print_latency(std::ofstream& out, YCSBGen::OpType op, uint64_t nanos) {
  out << timestamp_ns() << ' ' << to_string(op) << ' ' << nanos << '\n';
}

class Tester;

void print_other_stats(std::ostream& log, const rocksdb::Options& options,
                       Tester& tester);

class Tester {
 public:
  Tester(const WorkOptions& option) : options_(option) {}

  void Test(const rusty::sync::Mutex<std::ofstream>& info_json_out) {
    perf_contexts_.resize(options_.num_threads);
    iostats_contexts_.resize(options_.num_threads);

    for (size_t i = 0; i < options_.num_threads; ++i) {
      workers_.emplace_back(*this, i);
    }
    if (options_.enable_fast_generator) {
      GenerateAndExecute(info_json_out);
    } else {
      ReadAndExecute(info_json_out);
    }

    uint64_t scanned = 0;
    for (const auto& worker : workers_) {
      scanned += worker.scanned();
    }
    *info_json_out.lock() << "\t\"scanned-records\": " << scanned << ","
                          << std::endl;
  }

  uint64_t GetNotFoundCounts() const {
    return notfound_counts_.load(std::memory_order_relaxed);
  }

  std::string GetRocksdbPerf() {
    std::unique_lock lck(thread_local_m_);
    if (perf_contexts_.empty()) return "";
    if (perf_contexts_[0] == nullptr) return "";
    return perf_contexts_[0]->ToString();
  }

  std::string GetRocksdbIOStats() {
    std::unique_lock lck(thread_local_m_);
    if (iostats_contexts_.empty()) return "";
    if (iostats_contexts_[0] == nullptr) return "";
    return iostats_contexts_[0]->ToString();
  }

 private:
  class Worker {
   public:
    Worker(Tester& tester, size_t id)
        : tester_(tester),
          id_(id),
          options_(tester.options_),
          notfound_counts_(tester.notfound_counts_),
          ans_out_(options_.switches & MASK_OUTPUT_ANS
                       ? std::optional<std::ofstream>(
                             options_.db_path / ("ans_" + std::to_string(id)))
                       : std::nullopt) {}

    void load(YCSBGen::YCSBLoadGenerator& loader) {
      while (!loader.IsEOF()) {
        auto op = loader.GetNextOp();
        rusty_assert(op.type == YCSBGen::OpType::INSERT);
        do_put(op);
        options_.progress->fetch_add(1, std::memory_order_relaxed);
      }
    }
    void prepare_run_phase() {
      if (options_.switches & MASK_LATENCY) {
        latency_out_ = std::make_optional<std::ofstream>(
            options_.db_path / ("latency-" + std::to_string(id_)));
      }
      if (options_.export_ans_xxh64) {
        ans_xxhash_state_ = XXH64_createState();
        rusty_assert(ans_xxhash_state_);
        XXH64_reset(ans_xxhash_state_, 0);
      }
    }
    void finish_run_phase() {
      if (ans_xxhash_state_) {
        std::ofstream(options_.db_path /
                      ("ans-" + std::to_string(id_) + ".xxh64"))
            << std::hex << std::setw(16) << std::setfill('0')
            << XXH64_digest(ans_xxhash_state_) << std::endl;
        XXH64_freeState(ans_xxhash_state_);
        ans_xxhash_state_ = nullptr;
      }
    }
    void run(YCSBGen::YCSBRunGenerator& runner) {
      std::mt19937_64 rndgen(id_ + options_.ycsb_gen_options.base_seed);

      rocksdb::SetPerfLevel(rocksdb::PerfLevel::kEnableTimeExceptForMutex);
      {
        std::unique_lock lck(tester_.thread_local_m_);
        tester_.perf_contexts_[id_] = rocksdb::get_perf_context();
        tester_.iostats_contexts_[id_] = rocksdb::get_iostats_context();
      }

      std::optional<std::ofstream> key_only_trace_out =
          options_.export_key_only_trace
              ? std::make_optional<std::ofstream>(
                    options_.db_path /
                    (std::to_string(id_) + "_key_only_trace"))
              : std::nullopt;
      std::string value;
      while (!runner.IsEOF()) {
        auto op = runner.GetNextOp(rndgen);
        if (key_only_trace_out.has_value())
          key_only_trace_out.value()
              << to_string(op.type) << ' ' << op.key << '\n';
        process_op(op, &value);
        options_.progress->fetch_add(1, std::memory_order_relaxed);
      }
      {
        std::unique_lock lck(tester_.thread_local_m_);
        tester_.perf_contexts_[id_] = nullptr;
        tester_.iostats_contexts_[id_] = nullptr;
      }
    }
    void work(BlockChannel<YCSBGen::Operation>& chan) {
      std::string value;
      for (;;) {
        auto block = chan.GetBlock();
        if (block.empty()) {
          break;
        }
        for (const YCSBGen::Operation& op : block) {
          process_op(op, &value);
          options_.progress->fetch_add(1, std::memory_order_relaxed);
        }
      }
    }

    uint64_t scanned() const { return scanned_; }

   private:
    void do_put(const YCSBGen::Operation& put) {
      time_t put_cpu_start = cpu_timestamp_ns();
      auto put_start = rusty::time::Instant::now();
      auto s =
          options_.db->Put(write_options_, put.key,
                           rocksdb::Slice(put.value.data(), put.value.size()));
      auto put_time = put_start.elapsed();
      time_t put_cpu_ns = cpu_timestamp_ns() - put_cpu_start;
      if (!s.ok()) {
        std::string err = s.ToString();
        rusty_panic("Put failed with error: %s\n", err.c_str());
      }
      timers.timer(TimerType::kPut).add(put_time);
      put_cpu_nanos.fetch_add(put_cpu_ns, std::memory_order_relaxed);
      if (latency_out_) {
        print_latency(latency_out_.value(), put.type, put_time.as_nanos());
      }
    }

    // Return found or not
    bool do_read(const YCSBGen::Operation& read, std::string* value) {
      time_t get_cpu_start = cpu_timestamp_ns();
      auto get_start = rusty::time::Instant::now();
      auto s = options_.db->Get(read_options_, read.key, value);
      auto get_time = get_start.elapsed();
      time_t get_cpu_ns = cpu_timestamp_ns() - get_cpu_start;
      if (!s.ok()) {
        if (s.IsNotFound()) {
          return false;
        } else {
          std::string err = s.ToString();
          rusty_panic("GET failed with error: %s\n", err.c_str());
        }
      }
      timers.timer(TimerType::kGet).add(get_time);
      get_cpu_nanos.fetch_add(get_cpu_ns, std::memory_order_relaxed);
      if (latency_out_) {
        print_latency(latency_out_.value(), YCSBGen::OpType::READ,
                      get_time.as_nanos());
      }
      options_.progress_get->fetch_add(1, std::memory_order_relaxed);
      return true;
    }

    void do_read_modify_write(const YCSBGen::Operation& op) {
      time_t get_cpu_start = cpu_timestamp_ns();
      auto start = rusty::time::Instant::now();
      std::string value;
      auto s = options_.db->Get(read_options_, op.key, &value);
      if (!s.ok()) {
        if (s.IsNotFound()) {
          std::string err = s.ToString();
          rusty_panic("GET failed with error: %s\n", err.c_str());
        }
      }
      time_t put_cpu_start = cpu_timestamp_ns();
      time_t get_cpu_ns = put_cpu_start - get_cpu_start;
      s = options_.db->Put(write_options_, op.key,
                           rocksdb::Slice(op.value.data(), op.value.size()));
      time_t put_cpu_ns = cpu_timestamp_ns() - put_cpu_start;
      if (!s.ok()) {
        std::string err = s.ToString();
        rusty_panic("Update failed with error: %s\n", err.c_str());
      }
      get_cpu_nanos.fetch_add(get_cpu_ns, std::memory_order_relaxed);
      put_cpu_nanos.fetch_add(put_cpu_ns, std::memory_order_relaxed);
      if (latency_out_) {
        print_latency(latency_out_.value(), YCSBGen::OpType::RMW,
                      start.elapsed().as_nanos());
      }
      options_.progress_get->fetch_add(1, std::memory_order_relaxed);
    }

    void do_delete(const YCSBGen::Operation& op) {
      time_t cpu_start = cpu_timestamp_ns();
      auto start = rusty::time::Instant::now();
      auto s = options_.db->Delete(write_options_, op.key);
      auto time = start.elapsed();
      time_t cpu_ns = cpu_timestamp_ns() - cpu_start;
      if (!s.ok()) {
        std::string err = s.ToString();
        rusty_panic("Delete failed with error: %s\n", err.c_str());
      }
      timers.timer(TimerType::kDelete).add(time);
      delete_cpu_nanos.fetch_add(cpu_ns, std::memory_order_relaxed);
      if (latency_out_) {
        print_latency(latency_out_.value(), YCSBGen::OpType::DELETE,
                      time.as_nanos());
      }
    }

    void do_scan(const YCSBGen::Operation& op) {
      time_t cpu_start = cpu_timestamp_ns();
      auto start = rusty::time::Instant::now();
      {
        std::unique_ptr<rocksdb::Iterator> it(
            options_.db->NewIterator(read_options_));
        it->Seek(op.key);
        for (size_t i = 0; i < op.scan_len && it->Valid(); ++i) {
          ++scanned_;
          it->Next();
        }
      }
      auto time = start.elapsed();
      time_t cpu_ns = cpu_timestamp_ns() - cpu_start;
      timers.timer(TimerType::kScan).add(time);
      scan_cpu_nanos.fetch_add(cpu_ns, std::memory_order_relaxed);
      if (latency_out_) {
        print_latency(latency_out_.value(), YCSBGen::OpType::SCAN,
                      time.as_nanos());
      }
    }

    void process_op(const YCSBGen::Operation& op, std::string* value) {
      switch (op.type) {
        case YCSBGen::OpType::INSERT:
        case YCSBGen::OpType::UPDATE:
          do_put(op);
          break;
        case YCSBGen::OpType::READ: {
          bool found = do_read(op, value);
          std::string_view ans;
          if (found) {
            ans = std::string_view(value->data(), value->size());
          } else {
            ans = std::string_view(nullptr, 0);
          };
          if (ans_xxhash_state_) {
            rusty_assert_eq(
                XXH64_update(ans_xxhash_state_, ans.data(), ans.size()),
                XXH_OK);
            static const char delimiter = '\n';
            rusty_assert_eq(
                XXH64_update(ans_xxhash_state_, &delimiter, sizeof(delimiter)),
                XXH_OK);
          }
          if (ans_out_) {
            ans_out_.value() << ans << '\n';
          }
          if (!found) {
            local_notfound_counts++;
            if ((local_read_progress & 15) == 15) {
              notfound_counts_ += local_notfound_counts;
              local_notfound_counts = 0;
            }
          }
          local_read_progress++;
        } break;
        case YCSBGen::OpType::RMW:
          do_read_modify_write(op);
          break;
        case YCSBGen::OpType::DELETE:
          do_delete(op);
          break;
        case YCSBGen::OpType::SCAN:
          do_scan(op);
          break;
      }
    }

    Tester& tester_;
    size_t id_;
    const WorkOptions& options_;
    rocksdb::ReadOptions read_options_;
    rocksdb::WriteOptions write_options_;
    std::atomic<uint64_t>& notfound_counts_;

    uint64_t local_notfound_counts{0};
    uint64_t local_read_progress{0};
    uint64_t scanned_{0};
    XXH64_state_t* ans_xxhash_state_{nullptr};
    std::optional<std::ofstream> ans_out_;
    std::optional<std::ofstream> latency_out_;
  };

  void parse(const char* value_prefix, std::istream& trace) {
    size_t num_channels =
        options_.enable_fast_process ? 1 : options_.num_threads;
    std::vector<BlockChannel<YCSBGen::Operation>> channel_for_workers(
        num_channels);

    std::vector<BlockChannelClient<YCSBGen::Operation>> opblocks;
    for (auto& channel : channel_for_workers) {
      opblocks.emplace_back(&channel, options_.opblock_size);
    }

    std::vector<std::thread> threads;
    for (size_t i = 0; i < options_.num_threads; i++) {
      threads.emplace_back([this, &channel_for_workers, i]() {
        size_t index = options_.enable_fast_process ? 0 : i;
        workers_[i].work(channel_for_workers[index]);
      });
    }

    std::hash<std::string> hasher{};

    uint64_t parse_counts = 0;
    while (1) {
      std::string op;
      trace >> op;
      if (!trace) {
        break;
      }
      if (op == "INSERT" || op == "UPDATE") {
        YCSBGen::OpType type;
        if (op == "INSERT") {
          type = YCSBGen::OpType::INSERT;
        } else {
          type = YCSBGen::OpType::UPDATE;
        }
        if (options_.format_type == FormatType::YCSB) {
          handle_table_name(trace);
        }
        std::string key;
        trace >> key;
        int i = options_.enable_fast_process
                    ? 0
                    : hasher(key) % options_.num_threads;
        std::vector<char> value;
        if (options_.format_type == FormatType::YCSB) {
          value = read_value(trace);
        } else {
          rusty_assert_eq(trace.get(), ' ');
          char c;
          if (options_.format_type == FormatType::Plain) {
            while ((c = trace.get()) != '\n' && c != EOF) {
              value.push_back(c);
            }
          } else {
            size_t value_length;
            trace >> value_length;
            value.resize(value_length);
            int ret = snprintf(value.data(), value.size(), "%s%" PRIu64,
                               value_prefix, parse_counts + 1);
            rusty_assert(ret > 0);
            if ((size_t)ret < value_length) {
              memset(value.data() + ret, '-', value_length - ret);
            }
          }
        }
        opblocks[i].Push(
            YCSBGen::Operation(type, std::move(key), std::move(value)));
      } else if (op == "READ") {
        std::string key;
        if (options_.format_type == FormatType::YCSB) {
          handle_table_name(trace);
          trace >> key;
          read_fields_read(trace);
        } else {
          trace >> key;
        }
        int i = options_.enable_fast_process
                    ? 0
                    : hasher(key) % options_.num_threads;
        opblocks[i].Push(
            YCSBGen::Operation(YCSBGen::OpType::READ, std::move(key), {}));
      } else if (op == "DELETE") {
        std::string key;
        rusty_assert(options_.format_type == FormatType::Plain ||
                     options_.format_type == FormatType::PlainLengthOnly);
        trace >> key;
        int i = options_.enable_fast_process
                    ? 0
                    : hasher(key) % options_.num_threads;
        opblocks[i].Push(
            YCSBGen::Operation(YCSBGen::OpType::DELETE, std::move(key), {}));
      } else {
        std::cerr << "Ignore line: " << op;
        std::getline(trace, op);  // Skip the rest of the line
        std::cerr << op << std::endl;
        continue;
      }
      parse_counts += 1;
    }

    for (auto& o : opblocks) {
      o.Flush();
      o.Finish();
    }

    for (auto& t : threads) t.join();
  }

  void handle_table_name(std::istream& in) {
    std::string table;
    in >> table;
    rusty_assert(table == "usertable", "Column families not supported yet.");
  }

  std::vector<std::pair<int, std::vector<char>>> read_fields(std::istream& in) {
    std::vector<std::pair<int, std::vector<char>>> ret;
    char c;
    do {
      c = static_cast<char>(in.get());
    } while (isspace(c));
    rusty_assert(c == '[', "Invalid KV trace!");
    rusty_assert(in.get() == ' ', "Invalid KV trace!");
    while (in.peek() != ']') {
      constexpr size_t vallen = 100;
      std::string field;
      std::vector<char> value(vallen);
      while ((c = static_cast<char>(in.get())) != '=') {
        field.push_back(c);
      }
      rusty_assert(field.size() > 5);
      rusty_assert(field.substr(0, 5) == "field");
      int i = std::stoi(field.substr(5));
      rusty_assert(in.read(value.data(), vallen), "Invalid KV trace!");
      rusty_assert(in.get() == ' ', "Invalid KV trace!");
      ret.emplace_back(i, std::move(value));
    }
    in.get();  // ]
    return ret;
  }

  std::vector<char> read_value(std::istream& in) {
    auto fields = read_fields(in);
    std::sort(fields.begin(), fields.end());
    std::vector<char> ret;
    for (int i = 0; i < (int)fields.size(); ++i) {
      rusty_assert(fields[i].first == i);
      ret.insert(ret.end(), fields[i].second.begin(), fields[i].second.end());
    }
    return ret;
  }

  void read_fields_read(std::istream& in) {
    char c;
    do {
      c = static_cast<char>(in.get());
    } while (isspace(c));
    rusty_assert(c == '[', "Invalid KV trace!");
    std::string s;
    std::getline(in, s);
    rusty_assert(s == " <all fields>]",
                 "Reading specific fields is not supported yet.");
  }

  void finish_load_phase(const rusty::sync::Mutex<std::ofstream>& info_json_out,
                         rusty::time::Instant load_start) {
    std::string rocksdb_stats;
    *info_json_out.lock() << "\t\"load-time(secs)\": "
                          << load_start.elapsed().as_secs_double() << ','
                          << std::endl;
    rusty_assert(options_.db->GetProperty("rocksdb.stats", &rocksdb_stats));
    std::ofstream(options_.db_path / "rocksdb-stats-load.txt") << rocksdb_stats;

    auto load_wait_start = rusty::time::Instant::now();
    wait_for_background_work(options_.db);
    *info_json_out.lock() << "\t\"load-wait-time(secs)\": "
                          << load_wait_start.elapsed().as_secs_double() << ','
                          << std::endl;
    rusty_assert(options_.db->GetProperty("rocksdb.stats", &rocksdb_stats));
    std::ofstream(options_.db_path / "rocksdb-stats-load-finish.txt")
        << rocksdb_stats;

    std::ofstream other_stats_out(options_.db_path /
                                  "other-stats-load-finish.txt");
    print_other_stats(other_stats_out, options_.db->GetOptions(), *this);
  }

  void prepare_run_phase(
      const rusty::sync::Mutex<std::ofstream>& info_json_out) {
    for (auto& worker : workers_) {
      worker.prepare_run_phase();
    }

    const auto& ts = timers.timers();
    for (const auto& timer : ts) {
      timer.reset();
    }

<<<<<<< HEAD
=======
    if (options_.rate_limiter) {
      options_.rate_limiter->SetBytesPerSecond(
          std::numeric_limits<int64_t>::max());
    }

    options_.db->SetOptions(
        {{"db_paths_soft_size_limit_multiplier",
          std::to_string(options_.db_paths_soft_size_limit_multiplier)}});
    std::cerr << "options.db_paths_soft_size_limit_multiplier: ";
    print_vector(options_.db->GetOptions().db_paths_soft_size_limit_multiplier);
    std::cerr << std::endl;

>>>>>>> 0b32efef
    *info_json_out.lock() << "\t\"run-start-timestamp(ns)\": " << timestamp_ns()
                          << ',' << std::endl;
  }

  void finish_run_phase(const rusty::sync::Mutex<std::ofstream>& info_json_out,
                        rusty::time::Instant run_start) {
    std::string rocksdb_stats;
    *info_json_out.lock() << "\t\"run-end-timestamp(ns)\": " << timestamp_ns()
                          << ",\n"
                          << "\t\"run-time(secs)\": "
                          << run_start.elapsed().as_secs_double() << ','
                          << std::endl;
    rusty_assert(options_.db->GetProperty("rocksdb.stats", &rocksdb_stats));
    std::ofstream(options_.db_path / "rocksdb-stats-run.txt") << rocksdb_stats;

    auto run_wait_start = rusty::time::Instant::now();
    wait_for_background_work(options_.db);
    *info_json_out.lock() << "\t\"run_wait_time(secs)\": "
                          << run_wait_start.elapsed().as_secs_double() << ","
                          << std::endl;
    rusty_assert(options_.db->GetProperty("rocksdb.stats", &rocksdb_stats));
    std::ofstream(options_.db_path / "rocksdb-stats.txt") << rocksdb_stats;

    for (auto& worker : workers_) {
      worker.finish_run_phase();
    }
  }

  void GenerateAndExecute(
      const rusty::sync::Mutex<std::ofstream>& info_json_out) {
    std::vector<std::thread> threads;

    std::cerr << "YCSB Options: " << options_.ycsb_gen_options.ToString()
              << std::endl;
    uint64_t now_key_num =
        options_.load ? 0 : options_.ycsb_gen_options.record_count;
    YCSBGen::YCSBLoadGenerator loader(options_.ycsb_gen_options, now_key_num);
    if (options_.load) {
      *info_json_out.lock()
          << "\t\"num-load-op\": " << options_.ycsb_gen_options.record_count
          << ',' << std::endl;

      auto load_start = rusty::time::Instant::now();
      for (size_t i = 0; i < options_.num_threads; ++i) {
        threads.emplace_back(
            [this, &loader, i]() { workers_[i].load(loader); });
      }
      for (auto& t : threads) t.join();
      threads.clear();
      finish_load_phase(info_json_out, load_start);
    }

    if (options_.run) {
      prepare_run_phase(info_json_out);
      auto run_start = rusty::time::Instant::now();
      YCSBGen::YCSBRunGenerator runner = loader.into_run_generator();
      std::vector<clockid_t> clockids;
      std::atomic<size_t> finished(0);
      bool permit_join = false;
      std::condition_variable cv;
      std::mutex mu;
      for (size_t i = 0; i < options_.num_threads; ++i) {
        threads.emplace_back(
            [this, &runner, i, &finished, &permit_join, &cv, &mu]() {
              workers_[i].run(runner);
              finished.fetch_add(1, std::memory_order_relaxed);
              std::unique_lock lock(mu);
              cv.wait(lock, [&permit_join]() { return permit_join; });
            });
        pthread_t thread_id = threads[i].native_handle();
        clockid_t clock_id;
        int ret = pthread_getcpuclockid(thread_id, &clock_id);
        if (ret) {
          switch (ret) {
            case ENOENT:
              rusty_panic(
                  "pthread_getcpuclockid: Per-thread CPU time clocks are not "
                  "supported by the system.");
            case ESRCH:
              rusty_panic(
                  "pthread_getcpuclockid: No thread with the ID %lu could "
                  "be found.",
                  thread_id);
            default:
              rusty_panic("pthread_getcpuclockid returns %d", ret);
          }
        }
        clockids.push_back(clock_id);
      }
      std::ofstream out(options_.db_path / "worker-cpu-nanos");
      out << "Timestamp(ns) cpu-time(ns)\n";
      auto interval = rusty::time::Duration::from_secs(1);
      auto next_begin = rusty::time::Instant::now() + interval;
      std::vector<uint64_t> ori_cpu_timestamp_ns;
      for (size_t i = 0; i < clockids.size(); ++i) {
        ori_cpu_timestamp_ns.push_back(cpu_timestamp_ns(clockids[i]));
      }
      while (finished.load(std::memory_order_relaxed) != threads.size()) {
        auto sleep_time =
            next_begin.checked_duration_since(rusty::time::Instant::now());
        if (sleep_time.has_value()) {
          std::this_thread::sleep_for(
              std::chrono::nanoseconds(sleep_time.value().as_nanos()));
        }
        next_begin += interval;

        auto timestamp = timestamp_ns();

        uint64_t nanos = 0;
        for (size_t i = 0; i < clockids.size(); ++i) {
          nanos += cpu_timestamp_ns(clockids[i]) - ori_cpu_timestamp_ns[i];
        }
        out << timestamp << ' ' << nanos << std::endl;
      }
      {
        std::unique_lock<std::mutex> lock(mu);
        permit_join = true;
      }
      cv.notify_all();
      for (auto& t : threads) t.join();
      finish_run_phase(info_json_out, run_start);
    }
  }

  void ReadAndExecute(const rusty::sync::Mutex<std::ofstream>& info_json_out) {
    if (options_.load) {
      std::optional<std::ifstream> trace_file;
      if (!options_.load_trace.empty()) {
        trace_file = std::ifstream(options_.load_trace);
        rusty_assert(trace_file.value());
      }
      std::istream& trace =
          trace_file.has_value() ? trace_file.value() : std::cin;

      auto start = rusty::time::Instant::now();
      parse("load-", trace);
      finish_load_phase(info_json_out, start);
    }
    if (options_.run) {
      std::optional<std::ifstream> trace_file;
      if (!options_.run_trace.empty()) {
        trace_file = std::ifstream(options_.run_trace);
        rusty_assert(trace_file.value());
      }
      std::istream& trace =
          trace_file.has_value() ? trace_file.value() : std::cin;

      prepare_run_phase(info_json_out);
      auto start = rusty::time::Instant::now();
      parse("run-", trace);
      finish_run_phase(info_json_out, start);
    }
  }

  WorkOptions options_;
  std::vector<Worker> workers_;

  std::atomic<uint64_t> notfound_counts_{0};
  std::vector<rocksdb::PerfContext*> perf_contexts_;
  std::vector<rocksdb::IOStatsContext*> iostats_contexts_;
  std::mutex thread_local_m_;

  friend class Worker;
};<|MERGE_RESOLUTION|>--- conflicted
+++ resolved
@@ -290,11 +290,7 @@
   size_t opblock_size{1024};
   bool enable_fast_generator{false};
   YCSBGen::YCSBGeneratorOptions ycsb_gen_options;
-<<<<<<< HEAD
-=======
-  double db_paths_soft_size_limit_multiplier;
   std::shared_ptr<rocksdb::RateLimiter> rate_limiter;
->>>>>>> 0b32efef
   bool export_key_only_trace{false};
   bool export_ans_xxh64{false};
 };
@@ -813,21 +809,11 @@
       timer.reset();
     }
 
-<<<<<<< HEAD
-=======
     if (options_.rate_limiter) {
       options_.rate_limiter->SetBytesPerSecond(
           std::numeric_limits<int64_t>::max());
     }
 
-    options_.db->SetOptions(
-        {{"db_paths_soft_size_limit_multiplier",
-          std::to_string(options_.db_paths_soft_size_limit_multiplier)}});
-    std::cerr << "options.db_paths_soft_size_limit_multiplier: ";
-    print_vector(options_.db->GetOptions().db_paths_soft_size_limit_multiplier);
-    std::cerr << std::endl;
-
->>>>>>> 0b32efef
     *info_json_out.lock() << "\t\"run-start-timestamp(ns)\": " << timestamp_ns()
                           << ',' << std::endl;
   }
