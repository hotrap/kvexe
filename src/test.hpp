--- conflicted
+++ resolved
@@ -230,12 +230,9 @@
   bool enable_fast_generator{false};
   YCSBGen::YCSBGeneratorOptions ycsb_gen_options;
   bool export_key_only_trace{false};
-<<<<<<< HEAD
+  bool export_ans_xxh64{false};
 
   size_t num_keys;  // The number of keys after load phase and run phase.
-=======
-  bool export_ans_xxh64{false};
->>>>>>> 1ac8c3af
 };
 
 void print_latency(std::ofstream& out, YCSBGen::OpType op, uint64_t nanos) {
@@ -293,16 +290,9 @@
     void load(YCSBGen::YCSBLoadGenerator& loader) {
       YCSBGen::Operation op;
       while (!loader.IsEOF()) {
-<<<<<<< HEAD
-        auto ycsb_op = loader.GetNextOp();
-        op.key = gen_prism_key(ycsb_op.key, 0, options_.num_keys);
-        op.value = std::move(ycsb_op.value);
-        rusty_assert(ycsb_op.type == YCSBGen::OpType::INSERT);
-        op.type = OpType::INSERT;
-=======
         auto op = loader.GetNextOp();
+        op.key = gen_prism_key(op.key, 0, options_.num_keys);
         rusty_assert(op.type == YCSBGen::OpType::INSERT);
->>>>>>> 1ac8c3af
         do_put(op);
         options_.progress->fetch_add(1, std::memory_order_relaxed);
       }
@@ -331,17 +321,6 @@
     void run(YCSBGen::YCSBRunGenerator& runner) {
       std::mt19937_64 rndgen(id_ + options_.ycsb_gen_options.base_seed);
 
-<<<<<<< HEAD
-      Operation op;
-=======
-      rocksdb::SetPerfLevel(rocksdb::PerfLevel::kEnableTimeExceptForMutex);
-      {
-        std::unique_lock lck(tester_.thread_local_m_);
-        tester_.perf_contexts_[id_] = rocksdb::get_perf_context();
-        tester_.iostats_contexts_[id_] = rocksdb::get_iostats_context();
-      }
-
->>>>>>> 1ac8c3af
       std::optional<std::ofstream> key_only_trace_out =
           options_.export_key_only_trace
               ? std::make_optional<std::ofstream>(
@@ -350,27 +329,8 @@
               : std::nullopt;
       std::string value(4096, 0);
       while (!runner.IsEOF()) {
-<<<<<<< HEAD
-        auto ycsb_op = runner.GetNextOp(rndgen);
-        op.key = gen_prism_key(ycsb_op.key, 0, options_.num_keys);
-        op.value = std::move(ycsb_op.value);
-        switch (ycsb_op.type) {
-          case YCSBGen::OpType::INSERT:
-            op.type = OpType::INSERT;
-            break;
-          case YCSBGen::OpType::READ:
-            op.type = OpType::READ;
-            break;
-          case YCSBGen::OpType::UPDATE:
-            op.type = OpType::UPDATE;
-            break;
-          case YCSBGen::OpType::RMW:
-            op.type = OpType::RMW;
-            break;
-        }
-=======
         auto op = runner.GetNextOp(rndgen);
->>>>>>> 1ac8c3af
+        op.key = gen_prism_key(op.key, 0, options_.num_keys);
         if (key_only_trace_out.has_value())
           key_only_trace_out.value()
               << to_string(op.type) << ' ' << op.key << '\n';
@@ -423,11 +383,7 @@
       auto get_time = get_start.elapsed();
       time_t get_cpu_ns = cpu_timestamp_ns() - get_cpu_start;
       if (!s.ok()) {
-<<<<<<< HEAD
-        if (s.IsNotFound() && ignore_notfound) {
-=======
         if (s.IsNotFound()) {
->>>>>>> 1ac8c3af
           return false;
         } else {
           std::string err = s.ToString();
@@ -450,13 +406,7 @@
       std::string value;
       auto s = options_.db->Get(read_options_, op.key, &value);
       if (!s.ok()) {
-<<<<<<< HEAD
-        if (s.IsNotFound() && ignore_notfound) {
-          value = "";
-        } else {
-=======
-        if (s.code() == rocksdb::Status::kNotFound) {
->>>>>>> 1ac8c3af
+        if (s.IsNotFound()) {
           std::string err = s.ToString();
           rusty_panic("GET failed with error: %s\n", err.c_str());
         }
@@ -503,7 +453,7 @@
       time_t cpu_start = cpu_timestamp_ns();
       auto start = rusty::time::Instant::now();
       {
-        std::unique_ptr<rocksdb::Iterator> it(
+        std::unique_ptr<leveldb::Iterator> it(
             options_.db->NewIterator(read_options_));
         it->Seek(op.key);
         for (size_t i = 0; i < op.scan_len && it->Valid(); ++i) {
@@ -571,14 +521,8 @@
     Tester& tester_;
     size_t id_;
     const WorkOptions& options_;
-<<<<<<< HEAD
     leveldb::ReadOptions read_options_;
     leveldb::WriteOptions write_options_;
-    bool ignore_notfound{false};
-=======
-    rocksdb::ReadOptions read_options_;
-    rocksdb::WriteOptions write_options_;
->>>>>>> 1ac8c3af
     std::atomic<uint64_t>& notfound_counts_;
 
     uint64_t local_notfound_counts{0};
@@ -610,13 +554,10 @@
 
     std::hash<std::string> hasher{};
 
-<<<<<<< HEAD
     size_t key_num = options_.num_keys;
     size_t key_id_pre = 0;
 
-=======
     uint64_t parse_counts = 0;
->>>>>>> 1ac8c3af
     while (1) {
       std::string op;
       trace >> op;
@@ -640,13 +581,7 @@
                     : hasher(key) % options_.num_threads;
         std::vector<char> value;
         if (options_.format_type == FormatType::YCSB) {
-<<<<<<< HEAD
-          opblocks[i].Push(Operation(OpType::INSERT,
-                                     gen_prism_key(key, key_id_pre, key_num),
-                                     read_value(trace)));
-=======
           value = read_value(trace);
->>>>>>> 1ac8c3af
         } else {
           rusty_assert_eq(trace.get(), ' ');
           char c;
@@ -665,15 +600,9 @@
               memset(value.data() + ret, '-', value_length - ret);
             }
           }
-<<<<<<< HEAD
-          opblocks[i].Push(Operation(OpType::INSERT,
-                                     gen_prism_key(key, key_id_pre, key_num),
-                                     std::move(value)));
-=======
->>>>>>> 1ac8c3af
-        }
-        opblocks[i].Push(
-            YCSBGen::Operation(type, std::move(key), std::move(value)));
+        }
+        opblocks[i].Push(YCSBGen::Operation(
+            type, gen_prism_key(key, key_id_pre, key_num), std::move(value)));
       } else if (op == "READ") {
         std::string key;
         if (options_.format_type == FormatType::YCSB) {
@@ -686,28 +615,9 @@
         int i = options_.enable_fast_process
                     ? 0
                     : hasher(key) % options_.num_threads;
-<<<<<<< HEAD
-        opblocks[i].Push(Operation(
-            OpType::READ, gen_prism_key(key, key_id_pre, key_num), {}));
-        parse_counts_++;
-      } else if (op == "UPDATE") {
-        if (options_.format_type == FormatType::Plain) {
-          rusty_panic("UPDATE in plain format is not supported yet\n");
-        }
-        handle_table_name(trace);
-        std::string key;
-        trace >> key;
-        int i = options_.enable_fast_process
-                    ? 0
-                    : hasher(key) % options_.num_threads;
-        opblocks[i].Push(Operation(OpType::UPDATE,
-                                   gen_prism_key(key, key_id_pre, key_num),
-                                   read_value(trace)));
-        parse_counts_++;
-=======
+        key = gen_prism_key(key, key_id_pre, key_num);
         opblocks[i].Push(
             YCSBGen::Operation(YCSBGen::OpType::READ, std::move(key), {}));
->>>>>>> 1ac8c3af
       } else if (op == "DELETE") {
         std::string key;
         rusty_assert(options_.format_type == FormatType::Plain ||
@@ -716,14 +626,9 @@
         int i = options_.enable_fast_process
                     ? 0
                     : hasher(key) % options_.num_threads;
-<<<<<<< HEAD
-        opblocks[i].Push(Operation(
-            OpType::DELETE, gen_prism_key(key, key_id_pre, key_num), {}));
-        parse_counts_++;
-=======
         opblocks[i].Push(
-            YCSBGen::Operation(YCSBGen::OpType::DELETE, std::move(key), {}));
->>>>>>> 1ac8c3af
+            YCSBGen::Operation(YCSBGen::OpType::DELETE,
+                               gen_prism_key(key, key_id_pre, key_num), {}));
       } else {
         std::cerr << "Ignore line: " << op;
         std::getline(trace, op);  // Skip the rest of the line
@@ -823,23 +728,9 @@
                           << "\t\"run-time(secs)\": "
                           << run_start.elapsed().as_secs_double() << ','
                           << std::endl;
-<<<<<<< HEAD
-=======
-    rusty_assert(options_.db->GetProperty("rocksdb.stats", &rocksdb_stats));
-    std::ofstream(options_.db_path / "rocksdb-stats-run.txt") << rocksdb_stats;
-
-    auto run_wait_start = rusty::time::Instant::now();
-    wait_for_background_work(options_.db);
-    *info_json_out.lock() << "\t\"run_wait_time(secs)\": "
-                          << run_wait_start.elapsed().as_secs_double() << ","
-                          << std::endl;
-    rusty_assert(options_.db->GetProperty("rocksdb.stats", &rocksdb_stats));
-    std::ofstream(options_.db_path / "rocksdb-stats.txt") << rocksdb_stats;
-
     for (auto& worker : workers_) {
       worker.finish_run_phase();
     }
->>>>>>> 1ac8c3af
   }
 
   void GenerateAndExecute(
