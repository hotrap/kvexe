--- conflicted
+++ resolved
@@ -284,18 +284,10 @@
   Tester(const WorkOptions& option)
       : options_(option), channel_for_workers_(option.num_threads) {}
 
-<<<<<<< HEAD
-  void Test() {
+  void Test(const rusty::sync::Mutex<std::ofstream>& info_json_out) {
     perf_contexts_.resize(options_.num_threads);
     iostats_contexts_.resize(options_.num_threads);
 
-    rusty::sync::Mutex<std::ofstream> info_json_out(
-        std::ofstream(options_.db_path / "info.json"));
-    *info_json_out.lock() << "{" << std::endl;
-
-=======
-  void Test(const rusty::sync::Mutex<std::ofstream>& info_json_out) {
->>>>>>> 363267d6
     std::vector<std::thread> threads;
     std::vector<Worker> workers;
     for (size_t i = 0; i < options_.num_threads; ++i) {
