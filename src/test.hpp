--- conflicted
+++ resolved
@@ -436,20 +436,6 @@
       }
     }
     void run(YCSBGen::YCSBRunGenerator& runner) {
-<<<<<<< HEAD
-      std::optional<std::ofstream> key_only_trace_out =
-          options_.export_key_only_trace
-              ? std::optional<std::ofstream>(
-                    options_.db_path /
-                    ("key_only_trace_" + std::to_string(id_)))
-              : std::nullopt;
-      if (options_.switches & MASK_KEY_HIT_LEVEL) {
-        get_key_hit_level_out() = std::optional<std::ofstream>(
-            options_.db_path / ("key_hit_level_" + std::to_string(id_)));
-      }
-
-=======
->>>>>>> a8ab7dae
       std::mt19937_64 rndgen(id_ + options_.ycsb_gen_options.base_seed);
 
       rocksdb::SetPerfLevel(rocksdb::PerfLevel::kEnableTimeExceptForMutex);
@@ -473,6 +459,10 @@
                     options_.db_path /
                     (std::to_string(id_) + "_key_only_trace_0_70"))
               : std::nullopt;
+      if (options_.switches & MASK_KEY_HIT_LEVEL) {
+        get_key_hit_level_out() = std::make_optional<std::ofstream>(
+            options_.db_path / (std::to_string(id_) + "_key_hit_level_0_70"));
+      }
       while (!runner.IsEOF()) {
         auto ycsb_op = runner.GetNextOp(rndgen);
         op.key = std::move(ycsb_op.key);
@@ -513,6 +503,11 @@
             key_only_trace_out = std::make_optional<std::ofstream>(
                 options_.db_path /
                 (std::to_string(id_) + "_key_only_trace_70_100"));
+          }
+          if (options_.switches & MASK_KEY_HIT_LEVEL) {
+            get_key_hit_level_out() = std::make_optional<std::ofstream>(
+                options_.db_path /
+                (std::to_string(id_) + "_key_hit_level_70_100"));
           }
         }
       }
