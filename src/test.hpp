--- conflicted
+++ resolved
@@ -51,15 +51,6 @@
       .count();
 }
 
-<<<<<<< HEAD
-template <typename T>
-void print_vector(const std::vector<T>& v) {
-  std::cerr << '[';
-  for (double x : v) {
-    std::cerr << x << ',';
-  }
-  std::cerr << "]";
-=======
 static inline time_t cpu_timestamp_ns(
     clockid_t clockid = CLOCK_THREAD_CPUTIME_ID) {
   struct timespec t;
@@ -68,7 +59,15 @@
     rusty_panic();
   }
   return t.tv_sec * 1000000000 + t.tv_nsec;
->>>>>>> 138dfcf3
+}
+
+template <typename T>
+void print_vector(const std::vector<T>& v) {
+  std::cerr << '[';
+  for (double x : v) {
+    std::cerr << x << ',';
+  }
+  std::cerr << "]";
 }
 
 static bool has_background_work(rocksdb::DB* db) {
