#include <pthread.h>
#include <rocksdb/cache.h>
#include <rocksdb/db.h>
#include <rocksdb/filter_policy.h>
#include <rocksdb/iostats_context.h>
#include <rocksdb/perf_context.h>
#include <rocksdb/rate_limiter.h>
#include <rocksdb/statistics.h>
#include <rocksdb/table.h>
#include <rusty/macro.h>
#include <rusty/sync.h>
#include <rusty/time.h>
#include <unistd.h>
#include <xxhash.h>

#include <algorithm>
#include <atomic>
#include <boost/program_options/errors.hpp>
#include <boost/program_options/options_description.hpp>
#include <boost/program_options/parsers.hpp>
#include <boost/program_options/variables_map.hpp>
#include <cctype>
#include <chrono>
#include <cinttypes>
#include <condition_variable>
#include <counter_timer.hpp>
#include <cstddef>
#include <cstdio>
#include <cstdlib>
#include <ctime>
#include <deque>
#include <filesystem>
#include <fstream>
#include <functional>
#include <iostream>
#include <limits>
#include <optional>
#include <queue>
#include <set>
#include <string>
#include <thread>
#include <vector>

#include "ycsbgen/ycsbgen.hpp"

std::optional<std::ofstream>& get_key_hit_level_out();

static inline auto timestamp_ns() {
  return std::chrono::duration_cast<std::chrono::nanoseconds>(
             std::chrono::system_clock::now().time_since_epoch())
      .count();
}

static inline time_t cpu_timestamp_ns(
    clockid_t clockid = CLOCK_THREAD_CPUTIME_ID) {
  struct timespec t;
  if (-1 == clock_gettime(clockid, &t)) {
    perror("clock_gettime");
    rusty_panic();
  }
  return t.tv_sec * 1000000000 + t.tv_nsec;
}

template <typename T>
void print_vector(const std::vector<T>& v) {
  std::cerr << '[';
  for (double x : v) {
    std::cerr << x << ',';
  }
  std::cerr << "]";
}

static bool has_background_work(rocksdb::DB* db) {
  uint64_t flush_pending;
  uint64_t compaction_pending;
  uint64_t flush_running;
  uint64_t compaction_running;
  bool ok = db->GetIntProperty(
      rocksdb::Slice("rocksdb.mem-table-flush-pending"), &flush_pending);
  rusty_assert(ok);
  ok = db->GetIntProperty(rocksdb::Slice("rocksdb.compaction-pending"),
                          &compaction_pending);
  rusty_assert(ok);
  ok = db->GetIntProperty(rocksdb::Slice("rocksdb.num-running-flushes"),
                          &flush_running);
  rusty_assert(ok);
  ok = db->GetIntProperty(rocksdb::Slice("rocksdb.num-running-compactions"),
                          &compaction_running);
  rusty_assert(ok);
  return flush_pending || compaction_pending || flush_running ||
         compaction_running;
}

static void wait_for_background_work(rocksdb::DB* db) {
  while (1) {
    if (has_background_work(db)) {
      std::this_thread::sleep_for(std::chrono::seconds(1));
      continue;
    }
    // The properties are not get atomically. Test for more 20 times more.
    int i;
    for (i = 0; i < 20; ++i) {
      std::this_thread::sleep_for(std::chrono::milliseconds(100));
      if (has_background_work(db)) {
        break;
      }
    }
    if (i == 20) {
      // std::cerr << "There is no background work detected for more than 2
      // seconds. Exiting...\n";
      break;
    }
  }
}

enum class FormatType {
  Plain,
  PlainLengthOnly,
  YCSB,
};

enum class WorkloadType {
  ConfigFile,
  u24685531,
  hotspot_2_4_6_8,
};

static inline const char* to_string(YCSBGen::OpType type) {
  switch (type) {
    case YCSBGen::OpType::INSERT:
      return "INSERT";
    case YCSBGen::OpType::READ:
      return "READ";
    case YCSBGen::OpType::UPDATE:
      return "UPDATE";
    case YCSBGen::OpType::RMW:
      return "RMW";
    case YCSBGen::OpType::DELETE:
      return "DELETE";
    case YCSBGen::OpType::SCAN:
      return "SCAN";
  }
  rusty_panic();
}
static inline void print_latency(std::ofstream& out, YCSBGen::OpType op,
                                 uint64_t nanos) {
  out << timestamp_ns() << ' ' << to_string(op) << ' ' << nanos << '\n';
}

enum class TimerType : size_t {
  kPut,
  kGet,
  kDelete,
  kScan,
  kInputOperation,
  kInputInsert,
  kInputRead,
  kInputUpdate,
  kOutput,
  kSerialize,
  kDeserialize,
  kEnd,
};

constexpr size_t TIMER_NUM = static_cast<size_t>(TimerType::kEnd);
static const char* timer_names[] = {
    "Put",         "Get",       "Delete",      "Scan",   "InputOperation",
    "InputInsert", "InputRead", "InputUpdate", "Output", "Serialize",
    "Deserialize",
};
static_assert(sizeof(timer_names) == TIMER_NUM * sizeof(const char*));
static counter_timer::TypedTimers<TimerType> timers(TIMER_NUM);

static inline void print_timers(std::ostream& out) {
  const auto& ts = timers.timers();
  size_t num_types = ts.size();
  for (size_t i = 0; i < num_types; ++i) {
    const auto& timer = ts[i];
    uint64_t count = timer.count();
    rusty::time::Duration time = timer.time();
    out << timer_names[i] << ": count " << count << ", total "
        << time.as_secs_double() << " s\n";
  }
}

static std::atomic<time_t> put_cpu_nanos(0);
static std::atomic<time_t> get_cpu_nanos(0);
static std::atomic<time_t> delete_cpu_nanos(0);
static std::atomic<time_t> scan_cpu_nanos(0);

constexpr uint64_t MASK_LATENCY = 0x1;
constexpr uint64_t MASK_OUTPUT_ANS = 0x2;
static constexpr uint64_t MASK_COUNT_ACCESS_HOT_PER_TIER = 0x4;
static constexpr uint64_t MASK_KEY_HIT_LEVEL = 0x8;

template <typename T>
class BlockChannel {
  std::queue<std::vector<T>> q_;
  std::mutex m_;
  std::condition_variable cv_r_;
  std::condition_variable cv_w_;
  size_t reader_waiting_{0};
  size_t limit_size_{0};
  bool finish_{false};
  bool writer_waiting_{0};

  uint64_t queue_empty_when_put_{0};
  uint64_t queue_non_empty_when_put_{0};
  uint64_t reader_blocked_{0};
  uint64_t reader_not_blocked_{0};

 public:
  BlockChannel(size_t limit_size = 64) : limit_size_(limit_size) {}
  std::vector<T> GetBlock() {
    std::unique_lock lck(m_);
    if (writer_waiting_) {
      if (q_.size() < limit_size_ / 2) {
        cv_w_.notify_one();
      }
    }
    if (q_.size()) {
      reader_not_blocked_ += 1;
      auto ret = std::move(q_.front());
      q_.pop();
      return ret;
    }
    if (finish_) {
      return {};
    }
    reader_blocked_ += 1;
    reader_waiting_ += 1;
    cv_r_.wait(lck, [&]() { return finish_ || !q_.empty(); });
    if (q_.empty() && finish_) {
      return {};
    }
    reader_waiting_ -= 1;
    auto ret = std::move(q_.front());
    q_.pop();
    return ret;
  }

  void PutBlock(std::vector<T>&& block) {
    std::unique_lock lck(m_);
    q_.push(std::move(block));
    if (reader_waiting_) {
      cv_r_.notify_one();
    }
  }

  void PutBlock(const std::vector<T>& block) {
    std::unique_lock lck(m_);
    if (q_.empty()) {
      queue_empty_when_put_ += 1;
    } else {
      queue_non_empty_when_put_ += 1;
    }
    q_.push(block);
    if (reader_waiting_) {
      cv_r_.notify_one();
    }
    if (q_.size() >= limit_size_) {
      writer_waiting_ = true;
      cv_w_.wait(lck, [&]() { return q_.size() < limit_size_ / 2; });
      writer_waiting_ = false;
    }
  }

  void Finish() {
    finish_ = true;
    cv_r_.notify_all();
  }

  // Must be called when there is no writer.
  uint64_t queue_empty_when_put() const { return queue_empty_when_put_; }
  uint64_t queue_non_empty_when_put() const {
    return queue_non_empty_when_put_;
  }
  uint64_t reader_blocked() const { return reader_blocked_; }
  uint64_t reader_not_blocked() const { return reader_not_blocked_; }
};

template <typename T>
class BlockChannelClient {
  BlockChannel<T>* channel_;
  std::vector<T> opblock_;
  size_t opnum_{0};

 public:
  BlockChannelClient(BlockChannel<T>* channel, size_t block_size)
      : channel_(channel), opblock_(block_size) {}

  void Push(T&& data) {
    opblock_[opnum_++] = std::move(data);
    if (opnum_ == opblock_.size()) {
      channel_->PutBlock(opblock_);
      opnum_ = 0;
    }
  }

  void Flush() {
    channel_->PutBlock(
        std::vector<T>(opblock_.begin(), opblock_.begin() + opnum_));
    opnum_ = 0;
  }

  void Finish() { channel_->Finish(); }
};

struct WorkOptions {
  bool load{false};
  bool run{false};
  std::string load_trace;
  std::string run_trace;
  FormatType format_type;
  rocksdb::DB* db;
  uint64_t switches;
  std::filesystem::path db_path;
  std::atomic<uint64_t>* progress;
  std::atomic<uint64_t>* progress_get;
  bool enable_fast_process{false};
  size_t num_threads{1};
  bool enable_fast_generator{false};
  WorkloadType workload_type;
  YCSBGen::YCSBGeneratorOptions ycsb_gen_options;
  double db_paths_soft_size_limit_multiplier;
  std::shared_ptr<rocksdb::RateLimiter> rate_limiter;
  bool export_key_only_trace{false};
  bool export_ans_xxh64{false};
  std::string std_ans_prefix;
};

class Tester;

void print_other_stats(std::ostream& log, const rocksdb::Options& options,
                       Tester& tester);

class Tester {
 public:
  Tester(const WorkOptions& option)
      : options_(option),
        perf_contexts_(options_.num_threads),
        iostats_contexts_(options_.num_threads) {
    for (size_t i = 0; i < options_.num_threads; ++i) {
      workers_.emplace_back(*this, i);
    }
  }

  const WorkOptions& work_options() const { return options_; }

  void Test(const rusty::sync::Mutex<std::ofstream>& info_json_out) {
    if (options_.enable_fast_generator) {
      switch (options_.workload_type) {
        case WorkloadType::ConfigFile:
          GenerateAndExecute(info_json_out);
          break;
        case WorkloadType::u24685531:
          u24685531(info_json_out);
          break;
        case WorkloadType::hotspot_2_4_6_8:
          hotspot_2_4_6_8(info_json_out);
      }
    } else {
      ReadAndExecute(info_json_out);
    }

    uint64_t not_found = 0;
    uint64_t scanned = 0;
    for (const auto& worker : workers_) {
      not_found += worker.not_found();
      scanned += worker.scanned();
    }
    *info_json_out.lock() << "\t\"not-found\": " << not_found << ","
                          << "\t\"scanned-records\": " << scanned << ","
                          << std::endl;
  }

  std::string GetRocksdbPerf() {
    std::unique_lock lck(thread_local_m_);
    if (perf_contexts_.empty()) return "";
    if (perf_contexts_[0] == nullptr) return "";
    return perf_contexts_[0]->ToString();
  }

  std::string GetRocksdbIOStats() {
    std::unique_lock lck(thread_local_m_);
    if (iostats_contexts_.empty()) return "";
    if (iostats_contexts_[0] == nullptr) return "";
    return iostats_contexts_[0]->ToString();
  }

 private:
  class Worker {
   public:
    Worker(Tester& tester, size_t id)
        : tester_(tester),
          id_(id),
          options_(tester.options_),
<<<<<<< HEAD
          notfound_counts_(tester.notfound_counts_),
          std_ans_(options_.std_ans_prefix.empty()
                       ? std::nullopt
                       : std::optional<std::ifstream>(options_.std_ans_prefix +
                                                      std::to_string(id_))),
=======
>>>>>>> bc4b12e4
          ans_out_(options_.switches & MASK_OUTPUT_ANS
                       ? std::optional<std::ofstream>(
                             options_.db_path / ("ans_" + std::to_string(id)))
                       : std::nullopt) {
      if (std_ans_.has_value()) {
        rusty_assert(std_ans_.value(), "Fail to open %s",
                     (options_.std_ans_prefix + std::to_string(id_)).c_str());
      }
    }

    void load(YCSBGen::YCSBLoadGenerator& loader) {
      while (!loader.IsEOF()) {
        auto op = loader.GetNextOp();
        rusty_assert(op.type == YCSBGen::OpType::INSERT);
        do_put(op);
        options_.progress->fetch_add(1, std::memory_order_relaxed);
      }
    }
    void prepare_run_phase() {
      if (options_.switches & MASK_LATENCY) {
        latency_out_ = std::make_optional<std::ofstream>(
            options_.db_path / ("latency-" + std::to_string(id_)));
      }
      if (options_.export_ans_xxh64) {
        ans_xxhash_state_ = XXH64_createState();
        rusty_assert(ans_xxhash_state_);
        XXH64_reset(ans_xxhash_state_, 0);
      }

      rocksdb::SetPerfLevel(rocksdb::PerfLevel::kEnableTimeExceptForMutex);
      {
        std::unique_lock lck(tester_.thread_local_m_);
        tester_.perf_contexts_[id_] = rocksdb::get_perf_context();
        tester_.iostats_contexts_[id_] = rocksdb::get_iostats_context();
      }
    }
    void finish_run_phase() {
      std::string id = std::to_string(id_);
      if (ans_xxhash_state_) {
        std::ofstream(options_.db_path / ("ans-" + id + ".xxh64"))
            << std::hex << std::setw(16) << std::setfill('0')
            << XXH64_digest(ans_xxhash_state_) << std::endl;
        XXH64_freeState(ans_xxhash_state_);
        ans_xxhash_state_ = nullptr;
      }

      std::ofstream(options_.db_path / ("run-phase-perf-context-" + id))
          << tester_.perf_contexts_[id_]->ToString();
      std::ofstream(options_.db_path / ("run-phase-iostats-contexts-" + id))
          << tester_.iostats_contexts_[id_]->ToString();
      {
        std::unique_lock lck(tester_.thread_local_m_);
        tester_.perf_contexts_[id_] = nullptr;
        tester_.iostats_contexts_[id_] = nullptr;
      }
    }
    void maybe_enable_key_hit_level() {
      if (options_.switches & MASK_KEY_HIT_LEVEL) {
        get_key_hit_level_out() = std::make_optional<std::ofstream>(
            options_.db_path / ("key-hit-level-" + std::to_string(id_)));
      }
    }
    void run(YCSBGen::YCSBRunGenerator& runner) {
      prepare_run_phase();
      std::mt19937_64 rndgen(id_ + options_.ycsb_gen_options.base_seed);

      maybe_enable_key_hit_level();
      std::optional<std::ofstream> key_only_trace_out =
          options_.export_key_only_trace
              ? std::make_optional<std::ofstream>(
                    options_.db_path /
                    (std::to_string(id_) + "_key_only_trace"))
              : std::nullopt;
      std::string value;
      while (!runner.IsEOF()) {
        auto op = runner.GetNextOp(rndgen);
        if (key_only_trace_out.has_value())
          key_only_trace_out.value()
              << to_string(op.type) << ' ' << op.key << '\n';
        process_op(op, &value);
        options_.progress->fetch_add(1, std::memory_order_relaxed);
      }
      finish_run_phase();
    }
    void work(bool run, BlockChannel<YCSBGen::Operation>& chan) {
      if (run) {
        prepare_run_phase();
      }
      maybe_enable_key_hit_level();
      std::string value;
      for (;;) {
        auto block = chan.GetBlock();
        if (block.empty()) {
          break;
        }
        for (const YCSBGen::Operation& op : block) {
          process_op(op, &value);
          options_.progress->fetch_add(1, std::memory_order_relaxed);
        }
      }
      if (run) {
        finish_run_phase();
      }
    }

    uint64_t not_found() const { return not_found_; }
    uint64_t scanned() const { return scanned_; }

   private:
    void do_put(const YCSBGen::Operation& put) {
      time_t put_cpu_start = cpu_timestamp_ns();
      auto put_start = rusty::time::Instant::now();
      auto s =
          options_.db->Put(write_options_, put.key,
                           rocksdb::Slice(put.value.data(), put.value.size()));
      auto put_time = put_start.elapsed();
      time_t put_cpu_ns = cpu_timestamp_ns() - put_cpu_start;
      if (!s.ok()) {
        std::string err = s.ToString();
        rusty_panic("Put failed with error: %s\n", err.c_str());
      }
      timers.timer(TimerType::kPut).add(put_time);
      put_cpu_nanos.fetch_add(put_cpu_ns, std::memory_order_relaxed);
      if (latency_out_) {
        print_latency(latency_out_.value(), put.type, put_time.as_nanos());
      }
    }

    // Return found or not
    bool do_read(const YCSBGen::Operation& read, std::string* value) {
      time_t get_cpu_start = cpu_timestamp_ns();
      auto get_start = rusty::time::Instant::now();
      auto s = options_.db->Get(read_options_, read.key, value);
      auto get_time = get_start.elapsed();
      time_t get_cpu_ns = cpu_timestamp_ns() - get_cpu_start;
      timers.timer(TimerType::kGet).add(get_time);
      get_cpu_nanos.fetch_add(get_cpu_ns, std::memory_order_relaxed);
      if (latency_out_) {
        print_latency(latency_out_.value(), YCSBGen::OpType::READ,
                      get_time.as_nanos());
      }
      options_.progress_get->fetch_add(1, std::memory_order_relaxed);
      if (!s.ok()) {
        if (s.IsNotFound()) {
          return false;
        } else {
          std::string err = s.ToString();
          rusty_panic("GET failed with error: %s\n", err.c_str());
        }
      }
      return true;
    }

    void do_read_modify_write(const YCSBGen::Operation& op) {
      time_t get_cpu_start = cpu_timestamp_ns();
      auto start = rusty::time::Instant::now();
      std::string value;
      auto s = options_.db->Get(read_options_, op.key, &value);
      if (!s.ok()) {
        std::string err = s.ToString();
        rusty_panic("GET failed with error: %s\n", err.c_str());
      }
      time_t put_cpu_start = cpu_timestamp_ns();
      time_t get_cpu_ns = put_cpu_start - get_cpu_start;
      s = options_.db->Put(write_options_, op.key,
                           rocksdb::Slice(op.value.data(), op.value.size()));
      time_t put_cpu_ns = cpu_timestamp_ns() - put_cpu_start;
      if (!s.ok()) {
        std::string err = s.ToString();
        rusty_panic("Update failed with error: %s\n", err.c_str());
      }
      get_cpu_nanos.fetch_add(get_cpu_ns, std::memory_order_relaxed);
      put_cpu_nanos.fetch_add(put_cpu_ns, std::memory_order_relaxed);
      if (latency_out_) {
        print_latency(latency_out_.value(), YCSBGen::OpType::RMW,
                      start.elapsed().as_nanos());
      }
      options_.progress_get->fetch_add(1, std::memory_order_relaxed);
    }

    void do_delete(const YCSBGen::Operation& op) {
      time_t cpu_start = cpu_timestamp_ns();
      auto start = rusty::time::Instant::now();
      auto s = options_.db->Delete(write_options_, op.key);
      auto time = start.elapsed();
      time_t cpu_ns = cpu_timestamp_ns() - cpu_start;
      if (!s.ok()) {
        std::string err = s.ToString();
        rusty_panic("Delete failed with error: %s\n", err.c_str());
      }
      timers.timer(TimerType::kDelete).add(time);
      delete_cpu_nanos.fetch_add(cpu_ns, std::memory_order_relaxed);
      if (latency_out_) {
        print_latency(latency_out_.value(), YCSBGen::OpType::DELETE,
                      time.as_nanos());
      }
    }

    void do_scan(const YCSBGen::Operation& op) {
      time_t cpu_start = cpu_timestamp_ns();
      auto start = rusty::time::Instant::now();
      {
        std::unique_ptr<rocksdb::Iterator> it(
            options_.db->NewIterator(read_options_));
        it->Seek(op.key);
        for (size_t i = 0; i < op.scan_len && it->Valid(); ++i) {
          ++scanned_;
          it->Next();
        }
      }
      auto time = start.elapsed();
      time_t cpu_ns = cpu_timestamp_ns() - cpu_start;
      timers.timer(TimerType::kScan).add(time);
      scan_cpu_nanos.fetch_add(cpu_ns, std::memory_order_relaxed);
      if (latency_out_) {
        print_latency(latency_out_.value(), YCSBGen::OpType::SCAN,
                      time.as_nanos());
      }
    }

    void process_op(const YCSBGen::Operation& op, std::string* value) {
      switch (op.type) {
        case YCSBGen::OpType::INSERT:
        case YCSBGen::OpType::UPDATE:
          do_put(op);
          break;
        case YCSBGen::OpType::READ: {
          bool found = do_read(op, value);
          std::string_view ans;
          if (found) {
            ans = std::string_view(value->data(), value->size());
          } else {
            ans = std::string_view(nullptr, 0);
          };
          if (ans_xxhash_state_) {
            rusty_assert_eq(
                XXH64_update(ans_xxhash_state_, ans.data(), ans.size()),
                XXH_OK);
            static const char delimiter = '\n';
            rusty_assert_eq(
                XXH64_update(ans_xxhash_state_, &delimiter, sizeof(delimiter)),
                XXH_OK);
          }
          if (std_ans_.has_value()) {
            std::string std_ans;
            std_ans_.value() >> std_ans;
            if (ans != std_ans) {
              std::cerr << "Result:\n"
                        << ans << "\nStandard result:\n"
                        << std_ans << std::endl;
              rusty_panic();
            }
          }
          if (ans_out_) {
            ans_out_.value() << ans << '\n';
          }
          if (!found) {
            not_found_ += 1;
          }
        } break;
        case YCSBGen::OpType::RMW:
          do_read_modify_write(op);
          break;
        case YCSBGen::OpType::DELETE:
          do_delete(op);
          break;
        case YCSBGen::OpType::SCAN:
          do_scan(op);
          break;
      }
    }

    Tester& tester_;
    size_t id_;
    const WorkOptions& options_;
    rocksdb::ReadOptions read_options_;
    rocksdb::WriteOptions write_options_;

    uint64_t not_found_{0};
    uint64_t scanned_{0};
    XXH64_state_t* ans_xxhash_state_{nullptr};
    std::optional<std::ifstream> std_ans_;
    std::optional<std::ofstream> ans_out_;
    std::optional<std::ofstream> latency_out_;
  };

  void parse(bool run, std::istream& trace) {
    size_t num_channels =
        options_.enable_fast_process ? 1 : options_.num_threads;
    std::vector<BlockChannel<YCSBGen::Operation>> channel_for_workers(
        num_channels);

    std::vector<BlockChannelClient<YCSBGen::Operation>> opblocks;
    for (auto& channel : channel_for_workers) {
      opblocks.emplace_back(&channel, 1024);
    }

    std::vector<std::thread> threads;
    for (size_t i = 0; i < options_.num_threads; i++) {
      threads.emplace_back([this, run, &channel_for_workers, i]() {
        size_t index = options_.enable_fast_process ? 0 : i;
        workers_[i].work(run, channel_for_workers[index]);
      });
    }

    std::hash<std::string> hasher{};

    uint64_t parse_counts = 0;
    while (1) {
      std::string op;
      trace >> op;
      if (!trace) {
        break;
      }
      if (op == "INSERT" || op == "UPDATE") {
        YCSBGen::OpType type;
        if (op == "INSERT") {
          type = YCSBGen::OpType::INSERT;
        } else {
          type = YCSBGen::OpType::UPDATE;
        }
        if (options_.format_type == FormatType::YCSB) {
          handle_table_name(trace);
        }
        std::string key;
        trace >> key;
        int i = options_.enable_fast_process
                    ? 0
                    : hasher(key) % options_.num_threads;
        std::vector<char> value;
        if (options_.format_type == FormatType::YCSB) {
          value = read_value(trace);
        } else {
          rusty_assert_eq(trace.get(), ' ');
          char c;
          if (options_.format_type == FormatType::Plain) {
            while ((c = trace.get()) != '\n' && c != EOF) {
              value.push_back(c);
            }
          } else {
            size_t value_length;
            trace >> value_length;
            value.resize(value_length);
            int ret = snprintf(value.data(), value.size(), "%s%" PRIu64,
                               run ? "load-" : "run-", parse_counts + 1);
            rusty_assert(ret > 0);
            if ((size_t)ret < value_length) {
              memset(value.data() + ret, '-', value_length - ret);
            }
          }
        }
        opblocks[i].Push(
            YCSBGen::Operation(type, std::move(key), std::move(value)));
      } else if (op == "READ") {
        std::string key;
        if (options_.format_type == FormatType::YCSB) {
          handle_table_name(trace);
          trace >> key;
          read_fields_read(trace);
        } else {
          trace >> key;
        }
        int i = options_.enable_fast_process
                    ? 0
                    : hasher(key) % options_.num_threads;
        opblocks[i].Push(
            YCSBGen::Operation(YCSBGen::OpType::READ, std::move(key), {}));
      } else if (op == "DELETE") {
        std::string key;
        rusty_assert(options_.format_type == FormatType::Plain ||
                     options_.format_type == FormatType::PlainLengthOnly);
        trace >> key;
        int i = options_.enable_fast_process
                    ? 0
                    : hasher(key) % options_.num_threads;
        opblocks[i].Push(
            YCSBGen::Operation(YCSBGen::OpType::DELETE, std::move(key), {}));
      } else {
        std::cerr << "Ignore line: " << op;
        std::getline(trace, op);  // Skip the rest of the line
        std::cerr << op << std::endl;
        continue;
      }
      parse_counts += 1;
    }

    for (auto& o : opblocks) {
      o.Flush();
      o.Finish();
    }

    for (auto& t : threads) t.join();

    uint64_t queue_empty_when_put = 0;
    uint64_t queue_non_empty_when_put = 0;
    uint64_t reader_blocked = 0;
    uint64_t reader_not_blocked = 0;
    for (const auto& channel : channel_for_workers) {
      queue_empty_when_put += channel.queue_empty_when_put();
      queue_non_empty_when_put += channel.queue_non_empty_when_put();
      reader_blocked += channel.reader_blocked();
      reader_not_blocked += channel.reader_not_blocked();
    }
    std::cerr << "Queue empty when put: " << queue_empty_when_put << std::endl;
    std::cerr << "Queue non-empty when put: " << queue_non_empty_when_put
              << std::endl;
    std::cerr << "Reader blocked: " << reader_blocked << std::endl;
    std::cerr << "Reader not blocked: " << reader_not_blocked << std::endl;
  }

  void handle_table_name(std::istream& in) {
    std::string table;
    in >> table;
    rusty_assert(table == "usertable", "Column families not supported yet.");
  }

  std::vector<std::pair<int, std::vector<char>>> read_fields(std::istream& in) {
    std::vector<std::pair<int, std::vector<char>>> ret;
    char c;
    do {
      c = static_cast<char>(in.get());
    } while (isspace(c));
    rusty_assert(c == '[', "Invalid KV trace!");
    rusty_assert(in.get() == ' ', "Invalid KV trace!");
    while (in.peek() != ']') {
      constexpr size_t vallen = 100;
      std::string field;
      std::vector<char> value(vallen);
      while ((c = static_cast<char>(in.get())) != '=') {
        field.push_back(c);
      }
      rusty_assert(field.size() > 5);
      rusty_assert(field.substr(0, 5) == "field");
      int i = std::stoi(field.substr(5));
      rusty_assert(in.read(value.data(), vallen), "Invalid KV trace!");
      rusty_assert(in.get() == ' ', "Invalid KV trace!");
      ret.emplace_back(i, std::move(value));
    }
    in.get();  // ]
    return ret;
  }

  std::vector<char> read_value(std::istream& in) {
    auto fields = read_fields(in);
    std::sort(fields.begin(), fields.end());
    std::vector<char> ret;
    for (int i = 0; i < (int)fields.size(); ++i) {
      rusty_assert(fields[i].first == i);
      ret.insert(ret.end(), fields[i].second.begin(), fields[i].second.end());
    }
    return ret;
  }

  void read_fields_read(std::istream& in) {
    char c;
    do {
      c = static_cast<char>(in.get());
    } while (isspace(c));
    rusty_assert(c == '[', "Invalid KV trace!");
    std::string s;
    std::getline(in, s);
    rusty_assert(s == " <all fields>]",
                 "Reading specific fields is not supported yet.");
  }

  void finish_load_phase(const rusty::sync::Mutex<std::ofstream>& info_json_out,
                         rusty::time::Instant load_start) {
    std::string rocksdb_stats;
    *info_json_out.lock() << "\t\"load-time(secs)\": "
                          << load_start.elapsed().as_secs_double() << ','
                          << std::endl;
    rusty_assert(options_.db->GetProperty("rocksdb.stats", &rocksdb_stats));
    std::ofstream(options_.db_path / "rocksdb-stats-load.txt") << rocksdb_stats;

    auto load_wait_start = rusty::time::Instant::now();
    wait_for_background_work(options_.db);
    *info_json_out.lock() << "\t\"load-wait-time(secs)\": "
                          << load_wait_start.elapsed().as_secs_double() << ','
                          << std::endl;
    rusty_assert(options_.db->GetProperty("rocksdb.stats", &rocksdb_stats));
    std::ofstream(options_.db_path / "rocksdb-stats-load-finish.txt")
        << rocksdb_stats;

    std::ofstream other_stats_out(options_.db_path /
                                  "other-stats-load-finish.txt");
    print_other_stats(other_stats_out, options_.db->GetOptions(), *this);
  }

  void prepare_run_phase(
      const rusty::sync::Mutex<std::ofstream>& info_json_out) {
    const auto& ts = timers.timers();
    for (const auto& timer : ts) {
      timer.reset();
    }

    if (options_.rate_limiter) {
      options_.rate_limiter->SetBytesPerSecond(
          std::numeric_limits<int64_t>::max());
    }

    options_.db->SetOptions(
        {{"db_paths_soft_size_limit_multiplier",
          std::to_string(options_.db_paths_soft_size_limit_multiplier)}});
    std::cerr << "options.db_paths_soft_size_limit_multiplier: ";
    print_vector(options_.db->GetOptions().db_paths_soft_size_limit_multiplier);
    std::cerr << std::endl;

    *info_json_out.lock() << "\t\"run-start-timestamp(ns)\": " << timestamp_ns()
                          << ',' << std::endl;
  }

  void finish_run_phase(const rusty::sync::Mutex<std::ofstream>& info_json_out,
                        rusty::time::Instant run_start) {
    std::string rocksdb_stats;
    *info_json_out.lock() << "\t\"run-end-timestamp(ns)\": " << timestamp_ns()
                          << ",\n"
                          << "\t\"run-time(secs)\": "
                          << run_start.elapsed().as_secs_double() << ','
                          << std::endl;
    rusty_assert(options_.db->GetProperty("rocksdb.stats", &rocksdb_stats));
    std::ofstream(options_.db_path / "rocksdb-stats-run.txt") << rocksdb_stats;

    auto run_wait_start = rusty::time::Instant::now();
    wait_for_background_work(options_.db);
    *info_json_out.lock() << "\t\"run_wait_time(secs)\": "
                          << run_wait_start.elapsed().as_secs_double() << ","
                          << std::endl;
    rusty_assert(options_.db->GetProperty("rocksdb.stats", &rocksdb_stats));
    std::ofstream(options_.db_path / "rocksdb-stats.txt") << rocksdb_stats;
  }

  void LoadPhase(const rusty::sync::Mutex<std::ofstream>& info_json_out,
                 const YCSBGen::YCSBGeneratorOptions& options) {
    std::vector<std::thread> threads;
    YCSBGen::YCSBLoadGenerator loader(options);
    std::cerr << "Load phase YCSB Options: " << options.ToString() << std::endl;

    *info_json_out.lock() << "\t\"num-load-op\": " << options.record_count
                          << ',' << std::endl;

    auto load_start = rusty::time::Instant::now();
    for (size_t i = 0; i < options_.num_threads; ++i) {
      threads.emplace_back([this, &loader, i]() { workers_[i].load(loader); });
    }
    for (auto& t : threads) t.join();
    finish_load_phase(info_json_out, load_start);
  }

  void GenerateAndExecute(
      const rusty::sync::Mutex<std::ofstream>& info_json_out) {
    if (options_.load) {
      LoadPhase(info_json_out, options_.ycsb_gen_options);
    }

    if (options_.run) {
      std::vector<std::thread> threads;
      prepare_run_phase(info_json_out);
      auto run_start = rusty::time::Instant::now();
      YCSBGen::YCSBRunGenerator runner(options_.ycsb_gen_options,
                                       options_.ycsb_gen_options.record_count);
      std::vector<clockid_t> clockids;
      std::atomic<size_t> finished(0);
      bool permit_join = false;
      std::condition_variable cv;
      std::mutex mu;
      for (size_t i = 0; i < options_.num_threads; ++i) {
        threads.emplace_back(
            [this, &runner, i, &finished, &permit_join, &cv, &mu]() {
              workers_[i].run(runner);
              finished.fetch_add(1, std::memory_order_relaxed);
              std::unique_lock lock(mu);
              cv.wait(lock, [&permit_join]() { return permit_join; });
            });
        pthread_t thread_id = threads[i].native_handle();
        clockid_t clock_id;
        int ret = pthread_getcpuclockid(thread_id, &clock_id);
        if (ret) {
          switch (ret) {
            case ENOENT:
              rusty_panic(
                  "pthread_getcpuclockid: Per-thread CPU time clocks are not "
                  "supported by the system.");
            case ESRCH:
              rusty_panic(
                  "pthread_getcpuclockid: No thread with the ID %lu could "
                  "be found.",
                  thread_id);
            default:
              rusty_panic("pthread_getcpuclockid returns %d", ret);
          }
        }
        clockids.push_back(clock_id);
      }
      std::ofstream out(options_.db_path / "worker-cpu-nanos");
      out << "Timestamp(ns) cpu-time(ns)\n";
      auto interval = rusty::time::Duration::from_secs(1);
      auto next_begin = rusty::time::Instant::now() + interval;
      std::vector<uint64_t> ori_cpu_timestamp_ns;
      for (size_t i = 0; i < clockids.size(); ++i) {
        ori_cpu_timestamp_ns.push_back(cpu_timestamp_ns(clockids[i]));
      }
      while (finished.load(std::memory_order_relaxed) != threads.size()) {
        auto sleep_time =
            next_begin.checked_duration_since(rusty::time::Instant::now());
        if (sleep_time.has_value()) {
          std::this_thread::sleep_for(
              std::chrono::nanoseconds(sleep_time.value().as_nanos()));
        }
        next_begin += interval;

        auto timestamp = timestamp_ns();

        uint64_t nanos = 0;
        for (size_t i = 0; i < clockids.size(); ++i) {
          nanos += cpu_timestamp_ns(clockids[i]) - ori_cpu_timestamp_ns[i];
        }
        out << timestamp << ' ' << nanos << std::endl;
      }
      {
        std::unique_lock<std::mutex> lock(mu);
        permit_join = true;
      }
      cv.notify_all();
      for (auto& t : threads) t.join();
      finish_run_phase(info_json_out, run_start);
    }
  }

  void RunPhase(const YCSBGen::YCSBGeneratorOptions& options,
                std::unique_ptr<YCSBGen::KeyGenerator> key_generator) {
    std::vector<std::thread> threads;
    YCSBGen::YCSBRunGenerator runner(options, options.record_count,
                                     std::move(key_generator));
    for (size_t i = 0; i < options_.num_threads; ++i) {
      threads.emplace_back([this, &runner, i]() { workers_[i].run(runner); });
    }
    for (auto& t : threads) t.join();
  }
  const uint64_t num_load_keys = 110000000;
  const uint64_t num_run_op = 220000000;
  void run_hotspot(uint64_t offset, double hotspot_set_fraction) {
    RunPhase(
        YCSBGen::YCSBGeneratorOptions{
            .record_count = num_load_keys,
            .operation_count = num_run_op,
        },
        std::make_unique<YCSBGen::HotspotGenerator>(0, num_load_keys, offset,
                                                    hotspot_set_fraction,
                                                    1 - hotspot_set_fraction));
  }
  void load_phase(const rusty::sync::Mutex<std::ofstream>& info_json_out) {
    if (options_.load) {
      LoadPhase(info_json_out, YCSBGen::YCSBGeneratorOptions{
                                   .record_count = num_load_keys,
                                   .operation_count = num_run_op,
                                   .read_proportion = 0,
                                   .insert_proportion = 1,
                               });
    }
  }
  void u24685531(const rusty::sync::Mutex<std::ofstream>& info_json_out) {
    const uint64_t offset = 0.05 * num_load_keys;
    load_phase(info_json_out);
    if (options_.run) {
      prepare_run_phase(info_json_out);
      auto run_start = rusty::time::Instant::now();
      RunPhase(
          YCSBGen::YCSBGeneratorOptions{
              .record_count = num_load_keys,
              .operation_count = num_run_op,
              .request_distribution = "uniform",
          },
          std::make_unique<YCSBGen::UniformGenerator>(0, num_load_keys));
      run_hotspot(0, 0.02);
      run_hotspot(0, 0.04);
      run_hotspot(0, 0.06);
      run_hotspot(0, 0.08);
      run_hotspot(0, 0.05);
      run_hotspot(offset, 0.05);
      run_hotspot(offset, 0.03);
      run_hotspot(offset, 0.01);
      finish_run_phase(info_json_out, run_start);
    }
  }
  void hotspot_2_4_6_8(const rusty::sync::Mutex<std::ofstream>& info_json_out) {
    load_phase(info_json_out);
    if (options_.run) {
      prepare_run_phase(info_json_out);
      auto run_start = rusty::time::Instant::now();
      run_hotspot(0, 0.02);
      run_hotspot(0, 0.04);
      run_hotspot(0, 0.06);
      run_hotspot(0, 0.08);
      finish_run_phase(info_json_out, run_start);
    }
  }

  void ReadAndExecute(const rusty::sync::Mutex<std::ofstream>& info_json_out) {
    if (options_.load) {
      std::optional<std::ifstream> trace_file;
      if (!options_.load_trace.empty()) {
        trace_file = std::ifstream(options_.load_trace);
        rusty_assert(trace_file.value());
      }
      std::istream& trace =
          trace_file.has_value() ? trace_file.value() : std::cin;

      auto start = rusty::time::Instant::now();
      parse(false, trace);
      finish_load_phase(info_json_out, start);
    }
    if (options_.run) {
      std::optional<std::ifstream> trace_file;
      if (!options_.run_trace.empty()) {
        trace_file = std::ifstream(options_.run_trace);
        rusty_assert(trace_file.value());
      }
      std::istream& trace =
          trace_file.has_value() ? trace_file.value() : std::cin;

      prepare_run_phase(info_json_out);
      auto start = rusty::time::Instant::now();
      parse(true, trace);
      finish_run_phase(info_json_out, start);
    }
  }

  WorkOptions options_;
  std::vector<Worker> workers_;

  std::vector<rocksdb::PerfContext*> perf_contexts_;
  std::vector<rocksdb::IOStatsContext*> iostats_contexts_;
  std::mutex thread_local_m_;
};<|MERGE_RESOLUTION|>--- conflicted
+++ resolved
@@ -395,14 +395,10 @@
         : tester_(tester),
           id_(id),
           options_(tester.options_),
-<<<<<<< HEAD
-          notfound_counts_(tester.notfound_counts_),
           std_ans_(options_.std_ans_prefix.empty()
                        ? std::nullopt
                        : std::optional<std::ifstream>(options_.std_ans_prefix +
                                                       std::to_string(id_))),
-=======
->>>>>>> bc4b12e4
           ans_out_(options_.switches & MASK_OUTPUT_ANS
                        ? std::optional<std::ofstream>(
                              options_.db_path / ("ans_" + std::to_string(id)))
