--- conflicted
+++ resolved
@@ -254,12 +254,7 @@
   std::string load_trace;
   std::string run_trace;
   FormatType format_type;
-<<<<<<< HEAD
   leveldb::DB* db;
-=======
-  rocksdb::DB* db;
-  const rocksdb::Options* options;
->>>>>>> 74284847
   uint64_t switches;
   std::filesystem::path db_path;
   bool enable_fast_process{false};
@@ -274,15 +269,6 @@
   uint32_t max_value_size;
 };
 
-<<<<<<< HEAD
-void print_latency(std::ofstream& out, YCSBGen::OpType op, uint64_t nanos) {
-  out << timestamp_ns() << ' ' << to_string(op) << ' ' << nanos << '\n';
-}
-
-class Tester;
-
-void print_other_stats(std::ostream& log, leveldb::DB& db, Tester& tester);
-
 static std::string gen_prism_key(const std::string& key, size_t key_id_pre,
                                  size_t key_num) {
   std::hash<std::string> hasher;
@@ -294,17 +280,8 @@
 
 class Tester {
  public:
-  Tester(const WorkOptions& option) : options_(option) {}
-
-  void Test(const rusty::sync::Mutex<std::ofstream>& info_json_out) {
-=======
-class Tester {
- public:
   Tester(const WorkOptions& option)
-      : options_(option),
-        perf_contexts_(options_.num_threads),
-        iostats_contexts_(options_.num_threads) {
->>>>>>> 74284847
+      : options_(option) {
     for (size_t i = 0; i < options_.num_threads; ++i) {
       workers_.emplace_back(*this, i);
     }
@@ -350,52 +327,21 @@
     }
   }
 
-<<<<<<< HEAD
-=======
   void print_other_stats(std::ostream& log) {
-    const std::shared_ptr<rocksdb::Statistics>& stats =
-        options_.options->statistics;
+    leveldb::DB &db = *options_.db;
+
     log << "Timestamp: " << timestamp_ns() << "\n";
-    log << "rocksdb.block.cache.data.miss: "
-        << stats->getTickerCount(rocksdb::BLOCK_CACHE_DATA_MISS) << '\n';
-    log << "rocksdb.block.cache.data.hit: "
-        << stats->getTickerCount(rocksdb::BLOCK_CACHE_DATA_HIT) << '\n';
-    log << "rocksdb.bloom.filter.useful: "
-        << stats->getTickerCount(rocksdb::BLOOM_FILTER_USEFUL) << '\n';
-    log << "rocksdb.bloom.filter.full.positive: "
-        << stats->getTickerCount(rocksdb::BLOOM_FILTER_FULL_POSITIVE) << '\n';
-    log << "rocksdb.bloom.filter.full.true.positive: "
-        << stats->getTickerCount(rocksdb::BLOOM_FILTER_FULL_TRUE_POSITIVE)
-        << '\n';
-    log << "rocksdb.memtable.hit: "
-        << stats->getTickerCount(rocksdb::MEMTABLE_HIT) << '\n';
-    log << "rocksdb.l0.hit: " << stats->getTickerCount(rocksdb::GET_HIT_L0)
-        << '\n';
-    log << "rocksdb.l1.hit: " << stats->getTickerCount(rocksdb::GET_HIT_L1)
-        << '\n';
-    log << "rocksdb.rocksdb.l2andup.hit: "
-        << stats->getTickerCount(rocksdb::GET_HIT_L2_AND_UP) << '\n';
-    log << "leader write count: "
-        << stats->getTickerCount(rocksdb::LEADER_WRITE_COUNT) << '\n';
-    log << "non leader write count: "
-        << stats->getTickerCount(rocksdb::NON_LEADER_WRITE_COUNT) << '\n';
+    std::string leveldb_stats;
+    db.GetProperty("leveldb.stats", &leveldb_stats);
+    log << "LevelDB stats: " << leveldb_stats << "\n";
+
+    db.ReportMigrationStats(log);
 
     print_timers(log);
 
-    {
-      std::unique_lock lck(thread_local_m_);
-      if (perf_contexts_[0]) {
-        log << "rocksdb Perf: " << perf_contexts_[0]->ToString() << '\n';
-      }
-      if (iostats_contexts_[0]) {
-        log << "rocksdb IOStats: " << iostats_contexts_[0]->ToString() << '\n';
-      }
-    }
-
     log << "stat end===" << std::endl;
   }
 
->>>>>>> 74284847
  private:
   class Worker {
    public:
@@ -428,12 +374,6 @@
         XXH64_reset(ans_xxhash_state_, 0);
       }
 
-      rocksdb::SetPerfLevel(rocksdb::PerfLevel::kEnableTimeExceptForMutex);
-      {
-        std::unique_lock lck(tester_.thread_local_m_);
-        tester_.perf_contexts_[id_] = rocksdb::get_perf_context();
-        tester_.iostats_contexts_[id_] = rocksdb::get_iostats_context();
-      }
     }
     void finish_run_phase() {
       std::string id = std::to_string(id_);
@@ -444,24 +384,11 @@
         XXH64_freeState(ans_xxhash_state_);
         ans_xxhash_state_ = nullptr;
       }
-
-<<<<<<< HEAD
-=======
-      std::ofstream(options_.db_path / ("run-phase-perf-context-" + id))
-          << tester_.perf_contexts_[id_]->ToString();
-      std::ofstream(options_.db_path / ("run-phase-iostats-contexts-" + id))
-          << tester_.iostats_contexts_[id_]->ToString();
-      {
-        std::unique_lock lck(tester_.thread_local_m_);
-        tester_.perf_contexts_[id_] = nullptr;
-        tester_.iostats_contexts_[id_] = nullptr;
-      }
     }
     void run(YCSBGen::YCSBRunGenerator& runner) {
       prepare_run_phase();
       std::mt19937_64 rndgen(id_ + options_.ycsb_gen_options.base_seed);
 
->>>>>>> 74284847
       std::optional<std::ofstream> key_only_trace_out =
           options_.export_key_only_trace
               ? std::make_optional<std::ofstream>(
@@ -476,12 +403,6 @@
               << to_string(op.type) << ' ' << op.key << '\n';
         std::string value(4096, 0);
         process_op(op, &value);
-<<<<<<< HEAD
-        options_.progress->fetch_add(1, std::memory_order_relaxed);
-      }
-    }
-    void work(BlockChannel<YCSBGen::Operation>& chan) {
-=======
         tester_.progress_.fetch_add(1, std::memory_order_relaxed);
       }
       finish_run_phase();
@@ -491,7 +412,6 @@
         prepare_run_phase();
       }
       std::string value;
->>>>>>> 74284847
       for (;;) {
         auto block = chan.GetBlock();
         if (block.empty()) {
@@ -673,14 +593,8 @@
     Tester& tester_;
     size_t id_;
     const WorkOptions& options_;
-<<<<<<< HEAD
     leveldb::ReadOptions read_options_;
     leveldb::WriteOptions write_options_;
-    std::atomic<uint64_t>& notfound_counts_;
-=======
-    rocksdb::ReadOptions read_options_;
-    rocksdb::WriteOptions write_options_;
->>>>>>> 74284847
 
     uint64_t not_found_{0};
     uint64_t scanned_{0};
@@ -881,30 +795,19 @@
 
     std::ofstream other_stats_out(options_.db_path /
                                   "other-stats-load-finish.txt");
-<<<<<<< HEAD
-    print_other_stats(other_stats_out, *options_.db, *this);
+    print_other_stats(other_stats_out);
 
     if (options_.sleep_secs_after_load) {
       std::this_thread::sleep_for(
           std::chrono::seconds(options_.sleep_secs_after_load));
     }
-=======
-    print_other_stats(other_stats_out);
->>>>>>> 74284847
   }
 
   void prepare_run_phase(
       const rusty::sync::Mutex<std::ofstream>& info_json_out) {
-<<<<<<< HEAD
     options_.db->SetDbMode(false);
     options_.db->ResetMigrationStats();
 
-    for (auto& worker : workers_) {
-      worker.prepare_run_phase();
-    }
-
-=======
->>>>>>> 74284847
     const auto& ts = timers.timers();
     for (const auto& timer : ts) {
       timer.reset();
@@ -921,22 +824,6 @@
                           << "\t\"run-time(secs)\": "
                           << run_start.elapsed().as_secs_double() << ','
                           << std::endl;
-<<<<<<< HEAD
-    for (auto& worker : workers_) {
-      worker.finish_run_phase();
-    }
-=======
-    rusty_assert(options_.db->GetProperty("rocksdb.stats", &rocksdb_stats));
-    std::ofstream(options_.db_path / "rocksdb-stats-run.txt") << rocksdb_stats;
-
-    auto run_wait_start = rusty::time::Instant::now();
-    wait_for_background_work(options_.db);
-    *info_json_out.lock() << "\t\"run_wait_time(secs)\": "
-                          << run_wait_start.elapsed().as_secs_double() << ","
-                          << std::endl;
-    rusty_assert(options_.db->GetProperty("rocksdb.stats", &rocksdb_stats));
-    std::ofstream(options_.db_path / "rocksdb-stats.txt") << rocksdb_stats;
->>>>>>> 74284847
   }
 
   void GenerateAndExecute(
@@ -1068,14 +955,6 @@
   WorkOptions options_;
   std::vector<Worker> workers_;
 
-<<<<<<< HEAD
-  std::atomic<uint64_t> notfound_counts_{0};
-=======
-  std::vector<rocksdb::PerfContext*> perf_contexts_;
-  std::vector<rocksdb::IOStatsContext*> iostats_contexts_;
-  std::mutex thread_local_m_;
->>>>>>> 74284847
-
   std::atomic<uint64_t> progress_{0};
   std::atomic<uint64_t> progress_get_{0};
 };