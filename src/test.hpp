#include <rocksdb/cache.h>
#include <rocksdb/db.h>
#include <rocksdb/filter_policy.h>
#include <rocksdb/iostats_context.h>
#include <rocksdb/perf_context.h>
#include <rocksdb/statistics.h>
#include <rocksdb/table.h>
#include <rusty/keyword.h>
#include <rusty/macro.h>
#include <rusty/primitive.h>
#include <rusty/time.h>
#include <unistd.h>

#include <algorithm>
#include <atomic>
#include <boost/fiber/buffered_channel.hpp>
#include <boost/program_options/errors.hpp>
#include <boost/program_options/options_description.hpp>
#include <boost/program_options/parsers.hpp>
#include <boost/program_options/variables_map.hpp>
#include <cctype>
#include <chrono>
#include <counter_timer.hpp>
#include <cstddef>
#include <cstdlib>
#include <deque>
#include <filesystem>
#include <fstream>
#include <functional>
#include <iostream>
#include <queue>
#include <set>
#include <string>
#include <thread>
#include <vector>

#include "ycsbgen/ycsbgen.hpp"

<<<<<<< HEAD
std::optional<std::ofstream>& get_key_hit_level_out();
=======
static bool has_background_work(rocksdb::DB* db) {
  uint64_t flush_pending;
  uint64_t compaction_pending;
  uint64_t flush_running;
  uint64_t compaction_running;
  bool ok = db->GetIntProperty(
      rocksdb::Slice("rocksdb.mem-table-flush-pending"), &flush_pending);
  rusty_assert(ok);
  ok = db->GetIntProperty(rocksdb::Slice("rocksdb.compaction-pending"),
                          &compaction_pending);
  rusty_assert(ok);
  ok = db->GetIntProperty(rocksdb::Slice("rocksdb.num-running-flushes"),
                          &flush_running);
  rusty_assert(ok);
  ok = db->GetIntProperty(rocksdb::Slice("rocksdb.num-running-compactions"),
                          &compaction_running);
  rusty_assert(ok);
  return flush_pending || compaction_pending || flush_running ||
         compaction_running;
}

static void wait_for_background_work(rocksdb::DB* db) {
  while (1) {
    if (has_background_work(db)) {
      std::this_thread::sleep_for(std::chrono::seconds(1));
      continue;
    }
    // The properties are not get atomically. Test for more 20 times more.
    int i;
    for (i = 0; i < 20; ++i) {
      std::this_thread::sleep_for(std::chrono::milliseconds(100));
      if (has_background_work(db)) {
        break;
      }
    }
    if (i == 20) {
      // std::cerr << "There is no background work detected for more than 2
      // seconds. Exiting...\n";
      break;
    }
  }
}
>>>>>>> 3a642b0e

enum class FormatType {
  Plain,
  YCSB,
};

enum class OpType {
  INSERT,
  READ,
  UPDATE,
};

enum class TimerType : size_t {
  kInsert,
  kRead,
  kUpdate,
  kPut,
  kGet,
  kInputOperation,
  kInputInsert,
  kInputRead,
  kInputUpdate,
  kOutput,
  kSerialize,
  kDeserialize,
  kEnd,
};

constexpr size_t TIMER_NUM = static_cast<size_t>(TimerType::kEnd);
static const char* timer_names[] = {
    "Insert",      "Read",           "Update",      "Put",
    "Get",         "InputOperation", "InputInsert", "InputRead",
    "InputUpdate", "Output",         "Serialize",   "Deserialize",
};
static_assert(sizeof(timer_names) == TIMER_NUM * sizeof(const char*));
static counter_timer::TypedTimers<TimerType> timers(TIMER_NUM);

constexpr uint64_t MASK_LATENCY = 0x1;
constexpr uint64_t MASK_OUTPUT_ANS = 0x2;
static constexpr uint64_t MASK_COUNT_ACCESS_HOT_PER_TIER = 0x4;
static constexpr uint64_t MASK_KEY_HIT_LEVEL = 0x8;

struct Operation {
  OpType type;
  std::string key;
  std::vector<char> value;

  Operation() {}

  Operation(OpType _type, const std::string& _key,
            const std::vector<char>& _value)
      : type(_type), key(_key), value(_value) {}

  Operation(OpType _type, std::string&& _key, std::vector<char>&& _value)
      : type(_type), key(std::move(_key)), value(std::move(_value)) {}
};

template <typename T>
class BlockChannel {
  std::queue<std::vector<T>> q_;
  std::mutex m_;
  std::condition_variable cv_r_;
  std::condition_variable cv_w_;
  size_t reader_waiting_{0};
  size_t limit_size_{0};
  bool finish_{false};
  bool writer_waiting_{0};

 public:
  BlockChannel(size_t limit_size = 64) : limit_size_(limit_size) {}
  std::vector<T> GetBlock() {
    std::unique_lock lck(m_);
    if (writer_waiting_) {
      if (q_.size() < limit_size_ / 2) {
        cv_w_.notify_one();
      }
    }
    if (q_.size()) {
      auto ret = std::move(q_.front());
      q_.pop();
      return ret;
    }
    if (finish_) {
      return {};
    }
    reader_waiting_ += 1;
    cv_r_.wait(lck, [&]() { return finish_ || !q_.empty(); });
    if (q_.empty() && finish_) {
      return {};
    }
    reader_waiting_ -= 1;
    auto ret = std::move(q_.front());
    q_.pop();
    return ret;
  }

  void PutBlock(std::vector<T>&& block) {
    std::unique_lock lck(m_);
    q_.push(std::move(block));
    if (reader_waiting_) {
      cv_r_.notify_one();
    }
  }

  void PutBlock(const std::vector<T>& block) {
    std::unique_lock lck(m_);
    q_.push(block);
    if (reader_waiting_) {
      cv_r_.notify_one();
    }
    if (q_.size() >= limit_size_) {
      writer_waiting_ = true;
      cv_w_.wait(lck, [&]() { return q_.size() < limit_size_ / 2; });
      writer_waiting_ = false;
    }
  }

  void Finish() {
    finish_ = true;
    cv_r_.notify_all();
  }
};

template <typename T>
class BlockChannelClient {
  BlockChannel<T>* channel_;
  std::vector<T> opblock_;
  size_t opnum_{0};

 public:
  BlockChannelClient(BlockChannel<T>* channel, size_t block_size)
      : channel_(channel), opblock_(block_size) {}

  void Push(T&& data) {
    opblock_[opnum_++] = std::move(data);
    if (opnum_ == opblock_.size()) {
      channel_->PutBlock(opblock_);
      opnum_ = 0;
    }
  }

  void Flush() {
    channel_->PutBlock(
        std::vector<T>(opblock_.begin(), opblock_.begin() + opnum_));
    opnum_ = 0;
  }

  void Finish() { channel_->Finish(); }
};

struct WorkOptions {
  FormatType format_type;
  rocksdb::DB* db;
  uint64_t switches;
  std::filesystem::path db_path;
  std::atomic<size_t>* progress;
  bool enable_fast_process{false};
  size_t num_threads{1};
  size_t opblock_size{1024};
  bool enable_fast_generator{false};
  YCSBGen::YCSBGeneratorOptions ycsb_gen_options;
  bool export_key_only_trace{false};
};

void print_ans(std::ofstream& out, std::string value) { out << value << '\n'; }

void print_latency(std::ofstream& out, OpType op, uint64_t nanos) {
  switch (op) {
    case OpType::INSERT:
      out << "INSERT";
      break;
    case OpType::READ:
      out << "READ";
      break;
    case OpType::UPDATE:
      out << "UPDATE";
      break;
  }
  out << ' ' << nanos << '\n';
}

class Tester {
  WorkOptions options_;
  BlockChannel<Operation> channel_;
  std::vector<BlockChannel<Operation>> channel_for_workers_;

  size_t parse_counts_{0};
  std::atomic<size_t> notfound_counts_{0};
  std::vector<rocksdb::PerfContext*> perf_contexts_;
  std::vector<rocksdb::IOStatsContext*> iostats_contexts_;
  std::mutex thread_local_m_;

 public:
  Tester(const WorkOptions& option)
<<<<<<< HEAD
      : options_(option),
        channel_for_workers_(option.num_threads),
        ycsb_generator_(option.ycsb_gen_options) {
    env_.db = options_.db;
    env_.read_options = rocksdb::ReadOptions();
    env_.write_options = rocksdb::WriteOptions();
    if (options_.enable_fast_process) {
      env_.ignore_notfound = true;
    }
  }
=======
      : options_(option), channel_for_workers_(option.num_threads) {}
>>>>>>> 3a642b0e

  void Test() {
    std::vector<std::thread> threads;
    std::vector<Worker> workers;
    for (size_t i = 0; i < options_.num_threads; ++i) {
      workers.emplace_back(i, options_, notfound_counts_);
    }
    if (options_.enable_fast_generator) {
<<<<<<< HEAD
      std::cerr << "YCSB Options: " << options_.ycsb_gen_options.ToString()
                << std::endl;
    }

    perf_contexts_.resize(options_.num_threads);
    iostats_contexts_.resize(options_.num_threads);
    for (size_t i = 0; i < options_.num_threads; i++) {
      threads.emplace_back([this, i]() {
        work(i,
             options_.enable_fast_process ? channel_ : channel_for_workers_[i]);
      });
    }

    if (!options_.enable_fast_generator) {
      parse();
    }

    for (auto& t : threads) t.join();
=======
      std::cerr << "YCSB Options: " << options_.ycsb_gen_options.ToString() << std::endl;
      YCSBGen::YCSBLoadGenerator loader(options_.ycsb_gen_options);
      for (size_t i = 0; i < options_.num_threads; ++i) {
        threads.emplace_back(
            [&loader, &workers, i]() { workers[i].load(loader); });
      }
      for (auto& t : threads) t.join();
      threads.clear();
      std::string rocksdb_stats;
      rusty_assert(options_.db->GetProperty("rocksdb.stats", &rocksdb_stats));
      std::ofstream(options_.db_path / "rocksdb-stats-load.txt")
          << rocksdb_stats;

      wait_for_background_work(options_.db);
      rusty_assert(options_.db->GetProperty("rocksdb.stats", &rocksdb_stats));
      std::ofstream(options_.db_path / "rocksdb-stats-load-finish.txt")
          << rocksdb_stats;

      YCSBGen::YCSBRunGenerator runner = loader.into_run_generator();
      for (size_t i = 0; i < options_.num_threads; ++i) {
        threads.emplace_back(
            [&workers, &runner, i]() { workers[i].run(runner); });
      }
      for (auto& t : threads) t.join();
      rusty_assert(options_.db->GetProperty("rocksdb.stats", &rocksdb_stats));
      std::ofstream(options_.db_path / "rocksdb-stats-run.txt")
          << rocksdb_stats;
    } else {
      for (size_t i = 0; i < options_.num_threads; i++) {
        threads.emplace_back([&]() {
          workers[i].work(options_.enable_fast_process
                              ? channel_
                              : channel_for_workers_[i]);
        });
        parse();
        for (auto& t : threads) t.join();
      }
    }
>>>>>>> 3a642b0e
  }

  size_t GetOpParseCounts() const {
    return options_.enable_fast_generator
               ? options_.progress->load(std::memory_order_relaxed)
               : parse_counts_;
  }

  size_t GetNotFoundCounts() const {
    return notfound_counts_.load(std::memory_order_relaxed);
  }

  std::string GetRocksdbPerf() {
    std::unique_lock lck(thread_local_m_);
    if (perf_contexts_.empty()) return "";
    if (perf_contexts_[0] == nullptr) return "";
    return perf_contexts_[0]->ToString();
  }

  std::string GetRocksdbIOStats() {
    std::unique_lock lck(thread_local_m_);
    if (iostats_contexts_.empty()) return "";
    if (iostats_contexts_[0] == nullptr) return "";
    return iostats_contexts_[0]->ToString();
  }

 private:
<<<<<<< HEAD
  void work(size_t id, BlockChannel<Operation>& chan) {
    std::optional<std::ofstream> ans_out =
        options_.switches & MASK_OUTPUT_ANS
            ? std::optional<std::ofstream>(options_.db_path /
                                           ("ans_" + std::to_string(id)))
            : std::nullopt;

    std::optional<std::ofstream> latency_out =
        options_.switches & MASK_LATENCY
            ? std::optional<std::ofstream>(options_.db_path /
                                           ("latency_" + std::to_string(id)))
            : std::nullopt;
    std::optional<std::ofstream> key_only_trace_out =
        options_.export_key_only_trace
            ? std::optional<std::ofstream>(
                  options_.db_path / ("key_only_trace_" + std::to_string(id)))
            : std::nullopt;
    if (options_.switches & MASK_KEY_HIT_LEVEL) {
      get_key_hit_level_out() = std::optional<std::ofstream>(
          options_.db_path / ("key_hit_level_" + std::to_string(id)));
    }

    std::mt19937_64 rndgen(id + options_.ycsb_gen_options.base_seed);

    rocksdb::SetPerfLevel(rocksdb::PerfLevel::kEnableTimeExceptForMutex);
    perf_contexts_[id] = rocksdb::get_perf_context();
    iostats_contexts_[id] = rocksdb::get_iostats_context();

    auto process_op = [&](const Operation& op) {
      if (op.type == OpType::INSERT) {
        do_insert(latency_out, op);
      } else if (op.type == OpType::READ) {
        auto value = do_read(latency_out, op);
        if (ans_out) {
          print_ans(ans_out.value(), value);
        }
        if (value == "") {
          notfound_counts_ += 1;  // unlikely
        }
      } else if (op.type == OpType::UPDATE) {
        do_update(latency_out, op);
=======
  class Worker {
   public:
    Worker(size_t id, const WorkOptions& options,
           std::atomic<size_t>& notfound_counts)
        : id_(id),
          options_(options),
          ignore_notfound(options_.enable_fast_process),
          notfound_counts_(notfound_counts),
          ans_out_(options_.switches & MASK_OUTPUT_ANS
                       ? std::optional<std::ofstream>(
                             options_.db_path / ("ans_" + std::to_string(id)))
                       : std::nullopt),
          latency_out_(
              options_.switches & MASK_LATENCY
                  ? std::optional<std::ofstream>(
                        options_.db_path / ("latency_" + std::to_string(id)))
                  : std::nullopt) {}

    void load(YCSBGen::YCSBLoadGenerator& loader) {
      std::optional<std::ofstream> latency_out = std::nullopt;
      Operation op;
      while (!loader.IsEOF()) {
        auto ycsb_op = loader.GetNextOp();
        op.key = std::move(ycsb_op.key);
        op.value = std::move(ycsb_op.value);
        rusty_assert(ycsb_op.type == YCSBGen::OpType::INSERT);
        op.type = OpType::INSERT;
        do_insert(latency_out, op);
        options_.progress->fetch_add(1, std::memory_order_relaxed);
>>>>>>> 3a642b0e
      }
    }
    void run(YCSBGen::YCSBRunGenerator& runner) {
      std::optional<std::ofstream> key_only_trace_out =
          options_.export_key_only_trace
              ? std::optional<std::ofstream>(
                    options_.db_path /
                    ("key_only_trace_" + std::to_string(id_)))
              : std::nullopt;
      std::mt19937_64 rndgen(id_ + options_.ycsb_gen_options.base_seed);

      Operation op;
      while (!runner.IsEOF()) {
        auto ycsb_op = runner.GetNextOp(rndgen);
        op.key = std::move(ycsb_op.key);
        op.value = std::move(ycsb_op.value);
        if (ycsb_op.type == YCSBGen::OpType::INSERT) {
          op.type = OpType::INSERT;
          if (key_only_trace_out.has_value())
            key_only_trace_out.value() << "INSERT ";
        } else if (ycsb_op.type == YCSBGen::OpType::READ) {
          op.type = OpType::READ;
          if (key_only_trace_out.has_value())
            key_only_trace_out.value() << "READ ";
        } else if (ycsb_op.type == YCSBGen::OpType::UPDATE) {
          op.type = OpType::UPDATE;
          if (key_only_trace_out.has_value())
            key_only_trace_out.value() << "UPDATE ";
        }
        if (key_only_trace_out.has_value())
          key_only_trace_out.value() << op.key << '\n';
        process_op(op);
        options_.progress->fetch_add(1, std::memory_order_relaxed);
      }
    }
    void work(BlockChannel<Operation>& chan) {
      for (;;) {
        auto block = chan.GetBlock();
        if (block.empty()) {
          break;
        }
        for (const Operation& op : block) {
          process_op(op);
          options_.progress->fetch_add(1, std::memory_order_relaxed);
        }
      }
    }
<<<<<<< HEAD

    {
      std::unique_lock lck(thread_local_m_);
      perf_contexts_[id] = nullptr;
      iostats_contexts_[id] = nullptr;
    }
  }
=======
>>>>>>> 3a642b0e

   private:
    void do_insert(std::optional<std::ofstream>& latency,
                   const Operation& insert) {
      auto guard = timers.timer(TimerType::kInsert).start();
      auto put_start = rusty::time::Instant::now();
      auto s = options_.db->Put(
          write_options_, insert.key,
          rocksdb::Slice(insert.value.data(), insert.value.size()));
      auto put_time = put_start.elapsed();
      if (!s.ok()) {
        std::string err = s.ToString();
        rusty_panic("INSERT failed with error: %s\n", err.c_str());
      }
      timers.timer(TimerType::kPut).add(put_time);
      if (latency) {
        print_latency(latency.value(), OpType::INSERT, put_time.as_nanos());
      }
    }

    std::string do_read(std::optional<std::ofstream>& latency,
                        const Operation& read) {
      auto guard = timers.timer(TimerType::kRead).start();
      std::string value;
      auto get_start = rusty::time::Instant::now();
      auto s = options_.db->Get(read_options_, read.key, &value);
      auto get_time = get_start.elapsed();
      if (!s.ok()) {
        if (s.code() == rocksdb::Status::kNotFound && ignore_notfound) {
          value = "";
        } else {
          std::string err = s.ToString();
          rusty_panic("GET failed with error: %s\n", err.c_str());
        }
      }
      timers.timer(TimerType::kGet).add(get_time);
      if (latency) {
      print_latency(latency.value(), OpType::READ, get_time.as_nanos());
      }
      return value;
    }

    void do_update(std::optional<std::ofstream>& latency,
                   const Operation& update) {
      auto guard = timers.timer(TimerType::kUpdate).start();
      auto put_start = rusty::time::Instant::now();
      auto s = options_.db->Put(
          write_options_, update.key,
          rocksdb::Slice(update.value.data(), update.value.size()));
      auto put_time = put_start.elapsed();
      if (!s.ok()) {
      std::string err = s.ToString();
      rusty_panic("Update failed with error: %s\n", err.c_str());
      }
      timers.timer(TimerType::kUpdate).add(put_time);
      if (latency) {
      print_latency(latency.value(), OpType::UPDATE, put_time.as_nanos());
      }
    }

    void process_op(const Operation& op) {
      if (op.type == OpType::INSERT) {
        do_insert(latency_out_, op);
      } else if (op.type == OpType::READ) {
        auto value = do_read(latency_out_, op);
        if (ans_out_) {
          print_ans(ans_out_.value(), value);
        }
        if (value == "") {
          local_notfound_counts++;
          if ((local_read_progress & 15) == 15) {
            notfound_counts_ += local_notfound_counts;
            local_notfound_counts = 0;
          }
        }
        local_read_progress++;
      } else if (op.type == OpType::UPDATE) {
        do_update(latency_out_, op);
      }
    }

    size_t id_;
    const WorkOptions& options_;
    rocksdb::ReadOptions read_options_;
    rocksdb::WriteOptions write_options_;
    bool ignore_notfound{false};
    std::atomic<size_t>& notfound_counts_;

    size_t local_notfound_counts{0};
    size_t local_read_progress{0};
    std::optional<std::ofstream> ans_out_;
    std::optional<std::ofstream> latency_out_;
  };

  void parse() {
    std::vector<BlockChannelClient<Operation>> opblocks;
    if (options_.enable_fast_process) {
      opblocks.emplace_back(&channel_, options_.opblock_size);
    } else {
      for (size_t i = 0; i < options_.num_threads; i++) {
        opblocks.emplace_back(&channel_for_workers_[i], options_.opblock_size);
      }
    }

    std::hash<std::string> hasher{};

    while (1) {
      std::string op;
      std::cin >> op;
      if (!std::cin) {
        break;
      }
      if (op == "INSERT") {
        if (options_.format_type == FormatType::YCSB) {
          handle_table_name(std::cin);
        }
        std::string key;
        std::cin >> key;
        int i = options_.enable_fast_process
                    ? 0
                    : hasher(key) % options_.num_threads;
        if (options_.format_type == FormatType::Plain) {
          rusty_assert(std::cin.get() == ' ');
          char c;
          std::vector<char> value;
          while ((c = std::cin.get()) != '\n' && c != EOF) {
            value.push_back(c);
          }
          opblocks[i].Push(
              Operation(OpType::INSERT, std::move(key), std::move(value)));
        } else {
          opblocks[i].Push(
              Operation(OpType::INSERT, std::move(key), read_value(std::cin)));
        }
        parse_counts_++;
      } else if (op == "READ") {
        std::string key;
        if (options_.format_type == FormatType::YCSB) {
          handle_table_name(std::cin);
          std::cin >> key;
          read_fields_read(std::cin);
        } else {
          std::cin >> key;
        }
        int i = options_.enable_fast_process
                    ? 0
                    : hasher(key) % options_.num_threads;
        opblocks[i].Push(Operation(OpType::READ, std::move(key), {}));
        parse_counts_++;

      } else if (op == "UPDATE") {
        if (options_.format_type == FormatType::Plain) {
          rusty_panic("UPDATE in plain format is not supported yet\n");
        }
        handle_table_name(std::cin);
        std::string key;
        std::cin >> key;
        int i = options_.enable_fast_process
                    ? 0
                    : hasher(key) % options_.num_threads;
        opblocks[i].Push(
            Operation(OpType::UPDATE, std::move(key), read_value(std::cin)));
        parse_counts_++;

      } else {
        std::cerr << "Ignore line: " << op;
        std::getline(std::cin, op);  // Skip the rest of the line
        std::cerr << op << std::endl;
      }
    }

    for (auto& o : opblocks) {
      o.Flush();
      o.Finish();
    }
  }

  void handle_table_name(std::istream& in) {
    std::string table;
    in >> table;
    rusty_assert(table == "usertable", "Column families not supported yet.");
  }

  std::vector<std::pair<int, std::vector<char>>> read_fields(std::istream& in) {
    std::vector<std::pair<int, std::vector<char>>> ret;
    char c;
    do {
      c = static_cast<char>(in.get());
    } while (isspace(c));
    rusty_assert(c == '[', "Invalid KV trace!");
    rusty_assert(in.get() == ' ', "Invalid KV trace!");
    while (in.peek() != ']') {
      constexpr size_t vallen = 100;
      std::string field;
      std::vector<char> value(vallen);
      while ((c = static_cast<char>(in.get())) != '=') {
        field.push_back(c);
      }
      rusty_assert(field.size() > 5);
      rusty_assert(field.substr(0, 5) == "field");
      int i = std::stoi(field.substr(5));
      rusty_assert(in.read(value.data(), vallen), "Invalid KV trace!");
      rusty_assert(in.get() == ' ', "Invalid KV trace!");
      ret.emplace_back(i, std::move(value));
    }
    in.get();  // ]
    return ret;
  }

  std::vector<char> read_value(std::istream& in) {
    auto fields = read_fields(in);
    std::sort(fields.begin(), fields.end());
    std::vector<char> ret;
    for (int i = 0; i < (int)fields.size(); ++i) {
      rusty_assert(fields[i].first == i);
      ret.insert(ret.end(), fields[i].second.begin(), fields[i].second.end());
    }
    return ret;
  }

  void read_fields_read(std::istream& in) {
    char c;
    do {
      c = static_cast<char>(in.get());
    } while (isspace(c));
    rusty_assert(c == '[', "Invalid KV trace!");
    std::string s;
    std::getline(in, s);
    rusty_assert(s == " <all fields>]",
                 "Reading specific fields is not supported yet.");
  }
};<|MERGE_RESOLUTION|>--- conflicted
+++ resolved
@@ -36,9 +36,8 @@
 
 #include "ycsbgen/ycsbgen.hpp"
 
-<<<<<<< HEAD
 std::optional<std::ofstream>& get_key_hit_level_out();
-=======
+
 static bool has_background_work(rocksdb::DB* db) {
   uint64_t flush_pending;
   uint64_t compaction_pending;
@@ -81,7 +80,6 @@
     }
   }
 }
->>>>>>> 3a642b0e
 
 enum class FormatType {
   Plain,
@@ -276,49 +274,20 @@
 
  public:
   Tester(const WorkOptions& option)
-<<<<<<< HEAD
-      : options_(option),
-        channel_for_workers_(option.num_threads),
-        ycsb_generator_(option.ycsb_gen_options) {
-    env_.db = options_.db;
-    env_.read_options = rocksdb::ReadOptions();
-    env_.write_options = rocksdb::WriteOptions();
-    if (options_.enable_fast_process) {
-      env_.ignore_notfound = true;
-    }
-  }
-=======
       : options_(option), channel_for_workers_(option.num_threads) {}
->>>>>>> 3a642b0e
 
   void Test() {
+    perf_contexts_.resize(options_.num_threads);
+    iostats_contexts_.resize(options_.num_threads);
+
     std::vector<std::thread> threads;
     std::vector<Worker> workers;
     for (size_t i = 0; i < options_.num_threads; ++i) {
-      workers.emplace_back(i, options_, notfound_counts_);
+      workers.emplace_back(*this, i, options_, notfound_counts_);
     }
     if (options_.enable_fast_generator) {
-<<<<<<< HEAD
       std::cerr << "YCSB Options: " << options_.ycsb_gen_options.ToString()
                 << std::endl;
-    }
-
-    perf_contexts_.resize(options_.num_threads);
-    iostats_contexts_.resize(options_.num_threads);
-    for (size_t i = 0; i < options_.num_threads; i++) {
-      threads.emplace_back([this, i]() {
-        work(i,
-             options_.enable_fast_process ? channel_ : channel_for_workers_[i]);
-      });
-    }
-
-    if (!options_.enable_fast_generator) {
-      parse();
-    }
-
-    for (auto& t : threads) t.join();
-=======
-      std::cerr << "YCSB Options: " << options_.ycsb_gen_options.ToString() << std::endl;
       YCSBGen::YCSBLoadGenerator loader(options_.ycsb_gen_options);
       for (size_t i = 0; i < options_.num_threads; ++i) {
         threads.emplace_back(
@@ -356,7 +325,6 @@
         for (auto& t : threads) t.join();
       }
     }
->>>>>>> 3a642b0e
   }
 
   size_t GetOpParseCounts() const {
@@ -384,54 +352,12 @@
   }
 
  private:
-<<<<<<< HEAD
-  void work(size_t id, BlockChannel<Operation>& chan) {
-    std::optional<std::ofstream> ans_out =
-        options_.switches & MASK_OUTPUT_ANS
-            ? std::optional<std::ofstream>(options_.db_path /
-                                           ("ans_" + std::to_string(id)))
-            : std::nullopt;
-
-    std::optional<std::ofstream> latency_out =
-        options_.switches & MASK_LATENCY
-            ? std::optional<std::ofstream>(options_.db_path /
-                                           ("latency_" + std::to_string(id)))
-            : std::nullopt;
-    std::optional<std::ofstream> key_only_trace_out =
-        options_.export_key_only_trace
-            ? std::optional<std::ofstream>(
-                  options_.db_path / ("key_only_trace_" + std::to_string(id)))
-            : std::nullopt;
-    if (options_.switches & MASK_KEY_HIT_LEVEL) {
-      get_key_hit_level_out() = std::optional<std::ofstream>(
-          options_.db_path / ("key_hit_level_" + std::to_string(id)));
-    }
-
-    std::mt19937_64 rndgen(id + options_.ycsb_gen_options.base_seed);
-
-    rocksdb::SetPerfLevel(rocksdb::PerfLevel::kEnableTimeExceptForMutex);
-    perf_contexts_[id] = rocksdb::get_perf_context();
-    iostats_contexts_[id] = rocksdb::get_iostats_context();
-
-    auto process_op = [&](const Operation& op) {
-      if (op.type == OpType::INSERT) {
-        do_insert(latency_out, op);
-      } else if (op.type == OpType::READ) {
-        auto value = do_read(latency_out, op);
-        if (ans_out) {
-          print_ans(ans_out.value(), value);
-        }
-        if (value == "") {
-          notfound_counts_ += 1;  // unlikely
-        }
-      } else if (op.type == OpType::UPDATE) {
-        do_update(latency_out, op);
-=======
   class Worker {
    public:
-    Worker(size_t id, const WorkOptions& options,
+    Worker(Tester& tester, size_t id, const WorkOptions& options,
            std::atomic<size_t>& notfound_counts)
-        : id_(id),
+        : tester_(tester),
+          id_(id),
           options_(options),
           ignore_notfound(options_.enable_fast_process),
           notfound_counts_(notfound_counts),
@@ -456,7 +382,6 @@
         op.type = OpType::INSERT;
         do_insert(latency_out, op);
         options_.progress->fetch_add(1, std::memory_order_relaxed);
->>>>>>> 3a642b0e
       }
     }
     void run(YCSBGen::YCSBRunGenerator& runner) {
@@ -467,6 +392,13 @@
                     ("key_only_trace_" + std::to_string(id_)))
               : std::nullopt;
       std::mt19937_64 rndgen(id_ + options_.ycsb_gen_options.base_seed);
+
+      rocksdb::SetPerfLevel(rocksdb::PerfLevel::kEnableTimeExceptForMutex);
+      {
+        std::unique_lock lck(tester_.thread_local_m_);
+        tester_.perf_contexts_[id_] = rocksdb::get_perf_context();
+        tester_.iostats_contexts_[id_] = rocksdb::get_iostats_context();
+      }
 
       Operation op;
       while (!runner.IsEOF()) {
@@ -491,6 +423,11 @@
         process_op(op);
         options_.progress->fetch_add(1, std::memory_order_relaxed);
       }
+      {
+        std::unique_lock lck(tester_.thread_local_m_);
+        tester_.perf_contexts_[id_] = nullptr;
+        tester_.iostats_contexts_[id_] = nullptr;
+      }
     }
     void work(BlockChannel<Operation>& chan) {
       for (;;) {
@@ -504,16 +441,6 @@
         }
       }
     }
-<<<<<<< HEAD
-
-    {
-      std::unique_lock lck(thread_local_m_);
-      perf_contexts_[id] = nullptr;
-      iostats_contexts_[id] = nullptr;
-    }
-  }
-=======
->>>>>>> 3a642b0e
 
    private:
     void do_insert(std::optional<std::ofstream>& latency,
@@ -551,7 +478,7 @@
       }
       timers.timer(TimerType::kGet).add(get_time);
       if (latency) {
-      print_latency(latency.value(), OpType::READ, get_time.as_nanos());
+        print_latency(latency.value(), OpType::READ, get_time.as_nanos());
       }
       return value;
     }
@@ -565,12 +492,12 @@
           rocksdb::Slice(update.value.data(), update.value.size()));
       auto put_time = put_start.elapsed();
       if (!s.ok()) {
-      std::string err = s.ToString();
-      rusty_panic("Update failed with error: %s\n", err.c_str());
+        std::string err = s.ToString();
+        rusty_panic("Update failed with error: %s\n", err.c_str());
       }
       timers.timer(TimerType::kUpdate).add(put_time);
       if (latency) {
-      print_latency(latency.value(), OpType::UPDATE, put_time.as_nanos());
+        print_latency(latency.value(), OpType::UPDATE, put_time.as_nanos());
       }
     }
 
@@ -595,6 +522,7 @@
       }
     }
 
+    Tester& tester_;
     size_t id_;
     const WorkOptions& options_;
     rocksdb::ReadOptions read_options_;
