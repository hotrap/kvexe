--- conflicted
+++ resolved
@@ -323,15 +323,6 @@
                           << std::endl;
   }
 
-<<<<<<< HEAD
-  uint64_t GetOpParseCounts() const {
-    return options_.enable_fast_generator
-               ? options_.progress->load(std::memory_order_relaxed)
-               : parse_counts_;
-  }
-
-=======
->>>>>>> 0e3bea8a
   uint64_t GetNotFoundCounts() const {
     return notfound_counts_.load(std::memory_order_relaxed);
   }
