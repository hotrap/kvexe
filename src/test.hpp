--- conflicted
+++ resolved
@@ -337,25 +337,16 @@
 
 class Tester {
  public:
-<<<<<<< HEAD
-  Tester(const WorkOptions& option) : options_(option) {}
-
-  const WorkOptions& work_options() const { return options_; }
-
-  void Test(const rusty::sync::Mutex<std::ofstream>& info_json_out) {
-    perf_contexts_.resize(options_.num_threads);
-    iostats_contexts_.resize(options_.num_threads);
-
-=======
   Tester(const WorkOptions& option)
       : options_(option),
         perf_contexts_(options_.num_threads),
         iostats_contexts_(options_.num_threads) {
->>>>>>> 8b671239
     for (size_t i = 0; i < options_.num_threads; ++i) {
       workers_.emplace_back(*this, i);
     }
   }
+
+  const WorkOptions& work_options() const { return options_; }
 
   void Test(const rusty::sync::Mutex<std::ofstream>& info_json_out) {
     if (options_.enable_fast_generator) {
@@ -456,18 +447,6 @@
         XXH64_freeState(ans_xxhash_state_);
         ans_xxhash_state_ = nullptr;
       }
-<<<<<<< HEAD
-    }
-    void maybe_enable_key_hit_level() {
-      if (options_.switches & MASK_KEY_HIT_LEVEL) {
-        get_key_hit_level_out() = std::make_optional<std::ofstream>(
-            options_.db_path / ("key-hit-level-" + std::to_string(id_)));
-      }
-    }
-    void run(YCSBGen::YCSBRunGenerator& runner) {
-      std::mt19937_64 rndgen(id_ + options_.ycsb_gen_options.base_seed);
-=======
->>>>>>> 8b671239
 
       std::ofstream(options_.db_path / ("run-phase-perf-context-" + id))
           << tester_.perf_contexts_[id_]->ToString();
@@ -477,6 +456,12 @@
         std::unique_lock lck(tester_.thread_local_m_);
         tester_.perf_contexts_[id_] = nullptr;
         tester_.iostats_contexts_[id_] = nullptr;
+      }
+    }
+    void maybe_enable_key_hit_level() {
+      if (options_.switches & MASK_KEY_HIT_LEVEL) {
+        get_key_hit_level_out() = std::make_optional<std::ofstream>(
+            options_.db_path / ("key-hit-level-" + std::to_string(id_)));
       }
     }
     void run(YCSBGen::YCSBRunGenerator& runner) {
@@ -501,16 +486,11 @@
       }
       finish_run_phase();
     }
-<<<<<<< HEAD
-    void work(BlockChannel<YCSBGen::Operation>& chan) {
-      maybe_enable_key_hit_level();
-
-=======
     void work(bool run, BlockChannel<YCSBGen::Operation>& chan) {
       if (run) {
         prepare_run_phase();
       }
->>>>>>> 8b671239
+      maybe_enable_key_hit_level();
       std::string value;
       for (;;) {
         auto block = chan.GetBlock();
