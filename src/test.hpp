#include <pthread.h>
#include <rocksdb/cache.h>
#include <rocksdb/db.h>
#include <rocksdb/filter_policy.h>
#include <rocksdb/iostats_context.h>
#include <rocksdb/perf_context.h>
#include <rocksdb/rate_limiter.h>
#include <rocksdb/statistics.h>
#include <rocksdb/table.h>
#include <rusty/macro.h>
#include <rusty/sync.h>
#include <rusty/time.h>
#include <unistd.h>
#include <xxhash.h>

#include <algorithm>
#include <atomic>
#include <boost/program_options/errors.hpp>
#include <boost/program_options/options_description.hpp>
#include <boost/program_options/parsers.hpp>
#include <boost/program_options/variables_map.hpp>
#include <cctype>
#include <chrono>
#include <cinttypes>
#include <condition_variable>
#include <counter_timer.hpp>
#include <cstddef>
#include <cstdio>
#include <cstdlib>
#include <ctime>
#include <deque>
#include <filesystem>
#include <fstream>
#include <functional>
#include <iostream>
#include <limits>
#include <optional>
#include <queue>
#include <set>
#include <string>
#include <thread>
#include <vector>

#include "ycsbgen/ycsbgen.hpp"

std::optional<std::ofstream>& get_key_hit_level_out();

static inline auto timestamp_ns() {
  return std::chrono::duration_cast<std::chrono::nanoseconds>(
             std::chrono::system_clock::now().time_since_epoch())
      .count();
}

static inline time_t cpu_timestamp_ns(
    clockid_t clockid = CLOCK_THREAD_CPUTIME_ID) {
  struct timespec t;
  if (-1 == clock_gettime(clockid, &t)) {
    perror("clock_gettime");
    rusty_panic();
  }
  return t.tv_sec * 1000000000 + t.tv_nsec;
}

template <typename T>
void print_vector(const std::vector<T>& v) {
  std::cerr << '[';
  for (double x : v) {
    std::cerr << x << ',';
  }
  std::cerr << "]";
}

static bool has_background_work(rocksdb::DB* db) {
  uint64_t flush_pending;
  uint64_t compaction_pending;
  uint64_t flush_running;
  uint64_t compaction_running;
  bool ok = db->GetIntProperty(
      rocksdb::Slice("rocksdb.mem-table-flush-pending"), &flush_pending);
  rusty_assert(ok);
  ok = db->GetIntProperty(rocksdb::Slice("rocksdb.compaction-pending"),
                          &compaction_pending);
  rusty_assert(ok);
  ok = db->GetIntProperty(rocksdb::Slice("rocksdb.num-running-flushes"),
                          &flush_running);
  rusty_assert(ok);
  ok = db->GetIntProperty(rocksdb::Slice("rocksdb.num-running-compactions"),
                          &compaction_running);
  rusty_assert(ok);
  return flush_pending || compaction_pending || flush_running ||
         compaction_running;
}

static void wait_for_background_work(rocksdb::DB* db) {
  while (1) {
    if (has_background_work(db)) {
      std::this_thread::sleep_for(std::chrono::seconds(1));
      continue;
    }
    // The properties are not get atomically. Test for more 20 times more.
    int i;
    for (i = 0; i < 20; ++i) {
      std::this_thread::sleep_for(std::chrono::milliseconds(100));
      if (has_background_work(db)) {
        break;
      }
    }
    if (i == 20) {
      // std::cerr << "There is no background work detected for more than 2
      // seconds. Exiting...\n";
      break;
    }
  }
}

enum class FormatType {
  Plain,
  PlainLengthOnly,
  YCSB,
};

enum class WorkloadType {
  ConfigFile,
  u24685531,
  hotspot_2_4_6_8,
};

static inline const char* to_string(YCSBGen::OpType type) {
  switch (type) {
    case YCSBGen::OpType::INSERT:
      return "INSERT";
    case YCSBGen::OpType::READ:
      return "READ";
    case YCSBGen::OpType::UPDATE:
      return "UPDATE";
    case YCSBGen::OpType::RMW:
      return "RMW";
    case YCSBGen::OpType::DELETE:
      return "DELETE";
    case YCSBGen::OpType::SCAN:
      return "SCAN";
  }
  rusty_panic();
}
static inline void print_latency(std::ofstream& out, YCSBGen::OpType op,
                                 uint64_t nanos) {
  out << timestamp_ns() << ' ' << to_string(op) << ' ' << nanos << '\n';
}

enum class TimerType : size_t {
  kPut,
  kGet,
  kDelete,
  kScan,
  kInputOperation,
  kInputInsert,
  kInputRead,
  kInputUpdate,
  kOutput,
  kSerialize,
  kDeserialize,
  kEnd,
};

constexpr size_t TIMER_NUM = static_cast<size_t>(TimerType::kEnd);
static const char* timer_names[] = {
    "Put",         "Get",       "Delete",      "Scan",   "InputOperation",
    "InputInsert", "InputRead", "InputUpdate", "Output", "Serialize",
    "Deserialize",
};
static_assert(sizeof(timer_names) == TIMER_NUM * sizeof(const char*));
static counter_timer::TypedTimers<TimerType> timers(TIMER_NUM);

static inline void print_timers(std::ostream& out) {
  const auto& ts = timers.timers();
  size_t num_types = ts.size();
  for (size_t i = 0; i < num_types; ++i) {
    const auto& timer = ts[i];
    uint64_t count = timer.count();
    rusty::time::Duration time = timer.time();
    out << timer_names[i] << ": count " << count << ", total "
        << time.as_secs_double() << " s\n";
  }
}

static std::atomic<time_t> put_cpu_nanos(0);
static std::atomic<time_t> get_cpu_nanos(0);
static std::atomic<time_t> delete_cpu_nanos(0);
static std::atomic<time_t> scan_cpu_nanos(0);

constexpr uint64_t MASK_LATENCY = 0x1;
constexpr uint64_t MASK_OUTPUT_ANS = 0x2;
static constexpr uint64_t MASK_COUNT_ACCESS_HOT_PER_TIER = 0x4;
static constexpr uint64_t MASK_KEY_HIT_LEVEL = 0x8;

template <typename T>
class BlockChannel {
  std::queue<std::vector<T>> q_;
  std::mutex m_;
  std::condition_variable cv_r_;
  std::condition_variable cv_w_;
  size_t reader_waiting_{0};
  size_t limit_size_{0};
  bool finish_{false};
  bool writer_waiting_{0};

  uint64_t queue_empty_when_put_{0};
  uint64_t queue_non_empty_when_put_{0};
  uint64_t reader_blocked_{0};
  uint64_t reader_not_blocked_{0};

 public:
  BlockChannel(size_t limit_size = 64) : limit_size_(limit_size) {}
  std::vector<T> GetBlock() {
    std::unique_lock lck(m_);
    if (writer_waiting_) {
      if (q_.size() < limit_size_ / 2) {
        cv_w_.notify_one();
      }
    }
    if (q_.size()) {
      reader_not_blocked_ += 1;
      auto ret = std::move(q_.front());
      q_.pop();
      return ret;
    }
    if (finish_) {
      return {};
    }
    reader_blocked_ += 1;
    reader_waiting_ += 1;
    cv_r_.wait(lck, [&]() { return finish_ || !q_.empty(); });
    if (q_.empty() && finish_) {
      return {};
    }
    reader_waiting_ -= 1;
    auto ret = std::move(q_.front());
    q_.pop();
    return ret;
  }

  void PutBlock(std::vector<T>&& block) {
    std::unique_lock lck(m_);
    q_.push(std::move(block));
    if (reader_waiting_) {
      cv_r_.notify_one();
    }
  }

  void PutBlock(const std::vector<T>& block) {
    std::unique_lock lck(m_);
    if (q_.empty()) {
      queue_empty_when_put_ += 1;
    } else {
      queue_non_empty_when_put_ += 1;
    }
    q_.push(block);
    if (reader_waiting_) {
      cv_r_.notify_one();
    }
    if (q_.size() >= limit_size_) {
      writer_waiting_ = true;
      cv_w_.wait(lck, [&]() { return q_.size() < limit_size_ / 2; });
      writer_waiting_ = false;
    }
  }

  void Finish() {
    finish_ = true;
    cv_r_.notify_all();
  }

  // Must be called when there is no writer.
  uint64_t queue_empty_when_put() const { return queue_empty_when_put_; }
  uint64_t queue_non_empty_when_put() const {
    return queue_non_empty_when_put_;
  }
  uint64_t reader_blocked() const { return reader_blocked_; }
  uint64_t reader_not_blocked() const { return reader_not_blocked_; }
};

template <typename T>
class BlockChannelClient {
  BlockChannel<T>* channel_;
  std::vector<T> opblock_;
  size_t opnum_{0};

 public:
  BlockChannelClient(BlockChannel<T>* channel, size_t block_size)
      : channel_(channel), opblock_(block_size) {}

  void Push(T&& data) {
    opblock_[opnum_++] = std::move(data);
    if (opnum_ == opblock_.size()) {
      channel_->PutBlock(opblock_);
      opnum_ = 0;
    }
  }

  void Flush() {
    channel_->PutBlock(
        std::vector<T>(opblock_.begin(), opblock_.begin() + opnum_));
    opnum_ = 0;
  }

  void Finish() { channel_->Finish(); }
};

struct WorkOptions {
  bool load{false};
  bool run{false};
  std::string load_trace;
  std::string run_trace;
  FormatType format_type;
  rocksdb::DB* db;
  const rocksdb::Options* options;
  uint64_t switches;
  std::filesystem::path db_path;
  bool enable_fast_process{false};
  size_t num_threads{1};
  bool enable_fast_generator{false};
  WorkloadType workload_type;
  YCSBGen::YCSBGeneratorOptions ycsb_gen_options;
  double db_paths_soft_size_limit_multiplier;
  std::shared_ptr<rocksdb::RateLimiter> rate_limiter;
  bool export_key_only_trace{false};
  bool export_ans_xxh64{false};
  std::string std_ans_prefix;
};

class Tester {
 public:
  Tester(const WorkOptions& option)
      : options_(option),
        perf_contexts_(options_.num_threads),
        iostats_contexts_(options_.num_threads) {
    for (size_t i = 0; i < options_.num_threads; ++i) {
      workers_.emplace_back(*this, i);
    }
  }

  const WorkOptions& work_options() const { return options_; }
<<<<<<< HEAD
=======
  uint64_t progress() const {
    return progress_.load(std::memory_order_relaxed);
  }
  uint64_t progress_get() const {
    return progress_get_.load(std::memory_order_relaxed);
  }
>>>>>>> 53c15260

  void Test(const rusty::sync::Mutex<std::ofstream>& info_json_out) {
    if (options_.enable_fast_generator) {
      switch (options_.workload_type) {
        case WorkloadType::ConfigFile:
          GenerateAndExecute(info_json_out);
          break;
        case WorkloadType::u24685531:
          u24685531(info_json_out);
          break;
        case WorkloadType::hotspot_2_4_6_8:
          hotspot_2_4_6_8(info_json_out);
      }
    } else {
      ReadAndExecute(info_json_out);
    }

    uint64_t not_found = 0;
    uint64_t scanned = 0;
    for (const auto& worker : workers_) {
      not_found += worker.not_found();
      scanned += worker.scanned();
    }
    *info_json_out.lock() << "\t\"not-found\": " << not_found << ","
                          << "\t\"scanned-records\": " << scanned << ","
                          << std::endl;
  }

  void print_other_stats(std::ostream& log) {
    const std::shared_ptr<rocksdb::Statistics>& stats =
        options_.options->statistics;
    log << "Timestamp: " << timestamp_ns() << "\n";
    log << "rocksdb.block.cache.data.miss: "
        << stats->getTickerCount(rocksdb::BLOCK_CACHE_DATA_MISS) << '\n';
    log << "rocksdb.block.cache.data.hit: "
        << stats->getTickerCount(rocksdb::BLOCK_CACHE_DATA_HIT) << '\n';
    log << "rocksdb.bloom.filter.useful: "
        << stats->getTickerCount(rocksdb::BLOOM_FILTER_USEFUL) << '\n';
    log << "rocksdb.bloom.filter.full.positive: "
        << stats->getTickerCount(rocksdb::BLOOM_FILTER_FULL_POSITIVE) << '\n';
    log << "rocksdb.bloom.filter.full.true.positive: "
        << stats->getTickerCount(rocksdb::BLOOM_FILTER_FULL_TRUE_POSITIVE)
        << '\n';
    log << "rocksdb.memtable.hit: "
        << stats->getTickerCount(rocksdb::MEMTABLE_HIT) << '\n';
    log << "rocksdb.l0.hit: " << stats->getTickerCount(rocksdb::GET_HIT_L0)
        << '\n';
    log << "rocksdb.l1.hit: " << stats->getTickerCount(rocksdb::GET_HIT_L1)
        << '\n';
    log << "rocksdb.rocksdb.l2andup.hit: "
        << stats->getTickerCount(rocksdb::GET_HIT_L2_AND_UP) << '\n';
    log << "leader write count: "
        << stats->getTickerCount(rocksdb::LEADER_WRITE_COUNT) << '\n';
    log << "non leader write count: "
        << stats->getTickerCount(rocksdb::NON_LEADER_WRITE_COUNT) << '\n';

    log << "Promotion cache hits: "
        << stats->getTickerCount(rocksdb::PROMOTION_CACHE_GET_HIT) << '\n';
    log << "Promotion cache insert fail to lock: "
        << stats->getTickerCount(rocksdb::PROMOTION_CACHE_INSERT_FAIL_LOCK)
        << '\n';
    log << "Promotion cache insert fail due to compacted: "
        << stats->getTickerCount(rocksdb::PROMOTION_CACHE_INSERT_FAIL_COMPACTED)
        << '\n';
    log << "Promotion cache insert success: "
        << stats->getTickerCount(rocksdb::PROMOTION_CACHE_INSERT) << '\n';

    print_timers(log);

    {
      std::unique_lock lck(thread_local_m_);
      if (!perf_contexts_.empty() && perf_contexts_[0]) {
        log << "rocksdb Perf: " << perf_contexts_[0]->ToString() << '\n';
      }
      if (!iostats_contexts_.empty() && iostats_contexts_[0]) {
        log << "rocksdb IOStats: " << iostats_contexts_[0]->ToString() << '\n';
      }
    }

    log << "stat end===" << std::endl;
  }

 private:
  class Worker {
   public:
    Worker(Tester& tester, size_t id)
        : tester_(tester),
          id_(id),
          options_(tester.options_),
          std_ans_(options_.std_ans_prefix.empty()
                       ? std::nullopt
                       : std::optional<std::ifstream>(options_.std_ans_prefix +
                                                      std::to_string(id_))),
          ans_out_(options_.switches & MASK_OUTPUT_ANS
                       ? std::optional<std::ofstream>(
                             options_.db_path / ("ans_" + std::to_string(id)))
                       : std::nullopt) {
      if (std_ans_.has_value()) {
        rusty_assert(std_ans_.value(), "Fail to open %s",
                     (options_.std_ans_prefix + std::to_string(id_)).c_str());
      }
    }

    void load(YCSBGen::YCSBLoadGenerator& loader) {
      while (!loader.IsEOF()) {
        auto op = loader.GetNextOp();
        rusty_assert(op.type == YCSBGen::OpType::INSERT);
        do_put(op);
        tester_.progress_.fetch_add(1, std::memory_order_relaxed);
      }
    }
    void prepare_run_phase() {
      if (options_.switches & MASK_LATENCY) {
        latency_out_ = std::make_optional<std::ofstream>(
            options_.db_path / ("latency-" + std::to_string(id_)));
      }
      if (options_.export_ans_xxh64) {
        ans_xxhash_state_ = XXH64_createState();
        rusty_assert(ans_xxhash_state_);
        XXH64_reset(ans_xxhash_state_, 0);
      }

      rocksdb::SetPerfLevel(rocksdb::PerfLevel::kEnableTimeExceptForMutex);
      {
        std::unique_lock lck(tester_.thread_local_m_);
        tester_.perf_contexts_[id_] = rocksdb::get_perf_context();
        tester_.iostats_contexts_[id_] = rocksdb::get_iostats_context();
      }
    }
    void finish_run_phase() {
      std::string id = std::to_string(id_);
      if (ans_xxhash_state_) {
        std::ofstream(options_.db_path / ("ans-" + id + ".xxh64"))
            << std::hex << std::setw(16) << std::setfill('0')
            << XXH64_digest(ans_xxhash_state_) << std::endl;
        XXH64_freeState(ans_xxhash_state_);
        ans_xxhash_state_ = nullptr;
      }

      std::ofstream(options_.db_path / ("run-phase-perf-context-" + id))
          << tester_.perf_contexts_[id_]->ToString();
      std::ofstream(options_.db_path / ("run-phase-iostats-contexts-" + id))
          << tester_.iostats_contexts_[id_]->ToString();
      {
        std::unique_lock lck(tester_.thread_local_m_);
        tester_.perf_contexts_[id_] = nullptr;
        tester_.iostats_contexts_[id_] = nullptr;
      }
    }
    void maybe_enable_key_hit_level() {
      if (options_.switches & MASK_KEY_HIT_LEVEL) {
        get_key_hit_level_out() = std::make_optional<std::ofstream>(
            options_.db_path / ("key-hit-level-" + std::to_string(id_)));
      }
    }
    void run(YCSBGen::YCSBRunGenerator& runner) {
      prepare_run_phase();
      std::mt19937_64 rndgen(id_ + options_.ycsb_gen_options.base_seed);

      maybe_enable_key_hit_level();
      std::optional<std::ofstream> key_only_trace_out =
          options_.export_key_only_trace
              ? std::make_optional<std::ofstream>(
                    options_.db_path /
                    (std::to_string(id_) + "_key_only_trace"))
              : std::nullopt;
      std::string value;
      while (!runner.IsEOF()) {
        auto op = runner.GetNextOp(rndgen);
        if (key_only_trace_out.has_value())
          key_only_trace_out.value()
              << to_string(op.type) << ' ' << op.key << '\n';
        process_op(op, &value);
        tester_.progress_.fetch_add(1, std::memory_order_relaxed);
      }
      finish_run_phase();
    }
    void work(bool run, BlockChannel<YCSBGen::Operation>& chan) {
      if (run) {
        prepare_run_phase();
      }
      maybe_enable_key_hit_level();
      std::string value;
      for (;;) {
        auto block = chan.GetBlock();
        if (block.empty()) {
          break;
        }
        for (const YCSBGen::Operation& op : block) {
          process_op(op, &value);
          tester_.progress_.fetch_add(1, std::memory_order_relaxed);
        }
      }
      if (run) {
        finish_run_phase();
      }
    }

    uint64_t not_found() const { return not_found_; }
    uint64_t scanned() const { return scanned_; }

   private:
    void do_put(const YCSBGen::Operation& put) {
      time_t put_cpu_start = cpu_timestamp_ns();
      auto put_start = rusty::time::Instant::now();
      auto s =
          options_.db->Put(write_options_, put.key,
                           rocksdb::Slice(put.value.data(), put.value.size()));
      auto put_time = put_start.elapsed();
      time_t put_cpu_ns = cpu_timestamp_ns() - put_cpu_start;
      if (!s.ok()) {
        std::string err = s.ToString();
        rusty_panic("Put failed with error: %s\n", err.c_str());
      }
      timers.timer(TimerType::kPut).add(put_time);
      put_cpu_nanos.fetch_add(put_cpu_ns, std::memory_order_relaxed);
      if (latency_out_) {
        print_latency(latency_out_.value(), put.type, put_time.as_nanos());
      }
    }

    // Return found or not
    bool do_read(const YCSBGen::Operation& read, std::string* value) {
      time_t get_cpu_start = cpu_timestamp_ns();
      auto get_start = rusty::time::Instant::now();
      auto s = options_.db->Get(read_options_, read.key, value);
      auto get_time = get_start.elapsed();
      time_t get_cpu_ns = cpu_timestamp_ns() - get_cpu_start;
      timers.timer(TimerType::kGet).add(get_time);
      get_cpu_nanos.fetch_add(get_cpu_ns, std::memory_order_relaxed);
      if (latency_out_) {
        print_latency(latency_out_.value(), YCSBGen::OpType::READ,
                      get_time.as_nanos());
      }
      tester_.progress_get_.fetch_add(1, std::memory_order_relaxed);
      if (!s.ok()) {
        if (s.IsNotFound()) {
          return false;
        } else {
          std::string err = s.ToString();
          rusty_panic("GET failed with error: %s\n", err.c_str());
        }
      }
      return true;
    }

    void do_read_modify_write(const YCSBGen::Operation& op) {
      time_t get_cpu_start = cpu_timestamp_ns();
      auto start = rusty::time::Instant::now();
      std::string value;
      auto s = options_.db->Get(read_options_, op.key, &value);
      if (!s.ok()) {
        std::string err = s.ToString();
        rusty_panic("GET failed with error: %s\n", err.c_str());
      }
      time_t put_cpu_start = cpu_timestamp_ns();
      time_t get_cpu_ns = put_cpu_start - get_cpu_start;
      s = options_.db->Put(write_options_, op.key,
                           rocksdb::Slice(op.value.data(), op.value.size()));
      time_t put_cpu_ns = cpu_timestamp_ns() - put_cpu_start;
      if (!s.ok()) {
        std::string err = s.ToString();
        rusty_panic("Update failed with error: %s\n", err.c_str());
      }
      get_cpu_nanos.fetch_add(get_cpu_ns, std::memory_order_relaxed);
      put_cpu_nanos.fetch_add(put_cpu_ns, std::memory_order_relaxed);
      if (latency_out_) {
        print_latency(latency_out_.value(), YCSBGen::OpType::RMW,
                      start.elapsed().as_nanos());
      }
      tester_.progress_get_.fetch_add(1, std::memory_order_relaxed);
    }

    void do_delete(const YCSBGen::Operation& op) {
      time_t cpu_start = cpu_timestamp_ns();
      auto start = rusty::time::Instant::now();
      auto s = options_.db->Delete(write_options_, op.key);
      auto time = start.elapsed();
      time_t cpu_ns = cpu_timestamp_ns() - cpu_start;
      if (!s.ok()) {
        std::string err = s.ToString();
        rusty_panic("Delete failed with error: %s\n", err.c_str());
      }
      timers.timer(TimerType::kDelete).add(time);
      delete_cpu_nanos.fetch_add(cpu_ns, std::memory_order_relaxed);
      if (latency_out_) {
        print_latency(latency_out_.value(), YCSBGen::OpType::DELETE,
                      time.as_nanos());
      }
    }

    void do_scan(const YCSBGen::Operation& op) {
      time_t cpu_start = cpu_timestamp_ns();
      auto start = rusty::time::Instant::now();
      {
        std::unique_ptr<rocksdb::Iterator> it(
            options_.db->NewIterator(read_options_));
        it->Seek(op.key);
        for (size_t i = 0; i < op.scan_len && it->Valid(); ++i) {
          ++scanned_;
          it->Next();
        }
      }
      auto time = start.elapsed();
      time_t cpu_ns = cpu_timestamp_ns() - cpu_start;
      timers.timer(TimerType::kScan).add(time);
      scan_cpu_nanos.fetch_add(cpu_ns, std::memory_order_relaxed);
      if (latency_out_) {
        print_latency(latency_out_.value(), YCSBGen::OpType::SCAN,
                      time.as_nanos());
      }
    }

    void process_op(const YCSBGen::Operation& op, std::string* value) {
      switch (op.type) {
        case YCSBGen::OpType::INSERT:
        case YCSBGen::OpType::UPDATE:
          do_put(op);
          break;
        case YCSBGen::OpType::READ: {
          bool found = do_read(op, value);
          std::string_view ans;
          if (found) {
            ans = std::string_view(value->data(), value->size());
          } else {
            ans = std::string_view(nullptr, 0);
          };
          if (ans_xxhash_state_) {
            rusty_assert_eq(
                XXH64_update(ans_xxhash_state_, ans.data(), ans.size()),
                XXH_OK);
            static const char delimiter = '\n';
            rusty_assert_eq(
                XXH64_update(ans_xxhash_state_, &delimiter, sizeof(delimiter)),
                XXH_OK);
          }
          if (std_ans_.has_value()) {
            std::string std_ans;
            std_ans_.value() >> std_ans;
            if (ans != std_ans) {
              std::cerr << "Result:\n"
                        << ans << "\nStandard result:\n"
                        << std_ans << std::endl;
              rusty_panic();
            }
          }
          if (ans_out_) {
            ans_out_.value() << ans << '\n';
          }
          if (!found) {
            not_found_ += 1;
          }
        } break;
        case YCSBGen::OpType::RMW:
          do_read_modify_write(op);
          break;
        case YCSBGen::OpType::DELETE:
          do_delete(op);
          break;
        case YCSBGen::OpType::SCAN:
          do_scan(op);
          break;
      }
    }

    Tester& tester_;
    size_t id_;
    const WorkOptions& options_;
    rocksdb::ReadOptions read_options_;
    rocksdb::WriteOptions write_options_;

    uint64_t not_found_{0};
    uint64_t scanned_{0};
    XXH64_state_t* ans_xxhash_state_{nullptr};
    std::optional<std::ifstream> std_ans_;
    std::optional<std::ofstream> ans_out_;
    std::optional<std::ofstream> latency_out_;
  };

  void parse(bool run, std::istream& trace) {
    size_t num_channels =
        options_.enable_fast_process ? 1 : options_.num_threads;
    std::vector<BlockChannel<YCSBGen::Operation>> channel_for_workers(
        num_channels);

    std::vector<BlockChannelClient<YCSBGen::Operation>> opblocks;
    for (auto& channel : channel_for_workers) {
      opblocks.emplace_back(&channel, 1024);
    }

    std::vector<std::thread> threads;
    for (size_t i = 0; i < options_.num_threads; i++) {
      threads.emplace_back([this, run, &channel_for_workers, i]() {
        size_t index = options_.enable_fast_process ? 0 : i;
        workers_[i].work(run, channel_for_workers[index]);
      });
    }

    std::hash<std::string> hasher{};

    uint64_t parse_counts = 0;
    while (1) {
      std::string op;
      trace >> op;
      if (!trace) {
        break;
      }
      if (op == "INSERT" || op == "UPDATE") {
        YCSBGen::OpType type;
        if (op == "INSERT") {
          type = YCSBGen::OpType::INSERT;
        } else {
          type = YCSBGen::OpType::UPDATE;
        }
        if (options_.format_type == FormatType::YCSB) {
          handle_table_name(trace);
        }
        std::string key;
        trace >> key;
        int i = options_.enable_fast_process
                    ? 0
                    : hasher(key) % options_.num_threads;
        std::vector<char> value;
        if (options_.format_type == FormatType::YCSB) {
          value = read_value(trace);
        } else {
          rusty_assert_eq(trace.get(), ' ');
          char c;
          if (options_.format_type == FormatType::Plain) {
            while ((c = trace.get()) != '\n' && c != EOF) {
              value.push_back(c);
            }
          } else {
            size_t value_length;
            trace >> value_length;
            value.resize(value_length);
            int ret = snprintf(value.data(), value.size(), "%s%" PRIu64,
                               run ? "load-" : "run-", parse_counts + 1);
            rusty_assert(ret > 0);
            if ((size_t)ret < value_length) {
              memset(value.data() + ret, '-', value_length - ret);
            }
          }
        }
        opblocks[i].Push(
            YCSBGen::Operation(type, std::move(key), std::move(value)));
      } else if (op == "READ") {
        std::string key;
        if (options_.format_type == FormatType::YCSB) {
          handle_table_name(trace);
          trace >> key;
          read_fields_read(trace);
        } else {
          trace >> key;
        }
        int i = options_.enable_fast_process
                    ? 0
                    : hasher(key) % options_.num_threads;
        opblocks[i].Push(
            YCSBGen::Operation(YCSBGen::OpType::READ, std::move(key), {}));
      } else if (op == "DELETE") {
        std::string key;
        rusty_assert(options_.format_type == FormatType::Plain ||
                     options_.format_type == FormatType::PlainLengthOnly);
        trace >> key;
        int i = options_.enable_fast_process
                    ? 0
                    : hasher(key) % options_.num_threads;
        opblocks[i].Push(
            YCSBGen::Operation(YCSBGen::OpType::DELETE, std::move(key), {}));
      } else {
        std::cerr << "Ignore line: " << op;
        std::getline(trace, op);  // Skip the rest of the line
        std::cerr << op << std::endl;
        continue;
      }
      parse_counts += 1;
    }

    for (auto& o : opblocks) {
      o.Flush();
      o.Finish();
    }

    for (auto& t : threads) t.join();

    uint64_t queue_empty_when_put = 0;
    uint64_t queue_non_empty_when_put = 0;
    uint64_t reader_blocked = 0;
    uint64_t reader_not_blocked = 0;
    for (const auto& channel : channel_for_workers) {
      queue_empty_when_put += channel.queue_empty_when_put();
      queue_non_empty_when_put += channel.queue_non_empty_when_put();
      reader_blocked += channel.reader_blocked();
      reader_not_blocked += channel.reader_not_blocked();
    }
    std::cerr << "Queue empty when put: " << queue_empty_when_put << std::endl;
    std::cerr << "Queue non-empty when put: " << queue_non_empty_when_put
              << std::endl;
    std::cerr << "Reader blocked: " << reader_blocked << std::endl;
    std::cerr << "Reader not blocked: " << reader_not_blocked << std::endl;
  }

  void handle_table_name(std::istream& in) {
    std::string table;
    in >> table;
    rusty_assert(table == "usertable", "Column families not supported yet.");
  }

  std::vector<std::pair<int, std::vector<char>>> read_fields(std::istream& in) {
    std::vector<std::pair<int, std::vector<char>>> ret;
    char c;
    do {
      c = static_cast<char>(in.get());
    } while (isspace(c));
    rusty_assert(c == '[', "Invalid KV trace!");
    rusty_assert(in.get() == ' ', "Invalid KV trace!");
    while (in.peek() != ']') {
      constexpr size_t vallen = 100;
      std::string field;
      std::vector<char> value(vallen);
      while ((c = static_cast<char>(in.get())) != '=') {
        field.push_back(c);
      }
      rusty_assert(field.size() > 5);
      rusty_assert(field.substr(0, 5) == "field");
      int i = std::stoi(field.substr(5));
      rusty_assert(in.read(value.data(), vallen), "Invalid KV trace!");
      rusty_assert(in.get() == ' ', "Invalid KV trace!");
      ret.emplace_back(i, std::move(value));
    }
    in.get();  // ]
    return ret;
  }

  std::vector<char> read_value(std::istream& in) {
    auto fields = read_fields(in);
    std::sort(fields.begin(), fields.end());
    std::vector<char> ret;
    for (int i = 0; i < (int)fields.size(); ++i) {
      rusty_assert(fields[i].first == i);
      ret.insert(ret.end(), fields[i].second.begin(), fields[i].second.end());
    }
    return ret;
  }

  void read_fields_read(std::istream& in) {
    char c;
    do {
      c = static_cast<char>(in.get());
    } while (isspace(c));
    rusty_assert(c == '[', "Invalid KV trace!");
    std::string s;
    std::getline(in, s);
    rusty_assert(s == " <all fields>]",
                 "Reading specific fields is not supported yet.");
  }

  void finish_load_phase(const rusty::sync::Mutex<std::ofstream>& info_json_out,
                         rusty::time::Instant load_start) {
    std::string rocksdb_stats;
    *info_json_out.lock() << "\t\"load-time(secs)\": "
                          << load_start.elapsed().as_secs_double() << ','
                          << std::endl;
    rusty_assert(options_.db->GetProperty("rocksdb.stats", &rocksdb_stats));
    std::ofstream(options_.db_path / "rocksdb-stats-load.txt") << rocksdb_stats;

    auto load_wait_start = rusty::time::Instant::now();
    wait_for_background_work(options_.db);
    *info_json_out.lock() << "\t\"load-wait-time(secs)\": "
                          << load_wait_start.elapsed().as_secs_double() << ','
                          << std::endl;
    rusty_assert(options_.db->GetProperty("rocksdb.stats", &rocksdb_stats));
    std::ofstream(options_.db_path / "rocksdb-stats-load-finish.txt")
        << rocksdb_stats;

    std::ofstream other_stats_out(options_.db_path /
                                  "other-stats-load-finish.txt");
    print_other_stats(other_stats_out);
  }

  void prepare_run_phase(
      const rusty::sync::Mutex<std::ofstream>& info_json_out) {
    const auto& ts = timers.timers();
    for (const auto& timer : ts) {
      timer.reset();
    }

    if (options_.rate_limiter) {
      options_.rate_limiter->SetBytesPerSecond(
          std::numeric_limits<int64_t>::max());
    }

    options_.db->SetOptions(
        {{"db_paths_soft_size_limit_multiplier",
          std::to_string(options_.db_paths_soft_size_limit_multiplier)}});
    std::cerr << "options.db_paths_soft_size_limit_multiplier: ";
    print_vector(options_.db->GetOptions().db_paths_soft_size_limit_multiplier);
    std::cerr << std::endl;

    *info_json_out.lock() << "\t\"run-start-timestamp(ns)\": " << timestamp_ns()
                          << ',' << std::endl;
  }

  void finish_run_phase(const rusty::sync::Mutex<std::ofstream>& info_json_out,
                        rusty::time::Instant run_start) {
    std::string rocksdb_stats;
    *info_json_out.lock() << "\t\"run-end-timestamp(ns)\": " << timestamp_ns()
                          << ",\n"
                          << "\t\"run-time(secs)\": "
                          << run_start.elapsed().as_secs_double() << ','
                          << std::endl;
    rusty_assert(options_.db->GetProperty("rocksdb.stats", &rocksdb_stats));
    std::ofstream(options_.db_path / "rocksdb-stats-run.txt") << rocksdb_stats;

    auto run_wait_start = rusty::time::Instant::now();
    wait_for_background_work(options_.db);
    *info_json_out.lock() << "\t\"run_wait_time(secs)\": "
                          << run_wait_start.elapsed().as_secs_double() << ","
                          << std::endl;
    rusty_assert(options_.db->GetProperty("rocksdb.stats", &rocksdb_stats));
    std::ofstream(options_.db_path / "rocksdb-stats.txt") << rocksdb_stats;
  }

  void LoadPhase(const rusty::sync::Mutex<std::ofstream>& info_json_out,
                 const YCSBGen::YCSBGeneratorOptions& options) {
    std::vector<std::thread> threads;
    YCSBGen::YCSBLoadGenerator loader(options);
    std::cerr << "Load phase YCSB Options: " << options.ToString() << std::endl;

    *info_json_out.lock() << "\t\"num-load-op\": " << options.record_count
                          << ',' << std::endl;

    auto load_start = rusty::time::Instant::now();
    for (size_t i = 0; i < options_.num_threads; ++i) {
      threads.emplace_back([this, &loader, i]() { workers_[i].load(loader); });
    }
    for (auto& t : threads) t.join();
    finish_load_phase(info_json_out, load_start);
  }

  void GenerateAndExecute(
      const rusty::sync::Mutex<std::ofstream>& info_json_out) {
    if (options_.load) {
      LoadPhase(info_json_out, options_.ycsb_gen_options);
    }

    if (options_.run) {
      std::vector<std::thread> threads;
      prepare_run_phase(info_json_out);
      auto run_start = rusty::time::Instant::now();
      YCSBGen::YCSBRunGenerator runner(options_.ycsb_gen_options,
                                       options_.ycsb_gen_options.record_count);
      std::vector<clockid_t> clockids;
      std::atomic<size_t> finished(0);
      bool permit_join = false;
      std::condition_variable cv;
      std::mutex mu;
      for (size_t i = 0; i < options_.num_threads; ++i) {
        threads.emplace_back(
            [this, &runner, i, &finished, &permit_join, &cv, &mu]() {
              workers_[i].run(runner);
              finished.fetch_add(1, std::memory_order_relaxed);
              std::unique_lock lock(mu);
              cv.wait(lock, [&permit_join]() { return permit_join; });
            });
        pthread_t thread_id = threads[i].native_handle();
        clockid_t clock_id;
        int ret = pthread_getcpuclockid(thread_id, &clock_id);
        if (ret) {
          switch (ret) {
            case ENOENT:
              rusty_panic(
                  "pthread_getcpuclockid: Per-thread CPU time clocks are not "
                  "supported by the system.");
            case ESRCH:
              rusty_panic(
                  "pthread_getcpuclockid: No thread with the ID %lu could "
                  "be found.",
                  thread_id);
            default:
              rusty_panic("pthread_getcpuclockid returns %d", ret);
          }
        }
        clockids.push_back(clock_id);
      }
      std::ofstream out(options_.db_path / "worker-cpu-nanos");
      out << "Timestamp(ns) cpu-time(ns)\n";
      auto interval = rusty::time::Duration::from_secs(1);
      auto next_begin = rusty::time::Instant::now() + interval;
      std::vector<uint64_t> ori_cpu_timestamp_ns;
      for (size_t i = 0; i < clockids.size(); ++i) {
        ori_cpu_timestamp_ns.push_back(cpu_timestamp_ns(clockids[i]));
      }
      while (finished.load(std::memory_order_relaxed) != threads.size()) {
        auto sleep_time =
            next_begin.checked_duration_since(rusty::time::Instant::now());
        if (sleep_time.has_value()) {
          std::this_thread::sleep_for(
              std::chrono::nanoseconds(sleep_time.value().as_nanos()));
        }
        next_begin += interval;

        auto timestamp = timestamp_ns();

        uint64_t nanos = 0;
        for (size_t i = 0; i < clockids.size(); ++i) {
          nanos += cpu_timestamp_ns(clockids[i]) - ori_cpu_timestamp_ns[i];
        }
        out << timestamp << ' ' << nanos << std::endl;
      }
      {
        std::unique_lock<std::mutex> lock(mu);
        permit_join = true;
      }
      cv.notify_all();
      for (auto& t : threads) t.join();
      finish_run_phase(info_json_out, run_start);
    }
  }

  void RunPhase(const YCSBGen::YCSBGeneratorOptions& options,
                std::unique_ptr<YCSBGen::KeyGenerator> key_generator) {
    std::vector<std::thread> threads;
    YCSBGen::YCSBRunGenerator runner(options, options.record_count,
                                     std::move(key_generator));
    for (size_t i = 0; i < options_.num_threads; ++i) {
      threads.emplace_back([this, &runner, i]() { workers_[i].run(runner); });
    }
    for (auto& t : threads) t.join();
  }
  const uint64_t num_load_keys = 110000000;
  const uint64_t num_run_op = 220000000;
  void run_hotspot(uint64_t offset, double hotspot_set_fraction) {
    RunPhase(
        YCSBGen::YCSBGeneratorOptions{
            .record_count = num_load_keys,
            .operation_count = num_run_op,
        },
        std::make_unique<YCSBGen::HotspotGenerator>(0, num_load_keys, offset,
                                                    hotspot_set_fraction,
                                                    1 - hotspot_set_fraction));
  }
  void load_phase(const rusty::sync::Mutex<std::ofstream>& info_json_out) {
    if (options_.load) {
      LoadPhase(info_json_out, YCSBGen::YCSBGeneratorOptions{
                                   .record_count = num_load_keys,
                                   .operation_count = num_run_op,
                                   .read_proportion = 0,
                                   .insert_proportion = 1,
                               });
    }
  }
  void u24685531(const rusty::sync::Mutex<std::ofstream>& info_json_out) {
    const uint64_t offset = 0.05 * num_load_keys;
    load_phase(info_json_out);
    if (options_.run) {
      prepare_run_phase(info_json_out);
      auto run_start = rusty::time::Instant::now();
      RunPhase(
          YCSBGen::YCSBGeneratorOptions{
              .record_count = num_load_keys,
              .operation_count = num_run_op,
              .request_distribution = "uniform",
          },
          std::make_unique<YCSBGen::UniformGenerator>(0, num_load_keys));
      run_hotspot(0, 0.02);
      run_hotspot(0, 0.04);
      run_hotspot(0, 0.06);
      run_hotspot(0, 0.08);
      run_hotspot(0, 0.05);
      run_hotspot(offset, 0.05);
      run_hotspot(offset, 0.03);
      run_hotspot(offset, 0.01);
      finish_run_phase(info_json_out, run_start);
    }
  }
  void hotspot_2_4_6_8(const rusty::sync::Mutex<std::ofstream>& info_json_out) {
    load_phase(info_json_out);
    if (options_.run) {
      prepare_run_phase(info_json_out);
      auto run_start = rusty::time::Instant::now();
      run_hotspot(0, 0.02);
      run_hotspot(0, 0.04);
      run_hotspot(0, 0.06);
      run_hotspot(0, 0.08);
      finish_run_phase(info_json_out, run_start);
    }
  }

  void ReadAndExecute(const rusty::sync::Mutex<std::ofstream>& info_json_out) {
    if (options_.load) {
      std::optional<std::ifstream> trace_file;
      if (!options_.load_trace.empty()) {
        trace_file = std::ifstream(options_.load_trace);
        rusty_assert(trace_file.value());
      }
      std::istream& trace =
          trace_file.has_value() ? trace_file.value() : std::cin;

      auto start = rusty::time::Instant::now();
      parse(false, trace);
      finish_load_phase(info_json_out, start);
    }
    if (options_.run) {
      std::optional<std::ifstream> trace_file;
      if (!options_.run_trace.empty()) {
        trace_file = std::ifstream(options_.run_trace);
        rusty_assert(trace_file.value());
      }
      std::istream& trace =
          trace_file.has_value() ? trace_file.value() : std::cin;

      prepare_run_phase(info_json_out);
      auto start = rusty::time::Instant::now();
      parse(true, trace);
      finish_run_phase(info_json_out, start);
    }
  }

  WorkOptions options_;
  std::vector<Worker> workers_;

  std::vector<rocksdb::PerfContext*> perf_contexts_;
  std::vector<rocksdb::IOStatsContext*> iostats_contexts_;
  std::mutex thread_local_m_;

  std::atomic<uint64_t> progress_{0};
  std::atomic<uint64_t> progress_get_{0};
};<|MERGE_RESOLUTION|>--- conflicted
+++ resolved
@@ -340,15 +340,12 @@
   }
 
   const WorkOptions& work_options() const { return options_; }
-<<<<<<< HEAD
-=======
   uint64_t progress() const {
     return progress_.load(std::memory_order_relaxed);
   }
   uint64_t progress_get() const {
     return progress_get_.load(std::memory_order_relaxed);
   }
->>>>>>> 53c15260
 
   void Test(const rusty::sync::Mutex<std::ofstream>& info_json_out) {
     if (options_.enable_fast_generator) {
