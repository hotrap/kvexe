--- conflicted
+++ resolved
@@ -332,64 +332,6 @@
       std::cerr << "YCSB Options: " << options_.ycsb_gen_options.ToString()
                 << std::endl;
       std::string rocksdb_stats;
-<<<<<<< HEAD
-      rusty_assert(options_.db->GetProperty("rocksdb.stats", &rocksdb_stats));
-      std::ofstream(options_.db_path / "rocksdb-stats-load.txt")
-          << rocksdb_stats;
-
-      auto load_wait_start = rusty::time::Instant::now();
-      wait_for_background_work(options_.db);
-      *info_json_out.lock()
-          << "\t\"load-wait-time(secs)\": "
-          << load_wait_start.elapsed().as_secs_double() << ',' << std::endl;
-      rusty_assert(options_.db->GetProperty("rocksdb.stats", &rocksdb_stats));
-      std::ofstream(options_.db_path / "rocksdb-stats-load-finish.txt")
-          << rocksdb_stats;
-
-      options_.db->SetOptions(
-          {{"db_paths_soft_size_limit_multiplier",
-            std::to_string(options_.db_paths_soft_size_limit_multiplier)}});
-      std::cerr << "options.db_paths_soft_size_limit_multiplier: ";
-      print_vector(
-          options_.db->GetOptions().db_paths_soft_size_limit_multiplier);
-      std::cerr << std::endl;
-
-      *info_json_out.lock()
-          << "\t\"run-start-timestamp(ns)\": " << timestamp_ns() << ','
-          << std::endl;
-      auto run_start = rusty::time::Instant::now();
-      YCSBGen::YCSBRunGenerator runner = loader.into_run_generator();
-      std::vector<clockid_t> clockids;
-      std::atomic<size_t> finished(0);
-      bool permit_join = false;
-      std::condition_variable cv;
-      std::mutex mu;
-      for (size_t i = 0; i < options_.num_threads; ++i) {
-        threads.emplace_back(
-            [&workers, &runner, i, &finished, &permit_join, &cv, &mu]() {
-              workers[i].run(runner);
-              finished.fetch_add(1, std::memory_order_relaxed);
-              std::unique_lock lock(mu);
-              cv.wait(lock, [&permit_join]() { return permit_join; });
-            });
-        pthread_t thread_id = threads[i].native_handle();
-        clockid_t clock_id;
-        int ret = pthread_getcpuclockid(thread_id, &clock_id);
-        if (ret) {
-          switch (ret) {
-            case ENOENT:
-              rusty_panic(
-                  "pthread_getcpuclockid: Per-thread CPU time clocks are not "
-                  "supported by the system.");
-            case ESRCH:
-              rusty_panic(
-                  "pthread_getcpuclockid: No thread with the ID %lu could "
-                  "be found.",
-                  thread_id);
-            default:
-              rusty_panic("pthread_getcpuclockid returns %d", ret);
-          }
-=======
       uint64_t now_key_num =
           options_.load ? 0 : options_.ycsb_gen_options.record_count;
       YCSBGen::YCSBLoadGenerator loader(options_.ycsb_gen_options, now_key_num);
@@ -398,7 +340,6 @@
         for (size_t i = 0; i < options_.num_threads; ++i) {
           threads.emplace_back(
               [&loader, &workers, i]() { workers[i].load(loader); });
->>>>>>> 251bc1bc
         }
         for (auto& t : threads) t.join();
         threads.clear();
@@ -420,6 +361,14 @@
       }
 
       if (options_.run) {
+        options_.db->SetOptions(
+            {{"db_paths_soft_size_limit_multiplier",
+              std::to_string(options_.db_paths_soft_size_limit_multiplier)}});
+        std::cerr << "options.db_paths_soft_size_limit_multiplier: ";
+        print_vector(
+            options_.db->GetOptions().db_paths_soft_size_limit_multiplier);
+        std::cerr << std::endl;
+
         *info_json_out.lock()
             << "\t\"run-start-timestamp(ns)\": " << timestamp_ns() << ','
             << std::endl;
