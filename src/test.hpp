--- conflicted
+++ resolved
@@ -1,20 +1,8 @@
-<<<<<<< HEAD
 #include <leveldb/cache.h>
 #include <leveldb/db.h>
 #include <leveldb/env.h>
 #include <leveldb/filter_policy.h>
 #include <leveldb/table.h>
-=======
-#include <pthread.h>
-#include <rocksdb/cache.h>
-#include <rocksdb/db.h>
-#include <rocksdb/filter_policy.h>
-#include <rocksdb/iostats_context.h>
-#include <rocksdb/perf_context.h>
-#include <rocksdb/rate_limiter.h>
-#include <rocksdb/statistics.h>
-#include <rocksdb/table.h>
->>>>>>> b5f37298
 #include <rusty/keyword.h>
 #include <rusty/macro.h>
 #include <rusty/primitive.h>
@@ -253,11 +241,6 @@
   size_t opblock_size{1024};
   bool enable_fast_generator{false};
   YCSBGen::YCSBGeneratorOptions ycsb_gen_options;
-<<<<<<< HEAD
-=======
-  double db_paths_soft_size_limit_multiplier;
-  std::shared_ptr<rocksdb::RateLimiter> rate_limiter;
->>>>>>> b5f37298
   bool export_key_only_trace{false};
   bool export_ans_xxh64{false};
   uint64_t sleep_secs_after_load{0};
@@ -270,7 +253,10 @@
   out << timestamp_ns() << ' ' << to_string(op) << ' ' << nanos << '\n';
 }
 
-<<<<<<< HEAD
+class Tester;
+
+void print_other_stats(std::ostream& log, leveldb::DB& db, Tester& tester);
+
 static std::string gen_prism_key(const std::string& key, size_t key_id_pre,
                                  size_t key_num) {
   std::hash<std::string> hasher;
@@ -279,12 +265,6 @@
   for (int i = 7; i >= 0; --i) a[i] = hv >> (7 - i) * 8 & 255;
   return std::string(a, 8);
 }
-=======
-class Tester;
-
-void print_other_stats(std::ostream& log, const rocksdb::Options& options,
-                       Tester& tester);
->>>>>>> b5f37298
 
 class Tester {
  public:
@@ -397,8 +377,9 @@
       auto put_start = rusty::time::Instant::now();
       auto s = options_.db->Put(
           write_options_, put.key,
-          leveldb::Slice(put.value.data(),
-                         std::min<size_t>(options_.max_value_size, put.value.size())));
+          leveldb::Slice(
+              put.value.data(),
+              std::min<size_t>(options_.max_value_size, put.value.size())));
       auto put_time = put_start.elapsed();
       time_t put_cpu_ns = cpu_timestamp_ns() - put_cpu_start;
       if (!s.ok()) {
@@ -452,8 +433,9 @@
       time_t get_cpu_ns = put_cpu_start - get_cpu_start;
       s = options_.db->Put(
           write_options_, op.key,
-          leveldb::Slice(op.value.data(),
-                         std::min<size_t>(options_.max_value_size, op.value.size())));
+          leveldb::Slice(
+              op.value.data(),
+              std::min<size_t>(options_.max_value_size, op.value.size())));
       time_t put_cpu_ns = cpu_timestamp_ns() - put_cpu_start;
       if (!s.ok()) {
         std::string err = s.ToString();
@@ -744,19 +726,14 @@
                           << load_start.elapsed().as_secs_double() << ','
                           << std::endl;
 
-<<<<<<< HEAD
-    std::cerr << "Timers in the load phase:\n";
-    print_timers(std::cerr);
+    std::ofstream other_stats_out(options_.db_path /
+                                  "other-stats-load-finish.txt");
+    print_other_stats(other_stats_out, *options_.db, *this);
 
     if (options_.sleep_secs_after_load) {
       std::this_thread::sleep_for(
           std::chrono::seconds(options_.sleep_secs_after_load));
     }
-=======
-    std::ofstream other_stats_out(options_.db_path /
-                                  "other-stats-load-finish.txt");
-    print_other_stats(other_stats_out, options_.db->GetOptions(), *this);
->>>>>>> b5f37298
   }
 
   void prepare_run_phase(
@@ -773,21 +750,6 @@
       timer.reset();
     }
 
-<<<<<<< HEAD
-=======
-    if (options_.rate_limiter) {
-      options_.rate_limiter->SetBytesPerSecond(
-          std::numeric_limits<int64_t>::max());
-    }
-
-    options_.db->SetOptions(
-        {{"db_paths_soft_size_limit_multiplier",
-          std::to_string(options_.db_paths_soft_size_limit_multiplier)}});
-    std::cerr << "options.db_paths_soft_size_limit_multiplier: ";
-    print_vector(options_.db->GetOptions().db_paths_soft_size_limit_multiplier);
-    std::cerr << std::endl;
-
->>>>>>> b5f37298
     *info_json_out.lock() << "\t\"run-start-timestamp(ns)\": " << timestamp_ns()
                           << ',' << std::endl;
   }
