--- conflicted
+++ resolved
@@ -159,15 +159,10 @@
 
 constexpr size_t TIMER_NUM = static_cast<size_t>(TimerType::kEnd);
 static const char* timer_names[] = {
-<<<<<<< HEAD
-    "Put",       "Get",         "Delete",     "InputOperation", "InputInsert",
-    "InputRead", "InputUpdate", "Output",     "Serialize",      "Deserialize",
-    "Access",    "IsStablyHot", "LowerBound", "RangeHotSize",   "NextHot",
-=======
-    "Put",         "Get",       "Delete",      "Scan",   "InputOperation",
-    "InputInsert", "InputRead", "InputUpdate", "Output", "Serialize",
-    "Deserialize",
->>>>>>> 54eacc4f
+    "Put",         "Get",       "Delete",      "Scan",       "InputOperation",
+    "InputInsert", "InputRead", "InputUpdate", "Output",     "Serialize",
+    "Deserialize", "Access",    "IsStablyHot", "LowerBound", "RangeHotSize",
+    "NextHot",
 };
 static_assert(sizeof(timer_names) == TIMER_NUM * sizeof(const char*));
 static counter_timer::TypedTimers<TimerType> timers(TIMER_NUM);
