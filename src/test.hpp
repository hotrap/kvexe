#include <pthread.h>
#include <rocksdb/cache.h>
#include <rocksdb/db.h>
#include <rocksdb/filter_policy.h>
#include <rocksdb/iostats_context.h>
#include <rocksdb/perf_context.h>
#include <rocksdb/statistics.h>
#include <rocksdb/table.h>
#include <rusty/keyword.h>
#include <rusty/macro.h>
#include <rusty/primitive.h>
#include <rusty/sync.h>
#include <rusty/time.h>
#include <unistd.h>

#include <algorithm>
#include <atomic>
#include <boost/program_options/errors.hpp>
#include <boost/program_options/options_description.hpp>
#include <boost/program_options/parsers.hpp>
#include <boost/program_options/variables_map.hpp>
#include <cctype>
#include <chrono>
#include <condition_variable>
#include <counter_timer.hpp>
#include <cstddef>
#include <cstdio>
#include <cstdlib>
#include <ctime>
#include <deque>
#include <filesystem>
#include <fstream>
#include <functional>
#include <iostream>
#include <limits>
#include <optional>
#include <queue>
#include <set>
#include <string>
#include <thread>
#include <vector>

#include "ycsbgen/ycsbgen.hpp"

std::optional<std::ofstream>& get_key_hit_level_out();

static inline auto timestamp_ns() {
  return std::chrono::duration_cast<std::chrono::nanoseconds>(
             std::chrono::system_clock::now().time_since_epoch())
      .count();
}

static inline time_t cpu_timestamp_ns(
    clockid_t clockid = CLOCK_THREAD_CPUTIME_ID) {
  struct timespec t;
  if (-1 == clock_gettime(clockid, &t)) {
    perror("clock_gettime");
    rusty_panic();
  }
  return t.tv_sec * 1000000000 + t.tv_nsec;
}

template <typename T>
void print_vector(const std::vector<T>& v) {
  std::cerr << '[';
  for (double x : v) {
    std::cerr << x << ',';
  }
  std::cerr << "]";
}

static bool has_background_work(rocksdb::DB* db) {
  uint64_t flush_pending;
  uint64_t compaction_pending;
  uint64_t flush_running;
  uint64_t compaction_running;
  bool ok = db->GetIntProperty(
      rocksdb::Slice("rocksdb.mem-table-flush-pending"), &flush_pending);
  rusty_assert(ok);
  ok = db->GetIntProperty(rocksdb::Slice("rocksdb.compaction-pending"),
                          &compaction_pending);
  rusty_assert(ok);
  ok = db->GetIntProperty(rocksdb::Slice("rocksdb.num-running-flushes"),
                          &flush_running);
  rusty_assert(ok);
  ok = db->GetIntProperty(rocksdb::Slice("rocksdb.num-running-compactions"),
                          &compaction_running);
  rusty_assert(ok);
  return flush_pending || compaction_pending || flush_running ||
         compaction_running;
}

static void wait_for_background_work(rocksdb::DB* db) {
  while (1) {
    if (has_background_work(db)) {
      std::this_thread::sleep_for(std::chrono::seconds(1));
      continue;
    }
    // The properties are not get atomically. Test for more 20 times more.
    int i;
    for (i = 0; i < 20; ++i) {
      std::this_thread::sleep_for(std::chrono::milliseconds(100));
      if (has_background_work(db)) {
        break;
      }
    }
    if (i == 20) {
      // std::cerr << "There is no background work detected for more than 2
      // seconds. Exiting...\n";
      break;
    }
  }
}

enum class FormatType {
  Plain,
  PlainLengthOnly,
  YCSB,
};

enum class OpType {
  INSERT,
  READ,
  UPDATE,
  RMW,
  DELETE,
};
static inline const char* to_string(OpType type) {
  switch (type) {
    case OpType::INSERT:
      return "INSERT";
    case OpType::READ:
      return "READ";
    case OpType::UPDATE:
      return "UPDATE";
    case OpType::RMW:
      return "RMW";
    case OpType::DELETE:
      return "DELETE";
  }
  rusty_panic();
}

enum class TimerType : size_t {
  kPut,
  kGet,
  kDelete,
  kInputOperation,
  kInputInsert,
  kInputRead,
  kInputUpdate,
  kOutput,
  kSerialize,
  kDeserialize,
  kAccess,
  kIsStablyHot,
  kLowerBound,
  kRangeHotSize,
  kNextHot,
  kEnd,
};

constexpr size_t TIMER_NUM = static_cast<size_t>(TimerType::kEnd);
static const char* timer_names[] = {
    "Put",       "Get",         "Delete",     "InputOperation", "InputInsert",
    "InputRead", "InputUpdate", "Output",     "Serialize",      "Deserialize",
    "Access",    "IsStablyHot", "LowerBound", "RangeHotSize",   "NextHot",
};
static_assert(sizeof(timer_names) == TIMER_NUM * sizeof(const char*));
static counter_timer::TypedTimers<TimerType> timers(TIMER_NUM);

static std::atomic<time_t> put_cpu_nanos(0);
static std::atomic<time_t> get_cpu_nanos(0);
static std::atomic<time_t> delete_cpu_nanos(0);

constexpr uint64_t MASK_LATENCY = 0x1;
constexpr uint64_t MASK_OUTPUT_ANS = 0x2;
static constexpr uint64_t MASK_COUNT_ACCESS_HOT_PER_TIER = 0x4;
static constexpr uint64_t MASK_KEY_HIT_LEVEL = 0x8;

struct Operation {
  OpType type;
  std::string key;
  std::vector<char> value;

  Operation() {}

  Operation(OpType _type, const std::string& _key,
            const std::vector<char>& _value)
      : type(_type), key(_key), value(_value) {}

  Operation(OpType _type, std::string&& _key, std::vector<char>&& _value)
      : type(_type), key(std::move(_key)), value(std::move(_value)) {}
};

template <typename T>
class BlockChannel {
  std::queue<std::vector<T>> q_;
  std::mutex m_;
  std::condition_variable cv_r_;
  std::condition_variable cv_w_;
  size_t reader_waiting_{0};
  size_t limit_size_{0};
  bool finish_{false};
  bool writer_waiting_{0};

 public:
  BlockChannel(size_t limit_size = 64) : limit_size_(limit_size) {}
  std::vector<T> GetBlock() {
    std::unique_lock lck(m_);
    if (writer_waiting_) {
      if (q_.size() < limit_size_ / 2) {
        cv_w_.notify_one();
      }
    }
    if (q_.size()) {
      auto ret = std::move(q_.front());
      q_.pop();
      return ret;
    }
    if (finish_) {
      return {};
    }
    reader_waiting_ += 1;
    cv_r_.wait(lck, [&]() { return finish_ || !q_.empty(); });
    if (q_.empty() && finish_) {
      return {};
    }
    reader_waiting_ -= 1;
    auto ret = std::move(q_.front());
    q_.pop();
    return ret;
  }

  void PutBlock(std::vector<T>&& block) {
    std::unique_lock lck(m_);
    q_.push(std::move(block));
    if (reader_waiting_) {
      cv_r_.notify_one();
    }
  }

  void PutBlock(const std::vector<T>& block) {
    std::unique_lock lck(m_);
    q_.push(block);
    if (reader_waiting_) {
      cv_r_.notify_one();
    }
    if (q_.size() >= limit_size_) {
      writer_waiting_ = true;
      cv_w_.wait(lck, [&]() { return q_.size() < limit_size_ / 2; });
      writer_waiting_ = false;
    }
  }

  void Finish() {
    finish_ = true;
    cv_r_.notify_all();
  }
};

template <typename T>
class BlockChannelClient {
  BlockChannel<T>* channel_;
  std::vector<T> opblock_;
  size_t opnum_{0};

 public:
  BlockChannelClient(BlockChannel<T>* channel, size_t block_size)
      : channel_(channel), opblock_(block_size) {}

  void Push(T&& data) {
    opblock_[opnum_++] = std::move(data);
    if (opnum_ == opblock_.size()) {
      channel_->PutBlock(opblock_);
      opnum_ = 0;
    }
  }

  void Flush() {
    channel_->PutBlock(
        std::vector<T>(opblock_.begin(), opblock_.begin() + opnum_));
    opnum_ = 0;
  }

  void Finish() { channel_->Finish(); }
};

struct WorkOptions {
  bool load{false};
  bool run{false};
  std::string load_trace;
  std::string run_trace;
  FormatType format_type;
  rocksdb::DB* db;
  uint64_t switches;
  std::filesystem::path db_path;
  std::atomic<uint64_t>* progress;
  std::atomic<uint64_t>* progress_get;
  bool enable_fast_process{false};
  size_t num_threads{1};
  size_t opblock_size{1024};
  bool enable_fast_generator{false};
  YCSBGen::YCSBGeneratorOptions ycsb_gen_options;
  double db_paths_soft_size_limit_multiplier;
  bool export_key_only_trace{false};
};

void print_ans(std::ofstream& out, std::string value) { out << value << '\n'; }

void print_latency(std::ofstream& out, OpType op, uint64_t nanos) {
  out << timestamp_ns() << ' ' << to_string(op) << ' ' << nanos << '\n';
}

class Tester {
 public:
  Tester(const WorkOptions& option) : options_(option) {}

  void Test(const rusty::sync::Mutex<std::ofstream>& info_json_out) {
    perf_contexts_.resize(options_.num_threads);
    iostats_contexts_.resize(options_.num_threads);

    for (size_t i = 0; i < options_.num_threads; ++i) {
      workers_.emplace_back(*this, i);
    }
    if (options_.enable_fast_generator) {
      GenerateAndExecute(info_json_out);
    } else {
      ReadAndExecute(info_json_out);
    }
  }

  uint64_t GetOpParseCounts() const {
    return options_.enable_fast_generator
               ? options_.progress->load(std::memory_order_relaxed)
               : parse_counts_;
  }

  uint64_t GetNotFoundCounts() const {
    return notfound_counts_.load(std::memory_order_relaxed);
  }

  std::string GetRocksdbPerf() {
    std::unique_lock lck(thread_local_m_);
    if (perf_contexts_.empty()) return "";
    if (perf_contexts_[0] == nullptr) return "";
    return perf_contexts_[0]->ToString();
  }

  std::string GetRocksdbIOStats() {
    std::unique_lock lck(thread_local_m_);
    if (iostats_contexts_.empty()) return "";
    if (iostats_contexts_[0] == nullptr) return "";
    return iostats_contexts_[0]->ToString();
  }

 private:
  class Worker {
   public:
    Worker(Tester& tester, size_t id)
        : tester_(tester),
          id_(id),
          options_(tester.options_),
          ignore_notfound(options_.enable_fast_process),
          notfound_counts_(tester.notfound_counts_),
          ans_out_(options_.switches & MASK_OUTPUT_ANS
                       ? std::optional<std::ofstream>(
                             options_.db_path / ("ans_" + std::to_string(id)))
                       : std::nullopt) {}

    void load(YCSBGen::YCSBLoadGenerator& loader) {
      Operation op;
      while (!loader.IsEOF()) {
        auto ycsb_op = loader.GetNextOp();
        op.key = std::move(ycsb_op.key);
        op.value = std::move(ycsb_op.value);
        rusty_assert(ycsb_op.type == YCSBGen::OpType::INSERT);
        op.type = OpType::INSERT;
        do_put(op);
        options_.progress->fetch_add(1, std::memory_order_relaxed);
      }
    }
    void prepare_run_phase() {
      if (options_.switches & MASK_LATENCY) {
        latency_out_ = std::make_optional<std::ofstream>(
            options_.db_path / ("latency-" + std::to_string(id_)));
      }
    }
    void run(YCSBGen::YCSBRunGenerator& runner) {
      std::mt19937_64 rndgen(id_ + options_.ycsb_gen_options.base_seed);

      rocksdb::SetPerfLevel(rocksdb::PerfLevel::kEnableTimeExceptForMutex);
      {
        std::unique_lock lck(tester_.thread_local_m_);
        tester_.perf_contexts_[id_] = rocksdb::get_perf_context();
        tester_.iostats_contexts_[id_] = rocksdb::get_iostats_context();
      }

      Operation op;
      std::optional<std::ofstream> key_only_trace_out =
          options_.export_key_only_trace
              ? std::make_optional<std::ofstream>(
                    options_.db_path /
                    (std::to_string(id_) + "_key_only_trace"))
              : std::nullopt;
<<<<<<< HEAD
      if (options_.switches & MASK_KEY_HIT_LEVEL) {
        get_key_hit_level_out() = std::make_optional<std::ofstream>(
            options_.db_path / (std::to_string(id_) + "_key_hit_level"));
      }
=======
      std::string value;
>>>>>>> f5528865
      while (!runner.IsEOF()) {
        auto ycsb_op = runner.GetNextOp(rndgen);
        op.key = std::move(ycsb_op.key);
        op.value = std::move(ycsb_op.value);
        switch (ycsb_op.type) {
          case YCSBGen::OpType::INSERT:
            op.type = OpType::INSERT;
            break;
          case YCSBGen::OpType::READ:
            op.type = OpType::READ;
            break;
          case YCSBGen::OpType::UPDATE:
            op.type = OpType::UPDATE;
            break;
          case YCSBGen::OpType::RMW:
            op.type = OpType::RMW;
            break;
        }
        if (key_only_trace_out.has_value())
          key_only_trace_out.value()
              << to_string(op.type) << ' ' << op.key << '\n';
        process_op(op, &value);
        options_.progress->fetch_add(1, std::memory_order_relaxed);
      }
      {
        std::unique_lock lck(tester_.thread_local_m_);
        tester_.perf_contexts_[id_] = nullptr;
        tester_.iostats_contexts_[id_] = nullptr;
      }
    }
    void work(BlockChannel<Operation>& chan) {
      std::string value;
      for (;;) {
        auto block = chan.GetBlock();
        if (block.empty()) {
          break;
        }
        for (const Operation& op : block) {
          process_op(op, &value);
          options_.progress->fetch_add(1, std::memory_order_relaxed);
        }
      }
    }

   private:
    void do_put(const Operation& put) {
      time_t put_cpu_start = cpu_timestamp_ns();
      auto put_start = rusty::time::Instant::now();
      auto s =
          options_.db->Put(write_options_, put.key,
                           rocksdb::Slice(put.value.data(), put.value.size()));
      auto put_time = put_start.elapsed();
      time_t put_cpu_ns = cpu_timestamp_ns() - put_cpu_start;
      if (!s.ok()) {
        std::string err = s.ToString();
        rusty_panic("Put failed with error: %s\n", err.c_str());
      }
      timers.timer(TimerType::kPut).add(put_time);
      put_cpu_nanos.fetch_add(put_cpu_ns, std::memory_order_relaxed);
      if (latency_out_) {
        print_latency(latency_out_.value(), put.type, put_time.as_nanos());
      }
    }

    // Return found or not
    bool do_read(const Operation& read, std::string* value) {
      time_t get_cpu_start = cpu_timestamp_ns();
      auto get_start = rusty::time::Instant::now();
      auto s = options_.db->Get(read_options_, read.key, value);
      auto get_time = get_start.elapsed();
      time_t get_cpu_ns = cpu_timestamp_ns() - get_cpu_start;
      if (!s.ok()) {
        if (s.IsNotFound() && ignore_notfound) {
          return false;
        } else {
          std::string err = s.ToString();
          rusty_panic("GET failed with error: %s\n", err.c_str());
        }
      }
      timers.timer(TimerType::kGet).add(get_time);
      get_cpu_nanos.fetch_add(get_cpu_ns, std::memory_order_relaxed);
      if (latency_out_) {
        print_latency(latency_out_.value(), OpType::READ, get_time.as_nanos());
      }
      options_.progress_get->fetch_add(1, std::memory_order_relaxed);
      return true;
    }

    void do_read_modify_write(const Operation& op) {
      time_t get_cpu_start = cpu_timestamp_ns();
      auto start = rusty::time::Instant::now();
      std::string value;
      auto s = options_.db->Get(read_options_, op.key, &value);
      if (!s.ok()) {
        if (s.code() == rocksdb::Status::kNotFound && ignore_notfound) {
          value = "";
        } else {
          std::string err = s.ToString();
          rusty_panic("GET failed with error: %s\n", err.c_str());
        }
      }
      time_t put_cpu_start = cpu_timestamp_ns();
      time_t get_cpu_ns = put_cpu_start - get_cpu_start;
      s = options_.db->Put(write_options_, op.key,
                           rocksdb::Slice(op.value.data(), op.value.size()));
      time_t put_cpu_ns = cpu_timestamp_ns() - put_cpu_start;
      if (!s.ok()) {
        std::string err = s.ToString();
        rusty_panic("Update failed with error: %s\n", err.c_str());
      }
      get_cpu_nanos.fetch_add(get_cpu_ns, std::memory_order_relaxed);
      put_cpu_nanos.fetch_add(put_cpu_ns, std::memory_order_relaxed);
      if (latency_out_) {
        print_latency(latency_out_.value(), OpType::RMW,
                      start.elapsed().as_nanos());
      }
      options_.progress_get->fetch_add(1, std::memory_order_relaxed);
    }

    void do_delete(const Operation& op) {
      time_t cpu_start = cpu_timestamp_ns();
      auto start = rusty::time::Instant::now();
      auto s = options_.db->Delete(write_options_, op.key);
      auto time = start.elapsed();
      time_t cpu_ns = cpu_timestamp_ns() - cpu_start;
      if (!s.ok()) {
        std::string err = s.ToString();
        rusty_panic("Delete failed with error: %s\n", err.c_str());
      }
      timers.timer(TimerType::kDelete).add(time);
      delete_cpu_nanos.fetch_add(cpu_ns, std::memory_order_relaxed);
      if (latency_out_) {
        print_latency(latency_out_.value(), OpType::DELETE, time.as_nanos());
      }
    }

    void process_op(const Operation& op, std::string* value) {
      switch (op.type) {
        case OpType::INSERT:
        case OpType::UPDATE:
          do_put(op);
          break;
        case OpType::READ: {
          bool found = do_read(op, value);
          if (ans_out_) {
            if (found) {
              print_ans(ans_out_.value(), *value);
            } else {
              print_ans(ans_out_.value(), "");
            }
          }
          if (!found) {
            local_notfound_counts++;
            if ((local_read_progress & 15) == 15) {
              notfound_counts_ += local_notfound_counts;
              local_notfound_counts = 0;
            }
          }
          local_read_progress++;
        } break;
        case OpType::RMW:
          do_read_modify_write(op);
          break;
        case OpType::DELETE:
          do_delete(op);
          break;
      }
    }

    Tester& tester_;
    size_t id_;
    const WorkOptions& options_;
    rocksdb::ReadOptions read_options_;
    rocksdb::WriteOptions write_options_;
    bool ignore_notfound{false};
    std::atomic<uint64_t>& notfound_counts_;

    uint64_t local_notfound_counts{0};
    uint64_t local_read_progress{0};
    std::optional<std::ofstream> ans_out_;
    std::optional<std::ofstream> latency_out_;
  };

  void parse(std::istream& trace) {
    size_t num_channels =
        options_.enable_fast_process ? 1 : options_.num_threads;
    std::vector<BlockChannel<Operation>> channel_for_workers(num_channels);

    std::vector<BlockChannelClient<Operation>> opblocks;
    for (auto& channel : channel_for_workers) {
      opblocks.emplace_back(&channel, options_.opblock_size);
    }

    std::vector<std::thread> threads;
    for (size_t i = 0; i < options_.num_threads; i++) {
      threads.emplace_back([this, &channel_for_workers, i]() {
        size_t index = options_.enable_fast_process ? 0 : i;
        workers_[i].work(channel_for_workers[index]);
      });
    }

    std::hash<std::string> hasher{};

    while (1) {
      std::string op;
      trace >> op;
      if (!trace) {
        break;
      }
      if (op == "INSERT") {
        if (options_.format_type == FormatType::YCSB) {
          handle_table_name(trace);
        }
        std::string key;
        trace >> key;
        int i = options_.enable_fast_process
                    ? 0
                    : hasher(key) % options_.num_threads;
        if (options_.format_type == FormatType::YCSB) {
          opblocks[i].Push(
              Operation(OpType::INSERT, std::move(key), read_value(trace)));
        } else {
          rusty_assert_eq(trace.get(), ' ');
          char c;
          std::vector<char> value;
          if (options_.format_type == FormatType::Plain) {
            while ((c = trace.get()) != '\n' && c != EOF) {
              value.push_back(c);
            }
          } else {
            size_t value_length;
            trace >> value_length;
            value.resize(value_length);
            size_t copied = std::min(key.size(), value_length);
            memcpy(value.data(), key.data(), copied);
            memset(value.data() + copied, '0', value_length - copied);
          }
          opblocks[i].Push(
              Operation(OpType::INSERT, std::move(key), std::move(value)));
        }
        parse_counts_++;
      } else if (op == "READ") {
        std::string key;
        if (options_.format_type == FormatType::YCSB) {
          handle_table_name(trace);
          trace >> key;
          read_fields_read(trace);
        } else {
          trace >> key;
        }
        int i = options_.enable_fast_process
                    ? 0
                    : hasher(key) % options_.num_threads;
        opblocks[i].Push(Operation(OpType::READ, std::move(key), {}));
        parse_counts_++;
      } else if (op == "UPDATE") {
        if (options_.format_type == FormatType::Plain) {
          rusty_panic("UPDATE in plain format is not supported yet\n");
        }
        handle_table_name(trace);
        std::string key;
        trace >> key;
        int i = options_.enable_fast_process
                    ? 0
                    : hasher(key) % options_.num_threads;
        opblocks[i].Push(
            Operation(OpType::UPDATE, std::move(key), read_value(trace)));
        parse_counts_++;
      } else if (op == "DELETE") {
        std::string key;
        rusty_assert(options_.format_type == FormatType::Plain ||
                     options_.format_type == FormatType::PlainLengthOnly);
        trace >> key;
        int i = options_.enable_fast_process
                    ? 0
                    : hasher(key) % options_.num_threads;
        opblocks[i].Push(Operation(OpType::DELETE, std::move(key), {}));
        parse_counts_++;
      } else {
        std::cerr << "Ignore line: " << op;
        std::getline(trace, op);  // Skip the rest of the line
        std::cerr << op << std::endl;
      }
    }

    for (auto& o : opblocks) {
      o.Flush();
      o.Finish();
    }

    for (auto& t : threads) t.join();
  }

  void handle_table_name(std::istream& in) {
    std::string table;
    in >> table;
    rusty_assert(table == "usertable", "Column families not supported yet.");
  }

  std::vector<std::pair<int, std::vector<char>>> read_fields(std::istream& in) {
    std::vector<std::pair<int, std::vector<char>>> ret;
    char c;
    do {
      c = static_cast<char>(in.get());
    } while (isspace(c));
    rusty_assert(c == '[', "Invalid KV trace!");
    rusty_assert(in.get() == ' ', "Invalid KV trace!");
    while (in.peek() != ']') {
      constexpr size_t vallen = 100;
      std::string field;
      std::vector<char> value(vallen);
      while ((c = static_cast<char>(in.get())) != '=') {
        field.push_back(c);
      }
      rusty_assert(field.size() > 5);
      rusty_assert(field.substr(0, 5) == "field");
      int i = std::stoi(field.substr(5));
      rusty_assert(in.read(value.data(), vallen), "Invalid KV trace!");
      rusty_assert(in.get() == ' ', "Invalid KV trace!");
      ret.emplace_back(i, std::move(value));
    }
    in.get();  // ]
    return ret;
  }

  std::vector<char> read_value(std::istream& in) {
    auto fields = read_fields(in);
    std::sort(fields.begin(), fields.end());
    std::vector<char> ret;
    for (int i = 0; i < (int)fields.size(); ++i) {
      rusty_assert(fields[i].first == i);
      ret.insert(ret.end(), fields[i].second.begin(), fields[i].second.end());
    }
    return ret;
  }

  void read_fields_read(std::istream& in) {
    char c;
    do {
      c = static_cast<char>(in.get());
    } while (isspace(c));
    rusty_assert(c == '[', "Invalid KV trace!");
    std::string s;
    std::getline(in, s);
    rusty_assert(s == " <all fields>]",
                 "Reading specific fields is not supported yet.");
  }

  void finish_load_phase(const rusty::sync::Mutex<std::ofstream>& info_json_out,
                         rusty::time::Instant load_start) {
    std::string rocksdb_stats;
    *info_json_out.lock() << "\t\"load-time(secs)\": "
                          << load_start.elapsed().as_secs_double() << ','
                          << std::endl;
    rusty_assert(options_.db->GetProperty("rocksdb.stats", &rocksdb_stats));
    std::ofstream(options_.db_path / "rocksdb-stats-load.txt") << rocksdb_stats;

    auto load_wait_start = rusty::time::Instant::now();
    wait_for_background_work(options_.db);
    *info_json_out.lock() << "\t\"load-wait-time(secs)\": "
                          << load_wait_start.elapsed().as_secs_double() << ','
                          << std::endl;
    rusty_assert(options_.db->GetProperty("rocksdb.stats", &rocksdb_stats));
    std::ofstream(options_.db_path / "rocksdb-stats-load-finish.txt")
        << rocksdb_stats;
  }

  void prepare_run_phase(
      const rusty::sync::Mutex<std::ofstream>& info_json_out) {
    for (auto& worker : workers_) {
      worker.prepare_run_phase();
    }

    options_.db->SetOptions(
        {{"db_paths_soft_size_limit_multiplier",
          std::to_string(options_.db_paths_soft_size_limit_multiplier)}});
    std::cerr << "options.db_paths_soft_size_limit_multiplier: ";
    print_vector(options_.db->GetOptions().db_paths_soft_size_limit_multiplier);
    std::cerr << std::endl;

    *info_json_out.lock() << "\t\"run-start-timestamp(ns)\": " << timestamp_ns()
                          << ',' << std::endl;
  }

  void finish_run_phase(const rusty::sync::Mutex<std::ofstream>& info_json_out,
                        rusty::time::Instant run_start) {
    std::string rocksdb_stats;
    *info_json_out.lock() << "\t\"run-end-timestamp(ns)\": " << timestamp_ns()
                          << ",\n"
                          << "\t\"run-time(secs)\": "
                          << run_start.elapsed().as_secs_double() << ','
                          << std::endl;
    rusty_assert(options_.db->GetProperty("rocksdb.stats", &rocksdb_stats));
    std::ofstream(options_.db_path / "rocksdb-stats-run.txt") << rocksdb_stats;

    auto run_wait_start = rusty::time::Instant::now();
    wait_for_background_work(options_.db);
    *info_json_out.lock() << "\t\"run_wait_time(secs)\": "
                          << run_wait_start.elapsed().as_secs_double() << ","
                          << std::endl;
    rusty_assert(options_.db->GetProperty("rocksdb.stats", &rocksdb_stats));
    std::ofstream(options_.db_path / "rocksdb-stats.txt") << rocksdb_stats;
  }

  void GenerateAndExecute(
      const rusty::sync::Mutex<std::ofstream>& info_json_out) {
    std::vector<std::thread> threads;

    std::cerr << "YCSB Options: " << options_.ycsb_gen_options.ToString()
              << std::endl;
    uint64_t now_key_num =
        options_.load ? 0 : options_.ycsb_gen_options.record_count;
    YCSBGen::YCSBLoadGenerator loader(options_.ycsb_gen_options, now_key_num);
    if (options_.load) {
      *info_json_out.lock()
          << "\t\"num-load-op\": " << options_.ycsb_gen_options.record_count
          << ',' << std::endl;

      auto load_start = rusty::time::Instant::now();
      for (size_t i = 0; i < options_.num_threads; ++i) {
        threads.emplace_back(
            [this, &loader, i]() { workers_[i].load(loader); });
      }
      for (auto& t : threads) t.join();
      threads.clear();
      finish_load_phase(info_json_out, load_start);
    }

    if (options_.run) {
      prepare_run_phase(info_json_out);
      auto run_start = rusty::time::Instant::now();
      YCSBGen::YCSBRunGenerator runner = loader.into_run_generator();
      std::vector<clockid_t> clockids;
      std::atomic<size_t> finished(0);
      bool permit_join = false;
      std::condition_variable cv;
      std::mutex mu;
      for (size_t i = 0; i < options_.num_threads; ++i) {
        threads.emplace_back(
            [this, &runner, i, &finished, &permit_join, &cv, &mu]() {
              workers_[i].run(runner);
              finished.fetch_add(1, std::memory_order_relaxed);
              std::unique_lock lock(mu);
              cv.wait(lock, [&permit_join]() { return permit_join; });
            });
        pthread_t thread_id = threads[i].native_handle();
        clockid_t clock_id;
        int ret = pthread_getcpuclockid(thread_id, &clock_id);
        if (ret) {
          switch (ret) {
            case ENOENT:
              rusty_panic(
                  "pthread_getcpuclockid: Per-thread CPU time clocks are not "
                  "supported by the system.");
            case ESRCH:
              rusty_panic(
                  "pthread_getcpuclockid: No thread with the ID %lu could "
                  "be found.",
                  thread_id);
            default:
              rusty_panic("pthread_getcpuclockid returns %d", ret);
          }
        }
        clockids.push_back(clock_id);
      }
      std::ofstream out(options_.db_path / "worker-cpu-nanos");
      out << "Timestamp(ns) cpu-time(ns)\n";
      auto interval = rusty::time::Duration::from_secs(1);
      auto next_begin = rusty::time::Instant::now() + interval;
      std::vector<uint64_t> ori_cpu_timestamp_ns;
      for (size_t i = 0; i < clockids.size(); ++i) {
        ori_cpu_timestamp_ns.push_back(cpu_timestamp_ns(clockids[i]));
      }
      while (finished.load(std::memory_order_relaxed) != threads.size()) {
        auto sleep_time =
            next_begin.checked_duration_since(rusty::time::Instant::now());
        if (sleep_time.has_value()) {
          std::this_thread::sleep_for(
              std::chrono::nanoseconds(sleep_time.value().as_nanos()));
        }
        next_begin += interval;

        auto timestamp = timestamp_ns();

        uint64_t nanos = 0;
        for (size_t i = 0; i < clockids.size(); ++i) {
          nanos += cpu_timestamp_ns(clockids[i]) - ori_cpu_timestamp_ns[i];
        }
        out << timestamp << ' ' << nanos << std::endl;
      }
      {
        std::unique_lock<std::mutex> lock(mu);
        permit_join = true;
      }
      cv.notify_all();
      for (auto& t : threads) t.join();
      finish_run_phase(info_json_out, run_start);
    }
  }

  void ReadAndExecute(const rusty::sync::Mutex<std::ofstream>& info_json_out) {
    if (options_.load) {
      std::optional<std::ifstream> trace_file;
      if (!options_.load_trace.empty()) {
        trace_file = std::ifstream(options_.load_trace);
        rusty_assert(trace_file.value());
      }
      std::istream& trace =
          trace_file.has_value() ? trace_file.value() : std::cin;

      auto start = rusty::time::Instant::now();
      parse(trace);
      finish_load_phase(info_json_out, start);
    }
    if (options_.run) {
      std::optional<std::ifstream> trace_file;
      if (!options_.run_trace.empty()) {
        trace_file = std::ifstream(options_.run_trace);
        rusty_assert(trace_file.value());
      }
      std::istream& trace =
          trace_file.has_value() ? trace_file.value() : std::cin;

      prepare_run_phase(info_json_out);
      auto start = rusty::time::Instant::now();
      parse(trace);
      finish_run_phase(info_json_out, start);
    }
  }

  WorkOptions options_;
  std::vector<Worker> workers_;

  uint64_t parse_counts_{0};
  std::atomic<uint64_t> notfound_counts_{0};
  std::vector<rocksdb::PerfContext*> perf_contexts_;
  std::vector<rocksdb::IOStatsContext*> iostats_contexts_;
  std::mutex thread_local_m_;

  friend class Worker;
};<|MERGE_RESOLUTION|>--- conflicted
+++ resolved
@@ -403,14 +403,11 @@
                     options_.db_path /
                     (std::to_string(id_) + "_key_only_trace"))
               : std::nullopt;
-<<<<<<< HEAD
       if (options_.switches & MASK_KEY_HIT_LEVEL) {
         get_key_hit_level_out() = std::make_optional<std::ofstream>(
             options_.db_path / (std::to_string(id_) + "_key_hit_level"));
       }
-=======
       std::string value;
->>>>>>> f5528865
       while (!runner.IsEOF()) {
         auto ycsb_op = runner.GetNextOp(rndgen);
         op.key = std::move(ycsb_op.key);
