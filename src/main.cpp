#include <../mutant/mutant.h>
#include <pthread.h>
#include <rocksdb/cache.h>
#include <rocksdb/db.h>
#include <rocksdb/filter_policy.h>
#include <rocksdb/iostats_context.h>
#include <rocksdb/perf_context.h>
#include <rocksdb/rate_limiter.h>
#include <rocksdb/statistics.h>
#include <rocksdb/table.h>
#include <rusty/macro.h>
#include <rusty/sync.h>
#include <rusty/time.h>
#include <sys/resource.h>
#include <unistd.h>
#include <xxhash.h>

#include <algorithm>
#include <atomic>
#include <boost/program_options/errors.hpp>
#include <boost/program_options/options_description.hpp>
#include <boost/program_options/parsers.hpp>
#include <boost/program_options/variables_map.hpp>
#include <cctype>
#include <chrono>
#include <cinttypes>
#include <condition_variable>
#include <counter_timer.hpp>
#include <cstddef>
#include <cstdio>
#include <cstdlib>
#include <ctime>
#include <deque>
#include <filesystem>
#include <fstream>
#include <functional>
#include <iostream>
#include <limits>
#include <optional>
#include <queue>
#include <set>
#include <string>
#include <thread>
#include <vector>

#include "rocksdb/advanced_cache.h"
#include "ycsbgen/ycsbgen.hpp"

static inline auto timestamp_ns() {
  return std::chrono::duration_cast<std::chrono::nanoseconds>(
             std::chrono::system_clock::now().time_since_epoch())
      .count();
}

static inline time_t cpu_timestamp_ns(
    clockid_t clockid = CLOCK_THREAD_CPUTIME_ID) {
  struct timespec t;
  if (-1 == clock_gettime(clockid, &t)) {
    perror("clock_gettime");
    rusty_panic();
  }
  return t.tv_sec * 1000000000 + t.tv_nsec;
}

template <typename T>
void print_vector(const std::vector<T> &v) {
  std::cerr << '[';
  for (double x : v) {
    std::cerr << x << ',';
  }
  std::cerr << "]";
}

static bool has_background_work(rocksdb::DB *db) {
  uint64_t flush_pending;
  uint64_t compaction_pending;
  uint64_t flush_running;
  uint64_t compaction_running;
  bool ok = db->GetIntProperty(
      rocksdb::Slice("rocksdb.mem-table-flush-pending"), &flush_pending);
  rusty_assert(ok);
  ok = db->GetIntProperty(rocksdb::Slice("rocksdb.compaction-pending"),
                          &compaction_pending);
  rusty_assert(ok);
  ok = db->GetIntProperty(rocksdb::Slice("rocksdb.num-running-flushes"),
                          &flush_running);
  rusty_assert(ok);
  ok = db->GetIntProperty(rocksdb::Slice("rocksdb.num-running-compactions"),
                          &compaction_running);
  rusty_assert(ok);
  return flush_pending || compaction_pending || flush_running ||
         compaction_running;
}

static void wait_for_background_work(rocksdb::DB *db) {
  while (1) {
    if (has_background_work(db)) {
      std::this_thread::sleep_for(std::chrono::seconds(1));
      continue;
    }
    // The properties are not get atomically. Test for more 20 times more.
    int i;
    for (i = 0; i < 20; ++i) {
      std::this_thread::sleep_for(std::chrono::milliseconds(100));
      if (has_background_work(db)) {
        break;
      }
    }
    if (i == 20) {
      // std::cerr << "There is no background work detected for more than 2
      // seconds. Exiting...\n";
      break;
    }
  }
}

enum class FormatType {
  Plain,
  PlainLengthOnly,
  YCSB,
};

static inline const char *to_string(YCSBGen::OpType type) {
  switch (type) {
    case YCSBGen::OpType::INSERT:
      return "INSERT";
    case YCSBGen::OpType::READ:
      return "READ";
    case YCSBGen::OpType::UPDATE:
      return "UPDATE";
    case YCSBGen::OpType::RMW:
      return "RMW";
    case YCSBGen::OpType::DELETE:
      return "DELETE";
    case YCSBGen::OpType::SCAN:
      return "SCAN";
  }
  rusty_panic();
}
static inline void print_latency(std::ofstream &out, YCSBGen::OpType op,
                                 uint64_t nanos) {
  out << timestamp_ns() << ' ' << to_string(op) << ' ' << nanos << '\n';
}

enum class TimerType : size_t {
  kPut,
  kGet,
  kDelete,
  kScan,
  kInputOperation,
  kInputInsert,
  kInputRead,
  kInputUpdate,
  kOutput,
  kSerialize,
  kDeserialize,
  kEnd,
};

constexpr size_t TIMER_NUM = static_cast<size_t>(TimerType::kEnd);
static const char *timer_names[] = {
    "Put",         "Get",       "Delete",      "Scan",   "InputOperation",
    "InputInsert", "InputRead", "InputUpdate", "Output", "Serialize",
    "Deserialize",
};
static_assert(sizeof(timer_names) == TIMER_NUM * sizeof(const char *));
static counter_timer::TypedTimers<TimerType> timers(TIMER_NUM);

static inline void print_timers(std::ostream &out) {
  const auto &ts = timers.timers();
  size_t num_types = ts.size();
  for (size_t i = 0; i < num_types; ++i) {
    const auto &timer = ts[i];
    uint64_t count = timer.count();
    rusty::time::Duration time = timer.time();
    out << timer_names[i] << ": count " << count << ", total "
        << time.as_secs_double() << " s\n";
  }
}

static std::atomic<time_t> put_cpu_nanos(0);
static std::atomic<time_t> get_cpu_nanos(0);
static std::atomic<time_t> delete_cpu_nanos(0);
static std::atomic<time_t> scan_cpu_nanos(0);

constexpr uint64_t MASK_LATENCY = 0x1;
constexpr uint64_t MASK_OUTPUT_ANS = 0x2;

template <typename T>
class BlockChannel {
  std::queue<std::vector<T>> q_;
  std::mutex m_;
  std::condition_variable cv_r_;
  std::condition_variable cv_w_;
  size_t reader_waiting_{0};
  size_t limit_size_{0};
  bool finish_{false};
  bool writer_waiting_{0};

  uint64_t queue_empty_when_put_{0};
  uint64_t queue_non_empty_when_put_{0};
  uint64_t reader_blocked_{0};
  uint64_t reader_not_blocked_{0};

 public:
  BlockChannel(size_t limit_size = 64) : limit_size_(limit_size) {}
  std::vector<T> GetBlock() {
    std::unique_lock lck(m_);
    if (writer_waiting_) {
      if (q_.size() < limit_size_ / 2) {
        cv_w_.notify_one();
      }
    }
    if (q_.size()) {
      reader_not_blocked_ += 1;
      auto ret = std::move(q_.front());
      q_.pop();
      return ret;
    }
    if (finish_) {
      return {};
    }
    reader_blocked_ += 1;
    reader_waiting_ += 1;
    cv_r_.wait(lck, [&]() { return finish_ || !q_.empty(); });
    if (q_.empty() && finish_) {
      return {};
    }
    reader_waiting_ -= 1;
    auto ret = std::move(q_.front());
    q_.pop();
    return ret;
  }

  void PutBlock(std::vector<T> &&block) {
    std::unique_lock lck(m_);
    q_.push(std::move(block));
    if (reader_waiting_) {
      cv_r_.notify_one();
    }
  }

  void PutBlock(const std::vector<T> &block) {
    std::unique_lock lck(m_);
    if (q_.empty()) {
      queue_empty_when_put_ += 1;
    } else {
      queue_non_empty_when_put_ += 1;
    }
    q_.push(block);
    if (reader_waiting_) {
      cv_r_.notify_one();
    }
    if (q_.size() >= limit_size_) {
      writer_waiting_ = true;
      cv_w_.wait(lck, [&]() { return q_.size() < limit_size_ / 2; });
      writer_waiting_ = false;
    }
  }

  void Finish() {
    finish_ = true;
    cv_r_.notify_all();
  }

  // Must be called when there is no writer.
  uint64_t queue_empty_when_put() const { return queue_empty_when_put_; }
  uint64_t queue_non_empty_when_put() const {
    return queue_non_empty_when_put_;
  }
  uint64_t reader_blocked() const { return reader_blocked_; }
  uint64_t reader_not_blocked() const { return reader_not_blocked_; }
};

template <typename T>
class BlockChannelClient {
  BlockChannel<T> *channel_;
  std::vector<T> opblock_;
  size_t opnum_{0};

 public:
  BlockChannelClient(BlockChannel<T> *channel, size_t block_size)
      : channel_(channel), opblock_(block_size) {}

  void Push(T &&data) {
    opblock_[opnum_++] = std::move(data);
    if (opnum_ == opblock_.size()) {
      channel_->PutBlock(opblock_);
      opnum_ = 0;
    }
  }

  void Flush() {
    channel_->PutBlock(
        std::vector<T>(opblock_.begin(), opblock_.begin() + opnum_));
    opnum_ = 0;
  }

  void Finish() { channel_->Finish(); }
};

struct WorkOptions {
  bool load{false};
  bool run{false};
  std::string load_trace;
  std::string run_trace;
  FormatType format_type;
  rocksdb::DB *db;
  const rocksdb::Options *options;
  uint64_t switches;
  std::filesystem::path db_path;
  bool enable_fast_process{false};
  size_t num_threads{1};
  bool enable_fast_generator{false};
  YCSBGen::YCSBGeneratorOptions ycsb_gen_options;
  std::shared_ptr<rocksdb::RateLimiter> rate_limiter;
  bool export_key_only_trace{false};
  bool export_ans_xxh64{false};
<<<<<<< HEAD
  uint64_t run_90p_ops{0};
=======

  // For stats
  std::shared_ptr<rocksdb::Cache> block_cache;
>>>>>>> 3a08cd7c
};

class Tester {
 public:
  Tester(const WorkOptions &option)
      : options_(option),
        perf_contexts_(options_.num_threads),
        iostats_contexts_(options_.num_threads) {
    for (size_t i = 0; i < options_.num_threads; ++i) {
      workers_.emplace_back(*this, i);
    }
  }

  const WorkOptions &work_options() const { return options_; }
  uint64_t progress() const {
    return progress_.load(std::memory_order_relaxed);
  }
  uint64_t num_reads() const {
    return num_reads_.load(std::memory_order_relaxed);
  }

  void Test() {
    std::filesystem::path info_json_path = options_.db_path / "info.json";
    std::ofstream info_json;
    if (options_.load) {
      info_json = std::ofstream(info_json_path);
      info_json << "{" << std::endl;
    } else {
      info_json = std::ofstream(info_json_path, std::ios_base::app);
    }
    rusty::sync::Mutex<std::ofstream> info_json_out(std::move(info_json));

    if (options_.enable_fast_generator) {
      GenerateAndExecute(info_json_out);
    } else {
      ReadAndExecute(info_json_out);
    }

    uint64_t not_found = 0;
    uint64_t scanned = 0;
    for (const auto &worker : workers_) {
      not_found += worker.not_found();
      scanned += worker.scanned();
    }
    if (options_.run) {
      *info_json_out.lock() << "\t\"not-found\": " << not_found << ",\n"
                            << "\t\"scanned-records\": " << scanned << "\n}";
    } else {
      rusty_assert_eq(not_found, (uint64_t)0);
      rusty_assert_eq(scanned, (uint64_t)0);
    }
  }

  void print_other_stats(std::ostream &log) {
    const std::shared_ptr<rocksdb::Statistics> &stats =
        options_.options->statistics;
    log << "Timestamp: " << timestamp_ns() << "\n";
    log << "rocksdb.block.cache.data.miss: "
        << stats->getTickerCount(rocksdb::BLOCK_CACHE_DATA_MISS) << '\n';
    log << "rocksdb.block.cache.data.hit: "
        << stats->getTickerCount(rocksdb::BLOCK_CACHE_DATA_HIT) << '\n';
    log << "rocksdb.bloom.filter.useful: "
        << stats->getTickerCount(rocksdb::BLOOM_FILTER_USEFUL) << '\n';
    log << "rocksdb.memtable.hit: "
        << stats->getTickerCount(rocksdb::MEMTABLE_HIT) << '\n';
    log << "rocksdb.l0.hit: " << stats->getTickerCount(rocksdb::GET_HIT_L0)
        << '\n';
    log << "rocksdb.l1.hit: " << stats->getTickerCount(rocksdb::GET_HIT_L1)
        << '\n';
    log << "rocksdb.rocksdb.l2andup.hit: "
        << stats->getTickerCount(rocksdb::GET_HIT_L2_AND_UP) << '\n';

    print_timers(log);

    rocksdb::Cache &block_cache = *work_options().block_cache;
    log << "Block cache usage: " << block_cache.GetUsage()
        << ", pinned usage: " << block_cache.GetPinnedUsage() << '\n';

    {
      std::unique_lock lck(thread_local_m_);
      if (perf_contexts_[0]) {
        log << "rocksdb Perf: " << perf_contexts_[0]->ToString() << '\n';
      }
      if (iostats_contexts_[0]) {
        log << "rocksdb IOStats: " << iostats_contexts_[0]->ToString() << '\n';
      }
    }

    log << "stat end===" << std::endl;
  }

 private:
  class Worker {
   public:
    Worker(Tester &tester, size_t id)
        : tester_(tester),
          id_(id),
          options_(tester.options_),
          ans_out_(options_.switches & MASK_OUTPUT_ANS
                       ? std::optional<std::ofstream>(
                             options_.db_path / ("ans_" + std::to_string(id)))
                       : std::nullopt) {}

    void load(YCSBGen::YCSBLoadGenerator &loader) {
      while (!loader.IsEOF()) {
        auto op = loader.GetNextOp();
        rusty_assert(op.type == YCSBGen::OpType::INSERT);
        do_put(op);
        tester_.progress_.fetch_add(1, std::memory_order_relaxed);
      }
    }
    void prepare_run_phase() {
      if (options_.switches & MASK_LATENCY) {
        latency_out_ = std::make_optional<std::ofstream>(
            options_.db_path / ("latency-" + std::to_string(id_)));
      }
      if (options_.export_ans_xxh64) {
        ans_xxhash_state_ = XXH64_createState();
        rusty_assert(ans_xxhash_state_);
        XXH64_reset(ans_xxhash_state_, 0);
      }

      rocksdb::SetPerfLevel(rocksdb::PerfLevel::kEnableTimeExceptForMutex);
      {
        std::unique_lock lck(tester_.thread_local_m_);
        tester_.perf_contexts_[id_] = &rocksdb::perf_context;
        tester_.iostats_contexts_[id_] = &rocksdb::iostats_context;
      }
    }
    void finish_run_phase() {
      std::string id = std::to_string(id_);
      if (ans_xxhash_state_) {
        std::ofstream(options_.db_path / ("ans-" + id + ".xxh64"))
            << std::hex << std::setw(16) << std::setfill('0')
            << XXH64_digest(ans_xxhash_state_) << std::endl;
        XXH64_freeState(ans_xxhash_state_);
        ans_xxhash_state_ = nullptr;
      }

      std::ofstream(options_.db_path / ("run-phase-perf-context-" + id))
          << tester_.perf_contexts_[id_]->ToString();
      std::ofstream(options_.db_path / ("run-phase-iostats-contexts-" + id))
          << tester_.iostats_contexts_[id_]->ToString();
      {
        std::unique_lock lck(tester_.thread_local_m_);
        tester_.perf_contexts_[id_] = nullptr;
        tester_.iostats_contexts_[id_] = nullptr;
      }
    }
    void run(YCSBGen::YCSBRunGenerator &runner) {
      prepare_run_phase();
      std::mt19937_64 rndgen(id_ + options_.ycsb_gen_options.base_seed);

      size_t run_op_90p = options_.ycsb_gen_options.record_count +
                          options_.ycsb_gen_options.operation_count * 0.9;
      size_t last_op_in_current_stage = run_op_90p;

      uint64_t run_90p_ops = options_.run_90p_ops / options_.num_threads;
      auto interval = rusty::time::Duration::from_nanos(
          run_90p_ops ? 1000000000 / run_90p_ops : 0);
      auto next_begin = rusty::time::Instant::now() + interval;

      std::optional<std::ofstream> key_only_trace_out =
          options_.export_key_only_trace
              ? std::make_optional<std::ofstream>(
                    options_.db_path /
                    (std::to_string(id_) + "_key_only_trace"))
              : std::nullopt;
      while (!runner.IsEOF()) {
        auto op = runner.GetNextOp(rndgen);
        if (key_only_trace_out.has_value())
          key_only_trace_out.value()
              << to_string(op.type) << ' ' << op.key << '\n';
<<<<<<< HEAD
        process_op(op, &value);
        size_t progress =
            tester_.progress_.fetch_add(1, std::memory_order_relaxed);
        if (progress >= last_op_in_current_stage) {
          last_op_in_current_stage = std::numeric_limits<size_t>::max();
          if (interval.as_nanos()) {
            interval = rusty::time::Duration::from_nanos(0);
          }
        }
        if (interval.as_nanos() != 0) {
          auto now = rusty::time::Instant::now();
          if (now < next_begin) {
            std::this_thread::sleep_for(
                std::chrono::nanoseconds((next_begin - now).as_nanos()));
          }
          next_begin += interval;
        }
=======
        process_op(op);
        tester_.progress_.fetch_add(1, std::memory_order_relaxed);
>>>>>>> 3a08cd7c
      }
      finish_run_phase();
    }
    void work(bool run, BlockChannel<YCSBGen::Operation> &chan) {
      if (run) {
        prepare_run_phase();
      }
      for (;;) {
        auto block = chan.GetBlock();
        if (block.empty()) {
          break;
        }
        for (const YCSBGen::Operation &op : block) {
          process_op(op);
          tester_.progress_.fetch_add(1, std::memory_order_relaxed);
        }
      }
      if (run) {
        finish_run_phase();
      }
    }

    uint64_t not_found() const { return not_found_; }
    uint64_t scanned() const { return scanned_; }

   private:
    void do_put(const YCSBGen::Operation &put) {
      time_t put_cpu_start = cpu_timestamp_ns();
      auto put_start = rusty::time::Instant::now();
      auto s =
          options_.db->Put(write_options_, put.key,
                           rocksdb::Slice(put.value.data(), put.value.size()));
      auto put_time = put_start.elapsed();
      time_t put_cpu_ns = cpu_timestamp_ns() - put_cpu_start;
      if (!s.ok()) {
        std::string err = s.ToString();
        rusty_panic("Put failed with error: %s\n", err.c_str());
      }
      timers.timer(TimerType::kPut).add(put_time);
      put_cpu_nanos.fetch_add(put_cpu_ns, std::memory_order_relaxed);
      if (latency_out_) {
        print_latency(latency_out_.value(), put.type, put_time.as_nanos());
      }
    }

    // Return found or not
    bool do_read(const YCSBGen::Operation &read,
                 rocksdb::PinnableSlice *value) {
      time_t get_cpu_start = cpu_timestamp_ns();
      auto get_start = rusty::time::Instant::now();
      auto s = options_.db->Get(
          read_options_, options_.db->DefaultColumnFamily(), read.key, value);
      auto get_time = get_start.elapsed();
      time_t get_cpu_ns = cpu_timestamp_ns() - get_cpu_start;
      timers.timer(TimerType::kGet).add(get_time);
      get_cpu_nanos.fetch_add(get_cpu_ns, std::memory_order_relaxed);
      if (latency_out_) {
        print_latency(latency_out_.value(), YCSBGen::OpType::READ,
                      get_time.as_nanos());
      }
      tester_.num_reads_.fetch_add(1, std::memory_order_relaxed);
      if (!s.ok()) {
        if (s.IsNotFound()) {
          return false;
        } else {
          std::string err = s.ToString();
          rusty_panic("GET failed with error: %s\n", err.c_str());
        }
      }
      return true;
    }

    void do_read_modify_write(const YCSBGen::Operation &op) {
      time_t get_cpu_start = cpu_timestamp_ns();
      auto start = rusty::time::Instant::now();
      std::string value;
      auto s = options_.db->Get(read_options_, op.key, &value);
      if (!s.ok()) {
        std::string err = s.ToString();
        rusty_panic("GET failed with error: %s\n", err.c_str());
      }
      time_t put_cpu_start = cpu_timestamp_ns();
      time_t get_cpu_ns = put_cpu_start - get_cpu_start;
      s = options_.db->Put(write_options_, op.key,
                           rocksdb::Slice(op.value.data(), op.value.size()));
      time_t put_cpu_ns = cpu_timestamp_ns() - put_cpu_start;
      if (!s.ok()) {
        std::string err = s.ToString();
        rusty_panic("Update failed with error: %s\n", err.c_str());
      }
      get_cpu_nanos.fetch_add(get_cpu_ns, std::memory_order_relaxed);
      put_cpu_nanos.fetch_add(put_cpu_ns, std::memory_order_relaxed);
      if (latency_out_) {
        print_latency(latency_out_.value(), YCSBGen::OpType::RMW,
                      start.elapsed().as_nanos());
      }
      tester_.num_reads_.fetch_add(1, std::memory_order_relaxed);
    }

    void do_delete(const YCSBGen::Operation &op) {
      time_t cpu_start = cpu_timestamp_ns();
      auto start = rusty::time::Instant::now();
      auto s = options_.db->Delete(write_options_, op.key);
      auto time = start.elapsed();
      time_t cpu_ns = cpu_timestamp_ns() - cpu_start;
      if (!s.ok()) {
        std::string err = s.ToString();
        rusty_panic("Delete failed with error: %s\n", err.c_str());
      }
      timers.timer(TimerType::kDelete).add(time);
      delete_cpu_nanos.fetch_add(cpu_ns, std::memory_order_relaxed);
      if (latency_out_) {
        print_latency(latency_out_.value(), YCSBGen::OpType::DELETE,
                      time.as_nanos());
      }
    }

    void do_scan(const YCSBGen::Operation &op) {
      time_t cpu_start = cpu_timestamp_ns();
      auto start = rusty::time::Instant::now();
      {
        std::unique_ptr<rocksdb::Iterator> it(
            options_.db->NewIterator(read_options_));
        it->Seek(op.key);
        for (size_t i = 0; i < op.scan_len && it->Valid(); ++i) {
          ++scanned_;
          it->Next();
        }
      }
      auto time = start.elapsed();
      time_t cpu_ns = cpu_timestamp_ns() - cpu_start;
      timers.timer(TimerType::kScan).add(time);
      scan_cpu_nanos.fetch_add(cpu_ns, std::memory_order_relaxed);
      if (latency_out_) {
        print_latency(latency_out_.value(), YCSBGen::OpType::SCAN,
                      time.as_nanos());
      }
    }

    void process_op(const YCSBGen::Operation &op) {
      switch (op.type) {
        case YCSBGen::OpType::INSERT:
        case YCSBGen::OpType::UPDATE:
          do_put(op);
          break;
        case YCSBGen::OpType::READ: {
          rocksdb::PinnableSlice value;
          bool found = do_read(op, &value);
          std::string_view ans;
          if (found) {
            ans = std::string_view(value.data(), value.size());
          } else {
            ans = std::string_view(nullptr, 0);
          };
          if (ans_xxhash_state_) {
            rusty_assert_eq(
                XXH64_update(ans_xxhash_state_, ans.data(), ans.size()),
                XXH_OK);
            static const char delimiter = '\n';
            rusty_assert_eq(
                XXH64_update(ans_xxhash_state_, &delimiter, sizeof(delimiter)),
                XXH_OK);
          }
          if (ans_out_) {
            ans_out_.value() << ans << '\n';
          }
          if (!found) {
            not_found_ += 1;
          }
        } break;
        case YCSBGen::OpType::RMW:
          do_read_modify_write(op);
          break;
        case YCSBGen::OpType::DELETE:
          do_delete(op);
          break;
        case YCSBGen::OpType::SCAN:
          do_scan(op);
          break;
      }
    }

    Tester &tester_;
    size_t id_;
    const WorkOptions &options_;
    rocksdb::ReadOptions read_options_;
    rocksdb::WriteOptions write_options_;

    uint64_t not_found_{0};
    uint64_t scanned_{0};
    XXH64_state_t *ans_xxhash_state_{nullptr};
    std::optional<std::ofstream> ans_out_;
    std::optional<std::ofstream> latency_out_;
  };

  void parse(bool run, std::istream &trace) {
    size_t num_channels =
        options_.enable_fast_process ? 1 : options_.num_threads;
    std::vector<BlockChannel<YCSBGen::Operation>> channel_for_workers(
        num_channels);

    std::vector<BlockChannelClient<YCSBGen::Operation>> opblocks;
    for (auto &channel : channel_for_workers) {
      opblocks.emplace_back(&channel, 1024);
    }

    std::vector<std::thread> threads;
    for (size_t i = 0; i < options_.num_threads; i++) {
      threads.emplace_back([this, run, &channel_for_workers, i]() {
        size_t index = options_.enable_fast_process ? 0 : i;
        workers_[i].work(run, channel_for_workers[index]);
      });
    }

    std::hash<std::string> hasher{};

    uint64_t parse_counts = 0;
    while (1) {
      std::string op;
      trace >> op;
      if (!trace) {
        break;
      }
      if (op == "INSERT" || op == "UPDATE") {
        YCSBGen::OpType type;
        if (op == "INSERT") {
          type = YCSBGen::OpType::INSERT;
        } else {
          type = YCSBGen::OpType::UPDATE;
        }
        if (options_.format_type == FormatType::YCSB) {
          handle_table_name(trace);
        }
        std::string key;
        trace >> key;
        int i = options_.enable_fast_process
                    ? 0
                    : hasher(key) % options_.num_threads;
        std::vector<char> value;
        if (options_.format_type == FormatType::YCSB) {
          value = read_value(trace);
        } else {
          rusty_assert_eq(trace.get(), ' ');
          char c;
          if (options_.format_type == FormatType::Plain) {
            while ((c = trace.get()) != '\n' && c != EOF) {
              value.push_back(c);
            }
          } else {
            size_t value_length;
            trace >> value_length;
            value.resize(value_length);
            int ret = snprintf(value.data(), value.size(), "%s%" PRIu64,
                               run ? "load-" : "run-", parse_counts + 1);
            rusty_assert(ret > 0);
            if ((size_t)ret < value_length) {
              memset(value.data() + ret, '-', value_length - ret);
            }
          }
        }
        opblocks[i].Push(
            YCSBGen::Operation(type, std::move(key), std::move(value)));
      } else if (op == "READ") {
        std::string key;
        if (options_.format_type == FormatType::YCSB) {
          handle_table_name(trace);
          trace >> key;
          read_fields_read(trace);
        } else {
          trace >> key;
        }
        int i = options_.enable_fast_process
                    ? 0
                    : hasher(key) % options_.num_threads;
        opblocks[i].Push(
            YCSBGen::Operation(YCSBGen::OpType::READ, std::move(key), {}));
      } else if (op == "DELETE") {
        std::string key;
        rusty_assert(options_.format_type == FormatType::Plain ||
                     options_.format_type == FormatType::PlainLengthOnly);
        trace >> key;
        int i = options_.enable_fast_process
                    ? 0
                    : hasher(key) % options_.num_threads;
        opblocks[i].Push(
            YCSBGen::Operation(YCSBGen::OpType::DELETE, std::move(key), {}));
      } else {
        std::cerr << "Ignore line: " << op;
        std::getline(trace, op);  // Skip the rest of the line
        std::cerr << op << std::endl;
        continue;
      }
      parse_counts += 1;
    }

    for (auto &o : opblocks) {
      o.Flush();
      o.Finish();
    }

    for (auto &t : threads) t.join();

    uint64_t queue_empty_when_put = 0;
    uint64_t queue_non_empty_when_put = 0;
    uint64_t reader_blocked = 0;
    uint64_t reader_not_blocked = 0;
    for (const auto &channel : channel_for_workers) {
      queue_empty_when_put += channel.queue_empty_when_put();
      queue_non_empty_when_put += channel.queue_non_empty_when_put();
      reader_blocked += channel.reader_blocked();
      reader_not_blocked += channel.reader_not_blocked();
    }
    std::cerr << "Queue empty when put: " << queue_empty_when_put << std::endl;
    std::cerr << "Queue non-empty when put: " << queue_non_empty_when_put
              << std::endl;
    std::cerr << "Reader blocked: " << reader_blocked << std::endl;
    std::cerr << "Reader not blocked: " << reader_not_blocked << std::endl;
  }

  void handle_table_name(std::istream &in) {
    std::string table;
    in >> table;
    rusty_assert(table == "usertable", "Column families not supported yet.");
  }

  std::vector<std::pair<int, std::vector<char>>> read_fields(std::istream &in) {
    std::vector<std::pair<int, std::vector<char>>> ret;
    char c;
    do {
      c = static_cast<char>(in.get());
    } while (isspace(c));
    rusty_assert(c == '[', "Invalid KV trace!");
    rusty_assert(in.get() == ' ', "Invalid KV trace!");
    while (in.peek() != ']') {
      constexpr size_t vallen = 100;
      std::string field;
      std::vector<char> value(vallen);
      while ((c = static_cast<char>(in.get())) != '=') {
        field.push_back(c);
      }
      rusty_assert(field.size() > 5);
      rusty_assert(field.substr(0, 5) == "field");
      int i = std::stoi(field.substr(5));
      rusty_assert(in.read(value.data(), vallen), "Invalid KV trace!");
      rusty_assert(in.get() == ' ', "Invalid KV trace!");
      ret.emplace_back(i, std::move(value));
    }
    in.get();  // ]
    return ret;
  }

  std::vector<char> read_value(std::istream &in) {
    auto fields = read_fields(in);
    std::sort(fields.begin(), fields.end());
    std::vector<char> ret;
    for (int i = 0; i < (int)fields.size(); ++i) {
      rusty_assert(fields[i].first == i);
      ret.insert(ret.end(), fields[i].second.begin(), fields[i].second.end());
    }
    return ret;
  }

  void read_fields_read(std::istream &in) {
    char c;
    do {
      c = static_cast<char>(in.get());
    } while (isspace(c));
    rusty_assert(c == '[', "Invalid KV trace!");
    std::string s;
    std::getline(in, s);
    rusty_assert(s == " <all fields>]",
                 "Reading specific fields is not supported yet.");
  }

  void finish_load_phase(const rusty::sync::Mutex<std::ofstream> &info_json_out,
                         rusty::time::Instant load_start) {
    std::string rocksdb_stats;
    *info_json_out.lock() << "\t\"load-time(secs)\": "
                          << load_start.elapsed().as_secs_double() << ','
                          << std::endl;
    rusty_assert(options_.db->GetProperty("rocksdb.stats", &rocksdb_stats));
    std::ofstream(options_.db_path / "rocksdb-stats-load.txt") << rocksdb_stats;

    auto load_wait_start = rusty::time::Instant::now();
    wait_for_background_work(options_.db);
    *info_json_out.lock() << "\t\"load-wait-time(secs)\": "
                          << load_wait_start.elapsed().as_secs_double() << ','
                          << std::endl;
    rusty_assert(options_.db->GetProperty("rocksdb.stats", &rocksdb_stats));
    std::ofstream(options_.db_path / "rocksdb-stats-load-finish.txt")
        << rocksdb_stats;

    std::ofstream other_stats_out(options_.db_path /
                                  "other-stats-load-finish.txt");
    print_other_stats(other_stats_out);
  }

  void prepare_run_phase(
      const rusty::sync::Mutex<std::ofstream> &info_json_out) {
    const auto &ts = timers.timers();
    for (const auto &timer : ts) {
      timer.reset();
    }

    if (options_.rate_limiter) {
      options_.rate_limiter->SetBytesPerSecond(
          std::numeric_limits<int64_t>::max());
    }

    *info_json_out.lock() << "\t\"run-start-timestamp(ns)\": " << timestamp_ns()
                          << ',' << std::endl;
  }

  void finish_run_phase(const rusty::sync::Mutex<std::ofstream> &info_json_out,
                        rusty::time::Instant run_start) {
    std::string rocksdb_stats;
    *info_json_out.lock() << "\t\"run-end-timestamp(ns)\": " << timestamp_ns()
                          << ",\n"
                          << "\t\"run-time(secs)\": "
                          << run_start.elapsed().as_secs_double() << ','
                          << std::endl;
    rusty_assert(options_.db->GetProperty("rocksdb.stats", &rocksdb_stats));
    std::ofstream(options_.db_path / "rocksdb-stats-run.txt") << rocksdb_stats;

    auto run_wait_start = rusty::time::Instant::now();
    wait_for_background_work(options_.db);
    *info_json_out.lock() << "\t\"run_wait_time(secs)\": "
                          << run_wait_start.elapsed().as_secs_double() << ","
                          << std::endl;
    rusty_assert(options_.db->GetProperty("rocksdb.stats", &rocksdb_stats));
    std::ofstream(options_.db_path / "rocksdb-stats.txt") << rocksdb_stats;
  }

  void GenerateAndExecute(
      const rusty::sync::Mutex<std::ofstream> &info_json_out) {
    std::vector<std::thread> threads;

    std::cerr << "YCSB Options: " << options_.ycsb_gen_options.ToString()
              << std::endl;
    uint64_t now_key_num =
        options_.load ? 0 : options_.ycsb_gen_options.record_count;
    YCSBGen::YCSBLoadGenerator loader(options_.ycsb_gen_options, now_key_num);
    if (options_.load) {
      *info_json_out.lock()
          << "\t\"num-load-op\": " << options_.ycsb_gen_options.record_count
          << ',' << std::endl;

      auto load_start = rusty::time::Instant::now();
      for (size_t i = 0; i < options_.num_threads; ++i) {
        threads.emplace_back(
            [this, &loader, i]() { workers_[i].load(loader); });
      }
      for (auto &t : threads) t.join();
      threads.clear();
      finish_load_phase(info_json_out, load_start);
    }

    if (options_.run) {
      prepare_run_phase(info_json_out);
      auto run_start = rusty::time::Instant::now();
      YCSBGen::YCSBRunGenerator runner = loader.into_run_generator();
      std::vector<clockid_t> clockids;
      std::atomic<size_t> finished(0);
      bool permit_join = false;
      std::condition_variable cv;
      std::mutex mu;
      for (size_t i = 0; i < options_.num_threads; ++i) {
        threads.emplace_back(
            [this, &runner, i, &finished, &permit_join, &cv, &mu]() {
              workers_[i].run(runner);
              finished.fetch_add(1, std::memory_order_relaxed);
              std::unique_lock lock(mu);
              cv.wait(lock, [&permit_join]() { return permit_join; });
            });
        pthread_t thread_id = threads[i].native_handle();
        clockid_t clock_id;
        int ret = pthread_getcpuclockid(thread_id, &clock_id);
        if (ret) {
          switch (ret) {
            case ENOENT:
              rusty_panic(
                  "pthread_getcpuclockid: Per-thread CPU time clocks are not "
                  "supported by the system.");
            case ESRCH:
              rusty_panic(
                  "pthread_getcpuclockid: No thread with the ID %lu could "
                  "be found.",
                  thread_id);
            default:
              rusty_panic("pthread_getcpuclockid returns %d", ret);
          }
        }
        clockids.push_back(clock_id);
      }
      std::ofstream out(options_.db_path / "worker-cpu-nanos");
      out << "Timestamp(ns) cpu-time(ns)\n";
      auto interval = rusty::time::Duration::from_secs(1);
      auto next_begin = rusty::time::Instant::now() + interval;
      std::vector<uint64_t> ori_cpu_timestamp_ns;
      for (size_t i = 0; i < clockids.size(); ++i) {
        ori_cpu_timestamp_ns.push_back(cpu_timestamp_ns(clockids[i]));
      }
      while (finished.load(std::memory_order_relaxed) != threads.size()) {
        auto sleep_time =
            next_begin.checked_duration_since(rusty::time::Instant::now());
        if (sleep_time.has_value()) {
          std::this_thread::sleep_for(
              std::chrono::nanoseconds(sleep_time.value().as_nanos()));
        }
        next_begin += interval;

        auto timestamp = timestamp_ns();

        uint64_t nanos = 0;
        for (size_t i = 0; i < clockids.size(); ++i) {
          nanos += cpu_timestamp_ns(clockids[i]) - ori_cpu_timestamp_ns[i];
        }
        out << timestamp << ' ' << nanos << std::endl;
      }
      {
        std::unique_lock<std::mutex> lock(mu);
        permit_join = true;
      }
      cv.notify_all();
      for (auto &t : threads) t.join();
      finish_run_phase(info_json_out, run_start);
    }
  }

  void ReadAndExecute(const rusty::sync::Mutex<std::ofstream> &info_json_out) {
    rusty_assert(options_.run_90p_ops == 0, "Not supported yet");

    if (options_.load) {
      std::optional<std::ifstream> trace_file;
      if (!options_.load_trace.empty()) {
        trace_file = std::ifstream(options_.load_trace);
        rusty_assert(trace_file.value());
      }
      std::istream &trace =
          trace_file.has_value() ? trace_file.value() : std::cin;

      auto start = rusty::time::Instant::now();
      parse(false, trace);
      finish_load_phase(info_json_out, start);
    }
    if (options_.run) {
      std::optional<std::ifstream> trace_file;
      if (!options_.run_trace.empty()) {
        trace_file = std::ifstream(options_.run_trace);
        rusty_assert(trace_file.value());
      }
      std::istream &trace =
          trace_file.has_value() ? trace_file.value() : std::cin;

      prepare_run_phase(info_json_out);
      auto start = rusty::time::Instant::now();
      parse(true, trace);
      finish_run_phase(info_json_out, start);
    }
  }

  WorkOptions options_;
  std::vector<Worker> workers_;

  std::vector<rocksdb::PerfContext *> perf_contexts_;
  std::vector<rocksdb::IOStatsContext *> iostats_contexts_;
  std::mutex thread_local_m_;

  std::atomic<uint64_t> progress_{0};
  std::atomic<uint64_t> num_reads_{0};
};

static inline void empty_directory(std::filesystem::path dir_path) {
  for (auto &path : std::filesystem::directory_iterator(dir_path)) {
    std::filesystem::remove_all(path);
  }
}

std::vector<rocksdb::DbPath> decode_db_paths(std::string db_paths) {
  std::istringstream in(db_paths);
  std::vector<rocksdb::DbPath> ret;
  rusty_assert_eq(in.get(), '{', "Invalid db_paths");
  char c = static_cast<char>(in.get());
  if (c == '}') return ret;
  rusty_assert_eq(c, '{', "Invalid db_paths");
  while (1) {
    std::string path;
    uint64_t size;
    if (in.peek() == '"') {
      in >> std::quoted(path);
      rusty_assert_eq(in.get(), ',', "Invalid db_paths");
    } else {
      while ((c = static_cast<char>(in.get())) != ',') path.push_back(c);
    }
    in >> size;
    ret.emplace_back(std::move(path), size);
    rusty_assert_eq(in.get(), '}', "Invalid db_paths");
    c = static_cast<char>(in.get());
    if (c != ',') break;
    rusty_assert_eq(in.get(), '{', "Invalid db_paths");
  }
  rusty_assert_eq(c, '}', "Invalid db_paths");
  return ret;
}

<<<<<<< HEAD
std::vector<double> decode_mutant_cost(std::string costs) {
  std::istringstream in(costs);
  std::vector<double> ret;
  rusty_assert(in.get() == '{', "Invalid costs");
  char c;
  while (1) {
    std::string path;
    double cost;
    in >> cost;
    std::cerr << "cost: " << cost << std::endl;
    ret.emplace_back(cost);
    c = static_cast<char>(in.get());
    if (c != ',') break;
=======
// Return the first level in the last tier
size_t initial_multiplier_addtional(rocksdb::Options &options) {
  for (double x : options.max_bytes_for_level_multiplier_additional) {
    rusty_assert(x - 1 < 1e-6);
  }
  options.max_bytes_for_level_multiplier_additional.clear();
  if (options.db_paths.size() < 2) {
    options.max_bytes_for_level_multiplier_additional.push_back(1);
    return 0;
  }
  size_t fd_size = options.db_paths[0].target_size;
  size_t level = 0;
  uint64_t level_size = options.max_bytes_for_level_base;
  while (level_size <= fd_size) {
    fd_size -= level_size;
    if (level > 0) {
      level_size *= options.max_bytes_for_level_multiplier;
    }
    level += 1;
  }
  level_size /= options.max_bytes_for_level_multiplier;
  // It seems that L0 and L1 are not affected by
  // options.max_bytes_for_level_multiplier_additional
  if (level <= 2) return level;
  size_t last_level_in_fd = level - 1;
  for (size_t i = 1; i < last_level_in_fd; ++i) {
    options.max_bytes_for_level_multiplier_additional.push_back(1.0);
  }
  // Multiply 0.99 to make room for floating point error
  options.max_bytes_for_level_multiplier_additional.push_back(
      1 + (double)fd_size / level_size * 0.99);
  return level;
}

double calc_size_ratio(size_t last_calculated_level,
                       uint64_t last_calculated_level_size, size_t last_level,
                       uint64_t size_to_distribute) {
  size_t a = last_level - last_calculated_level;
  rusty_assert(a > 0);
  double inv_a = 1 / (double)a;
  rusty_assert(size_to_distribute >= last_calculated_level_size);
  double b = (double)size_to_distribute / last_calculated_level_size;
  // Solve the equation: f(x) = x^a + x^{a-1} + ... + x - b = 0
  // x^a + x^{a-1} + ... + 1 = (x^{a+1} - 1) / (x - 1)
  // x^a + x^{a-1} + ... + x = (x^{a+1} - 1) / (x - 1) - 1
  // (x^{a+1} - 1) / (x - 1) - 1 = b
  // x^{a+1} - 1 = (x - 1) * (b + 1)
  // x^{a+1} - 1 = (b + 1) x - b - 1
  // x^{a+1} - (b + 1) x + b = 0
  // Let g(u) = u^{a+1} - (b + 1) u + maxb
  // g'(u) = (a + 1) u^a - b - 1
  // Let g'(u_min) = 0, then u_min = ((b + 1) / (a + 1)) ^ (1 / a)
  // So x >= ((b + 1) / (a + 1)) ^ (1 / a)
  // x^a + x^{a-1} + ... + x = b > x^a
  // So x < b ^ (1 / a)
  // In conclusion, ((b + 1) / (a + 1)) ^ (1 / a) <= x < b ^ (1 / a)
  double min = pow((b + 1) / (a + 1), inv_a);
  double max = pow(b, inv_a);
  auto f = [a, b](double x) {
    double sum = 0;
    double xa = x;
    for (size_t i = 1; i <= a; ++i) {
      sum += xa;
      xa *= x;
    }
    return sum - b;
  };
  while (max - min >= 0.001) {
    double x = (max + min) / 2;
    if (f(x) > 0) {
      max = x;
    } else {
      min = x;
    }
  }
  return (max + min) / 2;
}
void update_multiplier_additional(rocksdb::DB *db,
                                  const rocksdb::Options &options,
                                  size_t last_calculated_level,
                                  uint64_t last_calculated_level_size,
                                  size_t &ori_last_level,
                                  double &ori_size_ratio) {
  std::string str;
  db->GetProperty(rocksdb::DB::Properties::kLevelStats, &str);
  std::istringstream in(str);
  // The first two lines are headers.
  size_t lines_to_skip = 2 + last_calculated_level + 1;
  while (in && lines_to_skip) {
    --lines_to_skip;
    while (in && in.get() != '\n')
      ;
  }
  if (!in) return;

  size_t last_level = last_calculated_level;
  uint64_t size_to_distribute = 0;
  while (in) {
    size_t level;
    size_t num_files;
    size_t size;
    in >> level >> num_files >> size;
    if (size == 0) break;
    last_level = level;
    size_to_distribute += size;
  }
  size_to_distribute *= 1048576;
  if (last_level <= last_calculated_level + 1) return;
  // unlikely
  if (size_to_distribute <= last_calculated_level_size) return;

  double size_ratio =
      calc_size_ratio(last_calculated_level, last_calculated_level_size,
                      last_level, size_to_distribute);
  if (last_level > ori_last_level) {
    std::cerr << "Last level: " << ori_last_level << " -> " << last_level
              << std::endl;
    ori_last_level = last_level;
  } else if (size_ratio > 10) {
    do {
      last_level += 1;
      ori_last_level = last_level;
      std::cerr << "Increase num_levels to " << last_level + 1 << std::endl;
      size_ratio =
          calc_size_ratio(last_calculated_level, last_calculated_level_size,
                          last_level, size_to_distribute);
    } while (size_ratio > 10);
  } else {
    // When applying the new size ratio configuration, sd_ratio < ori_sd_ratio.
    // At this time we don't change the size ratio configuration.
    if (size_ratio - ori_size_ratio <= 0.01) return;
  }
  ori_size_ratio = size_ratio;
  size_ratio /= 10;
  std::ostringstream out;
  for (double x : options.max_bytes_for_level_multiplier_additional) {
    out << x << ':';
  }
  for (size_t level = last_calculated_level + 1; level < last_level; ++level) {
    out << size_ratio << ':';
>>>>>>> 3a08cd7c
  }
  rusty_assert(c == '}', "Invalid costs");
  return ret;
}

int MaxBytesMultiplerAdditional(const rocksdb::Options &options, int level) {
  if (level >= static_cast<int>(
                   options.max_bytes_for_level_multiplier_additional.size())) {
    return 1;
  }
  return options.max_bytes_for_level_multiplier_additional[level];
}

std::vector<std::pair<uint64_t, uint32_t>> predict_level_assignment(
    const rocksdb::Options &options) {
  std::vector<std::pair<uint64_t, uint32_t>> ret;
  uint32_t p = 0;
  size_t level = 0;
  assert(!options.db_paths.empty());

  // size remaining in the most recent path
  uint64_t current_path_size = options.db_paths[0].target_size;

  uint64_t level_size;
  size_t cur_level = 0;

  // max_bytes_for_level_base denotes L1 size.
  // We estimate L0 size to be the same as L1.
  level_size = options.max_bytes_for_level_base;

  // Last path is the fallback
  while (p < options.db_paths.size() - 1) {
    if (current_path_size < level_size) {
      p++;
      current_path_size = options.db_paths[p].target_size;
      continue;
    }
    if (cur_level == level) {
      // Does desired level fit in this path?
      rusty_assert_eq(ret.size(), level);
      ret.emplace_back(level_size, p);
      ++level;
    }
    current_path_size -= level_size;
    if (cur_level > 0) {
      if (options.level_compaction_dynamic_level_bytes) {
        // Currently, level_compaction_dynamic_level_bytes is ignored when
        // multiple db paths are specified. https://github.com/facebook/
        // rocksdb/blob/main/db/column_family.cc.
        // Still, adding this check to avoid accidentally using
        // max_bytes_for_level_multiplier_additional
        level_size =
            static_cast<uint64_t>(static_cast<double>(level_size) *
                                  options.max_bytes_for_level_multiplier);
      } else {
        level_size = static_cast<uint64_t>(
            static_cast<double>(level_size) *
            options.max_bytes_for_level_multiplier *
            MaxBytesMultiplerAdditional(options, cur_level));
      }
    }
    cur_level++;
  }
  rusty_assert_eq(ret.size(), level);
  ret.emplace_back(level_size, p);
  return ret;
}

void bg_stat_printer(Tester *tester, std::atomic<bool> *should_stop) {
  const WorkOptions &work_options = tester->work_options();
  const std::filesystem::path &db_path = work_options.db_path;

  char buf[16];

  std::string pid = std::to_string(getpid());

  std::ofstream progress_out(db_path / "progress");
  progress_out << "Timestamp(ns) operations-executed\n";

  std::ofstream mem_out(db_path / "mem");
  std::string mem_command = "ps -q " + pid + " -o rss | tail -n 1";
  mem_out << "Timestamp(ns) RSS(KiB) max-rss(KiB)\n";
  struct rusage rusage;

  auto cputimes_path = db_path / "cputimes";
  std::string cputimes_command = "echo $(ps -q " + pid +
                                 " -o cputimes | tail -n 1) >> " +
                                 cputimes_path.c_str();
  std::ofstream(cputimes_path) << "Timestamp(ns) cputime(s)\n";

  std::ofstream compaction_stats_out(db_path / "compaction-stats");

  std::ofstream timers_out(db_path / "timers");
  timers_out << "Timestamp(ns) compaction-cpu-micros put-cpu-nanos "
                "get-cpu-nanos delete-cpu-nanos\n";

  std::ofstream rand_read_bytes_out(db_path / "rand-read-bytes");

  std::ofstream report(db_path / "report.csv");
  report << "Timestamp(ns),num-reads\n";
  uint64_t num_reads = 0;

  auto interval = rusty::time::Duration::from_secs(1);
  auto next_begin = rusty::time::Instant::now() + interval;
  while (!should_stop->load(std::memory_order_relaxed)) {
    auto timestamp = timestamp_ns();
    progress_out << timestamp << ' ' << tester->progress() << std::endl;

    FILE *pipe = popen(mem_command.c_str(), "r");
    if (pipe == NULL) {
      perror("popen");
      rusty_panic();
    }
    rusty_assert(fgets(buf, sizeof(buf), pipe) != NULL, "buf too short");
    size_t buflen = strlen(buf);
    rusty_assert(buflen > 0);
    rusty_assert(buf[--buflen] == '\n');
    buf[buflen] = 0;
    if (-1 == pclose(pipe)) {
      perror("pclose");
      rusty_panic();
    }
    if (-1 == getrusage(RUSAGE_SELF, &rusage)) {
      perror("getrusage");
      rusty_panic();
    }
    mem_out << timestamp << ' ' << buf << ' ' << rusage.ru_maxrss << std::endl;

    std::ofstream(cputimes_path, std::ios_base::app) << timestamp << ' ';
    std::system(cputimes_command.c_str());

<<<<<<< HEAD
=======
    std::string compaction_stats;
    rusty_assert(db->GetProperty(rocksdb::DB::Properties::kCompactionStats,
                                 &compaction_stats));
    compaction_stats_out << "Timestamp(ns) " << timestamp << '\n'
                         << compaction_stats << std::endl;

    uint64_t compaction_cpu_micros;
    rusty_assert(db->GetIntProperty(
        rocksdb::DB::Properties::kCompactionCPUMicros, &compaction_cpu_micros));
    timers_out << timestamp << ' ' << compaction_cpu_micros << ' '
               << put_cpu_nanos.load(std::memory_order_relaxed) << ' '
               << get_cpu_nanos.load(std::memory_order_relaxed) << ' '
               << delete_cpu_nanos.load(std::memory_order_relaxed) << std::endl;

    std::string rand_read_bytes;
    rusty_assert(db->GetProperty(rocksdb::DB::Properties::kRandReadBytes,
                                 &rand_read_bytes));
    rand_read_bytes_out << timestamp << ' ' << rand_read_bytes << std::endl;

    report << timestamp;

    uint64_t value = tester->num_reads();
    report << ',' << value - num_reads;
    num_reads = value;

    report << std::endl;

>>>>>>> 3a08cd7c
    auto sleep_time =
        next_begin.checked_duration_since(rusty::time::Instant::now());
    if (sleep_time.has_value()) {
      std::this_thread::sleep_for(
          std::chrono::nanoseconds(sleep_time.value().as_nanos()));
    }
    next_begin += interval;
  }
}

int main(int argc, char **argv) {
  std::ios::sync_with_stdio(false);
  std::cin.tie(0);
  std::cout.tie(0);

  rocksdb::BlockBasedTableOptions table_options;
  rocksdb::Options options;
  WorkOptions work_options;

  namespace po = boost::program_options;
  po::options_description desc("Available options");
  std::string format;
  std::string arg_switches;
  int max_background_jobs;

  std::string arg_db_path;
  std::string arg_db_paths;
  std::string arg_costs;
  size_t cache_size;
  int64_t load_phase_rate_limit;
<<<<<<< HEAD
  double target_cost;
=======
  double db_paths_soft_size_limit_multiplier;
>>>>>>> 3a08cd7c

  // Options of executor
  desc.add_options()("help", "Print help message");
  desc.add_options()("format,f",
                     po::value<std::string>(&format)->default_value("ycsb"),
                     "Trace format: plain/plain-length-only/ycsb");
  desc.add_options()(
      "load", po::value<std::string>()->implicit_value(""),
      "Execute the load phase. If a trace is provided with this option, "
      "execute the trace in the load phase. Will empty the directories first.");
  desc.add_options()(
      "run", po::value<std::string>()->implicit_value(""),
      "Execute the run phase. If a trace is provided with this option, execute "
      "the trace in the run phase. "
      "If --load is not provided, the run phase will be executed directly "
      "without executing the load phase, and the directories won't be cleaned "
      "up. "
      "If none of --load and --run is provided, the both phases will be "
      "executed.");
  desc.add_options()("switches",
                     po::value(&arg_switches)->default_value("none"),
                     "Switches for statistics: none/all/<hex value>\n"
                     "0x1: Log the latency of each operation\n"
                     "0x2: Output the result of READ");
  desc.add_options()("num_threads",
                     po::value(&work_options.num_threads)->default_value(1),
                     "The number of threads to execute the trace\n");
  desc.add_options()("enable_fast_process",
                     "Enable fast process including ignoring kNotFound and "
                     "pushing operations in one channel.");
  desc.add_options()("enable_fast_generator", "Enable fast generator");
  desc.add_options()("workload_file", po::value<std::string>(),
                     "Workload file used in built-in generator");
  desc.add_options()("export_key_only_trace",
                     "Export key-only trace generated by built-in generator.");
  desc.add_options()("export_ans_xxh64", "Export xxhash of ans");
  desc.add_options()(
      "run_90p_ops",
      po::value<uint64_t>(&work_options.run_90p_ops)->default_value(0),
      "OPS in the first 90% of the run phase. 0 means unlimited.");

  // Options of rocksdb
  desc.add_options()("max_background_jobs",
                     po::value(&max_background_jobs)->default_value(6), "");
  desc.add_options()("level0_file_num_compaction_trigger",
                     po::value(&options.level0_file_num_compaction_trigger),
                     "Number of files in level-0 when compactions start");
  desc.add_options()("db_path",
                     po::value<std::string>(&arg_db_path)->required(),
                     "Path to database");
  desc.add_options()(
      "db_paths", po::value<std::string>(&arg_db_paths)->required(),
      "For example: \"{{/tmp/sd,100000000},{/tmp/cd,1000000000}}\", the second "
      "one is the slow device.");
  desc.add_options()("costs", po::value<std::string>(&arg_costs)->required(),
                     "For example: \"{0.528, 0.049}\"");
  desc.add_options()("target_cost", po::value<double>(&target_cost)->required(),
                     "Target cost of Mutant.");
  desc.add_options()("cache_size",
                     po::value<size_t>(&cache_size)->default_value(8 << 20),
                     "Capacity of LRU block cache in bytes. Default: 8MiB");
  desc.add_options()(
      "block_size",
      po::value<size_t>(&table_options.block_size)->default_value(16384));
  desc.add_options()("max_bytes_for_level_base",
                     po::value(&options.max_bytes_for_level_base));
  desc.add_options()("optimize_filters_for_hits",
                     "Do not build filters for the last level");
  desc.add_options()("load_phase_rate_limit",
                     po::value(&load_phase_rate_limit)->default_value(0),
                     "0 means not limited.");
<<<<<<< HEAD
=======
  desc.add_options()("db_paths_soft_size_limit_multiplier",
                     po::value<double>(&db_paths_soft_size_limit_multiplier)
                         ->default_value(1.1));
>>>>>>> 3a08cd7c

  po::variables_map vm;
  po::store(po::parse_command_line(argc, argv, desc), vm);
  if (vm.count("help")) {
    std::cerr << desc << std::endl;
    return 1;
  }
  po::notify(vm);

  if (vm.count("load")) {
    work_options.load = true;
    work_options.load_trace = vm["load"].as<std::string>();
  }
  if (vm.count("run")) {
    work_options.run = true;
    work_options.run_trace = vm["run"].as<std::string>();
  }
  if (work_options.load == false && work_options.run == false) {
    work_options.load = true;
    work_options.run = true;
  }

  uint64_t switches;
  if (arg_switches == "none") {
    switches = 0;
  } else if (arg_switches == "all") {
    switches = 0x3;
  } else {
    std::istringstream in(std::move(arg_switches));
    in >> std::hex >> switches;
  }

  options.IncreaseParallelism(max_background_jobs);

  options.compaction_readahead_size = 2 * 1024 * 1024;

  std::filesystem::path db_path(arg_db_path);
  options.db_paths = decode_db_paths(arg_db_paths);
  rusty_assert(options.db_paths.size() == 2, "Must have exactly 2 devices.");
  // Mutant options
  options.mutant_options.calc_sst_placement = true;
  options.mutant_options.migrate_sstables = true;
  options.mutant_options.stg_cost_list = decode_mutant_cost(arg_costs);
  options.mutant_options.stg_cost_slo = target_cost;
  options.mutant_options.stg_cost_slo_epsilon = 0.05;
  options.mutant_options.slow_dev = options.db_paths[1].path;
  options.mutant_options.monitor_temp = true;
  options.mutant_options.fast_dev_size = options.db_paths[0].target_size;
  options.compression = rocksdb::kNoCompression;

  options.min_write_buffer_number_to_merge = 1;
  options.max_write_buffer_number = 2;
  // To prevent preload all table handlers! It lets one SST be opened twice then
  // when it closes, the pointer in _sstMap becomes nullptr!!
  options.max_open_files = 500000;
  options.statistics = rocksdb::CreateDBStatistics();
  options.compression = rocksdb::CompressionType::kNoCompression;
  // Doesn't make sense for tiered storage
  options.level_compaction_dynamic_level_bytes = false;

  table_options.block_cache = rocksdb::NewLRUCache(cache_size);
  table_options.filter_policy.reset(rocksdb::NewBloomFilterPolicy(10, false));
  // From mutant
  table_options.pin_l0_filter_and_index_blocks_in_cache = false;
  table_options.cache_index_and_filter_blocks = false;
  options.table_factory.reset(
      rocksdb::NewBlockBasedTableFactory(table_options));

  if (vm.count("optimize_filters_for_hits")) {
    options.optimize_filters_for_hits = true;
  }

  if (load_phase_rate_limit) {
    rocksdb::RateLimiter *rate_limiter =
        rocksdb::NewGenericRateLimiter(load_phase_rate_limit, 100 * 1000, 10);
    options.rate_limiter.reset(rate_limiter);
    work_options.rate_limiter = options.rate_limiter;
  }

  rusty_assert(options.db_paths_soft_size_limit_multiplier.empty());
  options.db_paths_soft_size_limit_multiplier.push_back(
      db_paths_soft_size_limit_multiplier);

  if (work_options.load) {
    std::cerr << "Emptying directories\n";
    empty_directory(db_path);
    for (auto path : options.db_paths) {
      empty_directory(path.path);
    }
    std::cerr << "Creating database\n";
    options.create_if_missing = true;
  }

  size_t first_level_in_last_tier = initial_multiplier_addtional(options);
  std::cerr << "Initial options.max_bytes_for_level_multiplier_additional: [";
  for (double x : options.max_bytes_for_level_multiplier_additional) {
    std::cerr << x << ',';
  }
  std::cerr << "]\n";

  auto level_size_path_id = predict_level_assignment(options);
  rusty_assert_eq(level_size_path_id.size(), first_level_in_last_tier + 1);
  for (size_t level = 0; level < level_size_path_id.size() - 1; ++level) {
    auto p = level_size_path_id[level].second;
    std::cerr << level << ' ' << options.db_paths[p].path << ' '
              << level_size_path_id[level].first << std::endl;
  }
  auto p = level_size_path_id[first_level_in_last_tier].second;
  std::cerr << level_size_path_id.size() - 1 << "+ " << options.db_paths[p].path
            << ' ' << level_size_path_id[first_level_in_last_tier].first
            << std::endl;
  auto first_level_in_last_tier_path = db_path / "first-level-in-last-tier";
  if (std::filesystem::exists(first_level_in_last_tier_path)) {
    std::ifstream first_level_in_last_tier_in(first_level_in_last_tier_path);
    rusty_assert(first_level_in_last_tier_in);
    std::string first_level_in_last_tier_stored;
    std::getline(first_level_in_last_tier_in, first_level_in_last_tier_stored);
    rusty_assert_eq((size_t)std::atoi(first_level_in_last_tier_stored.c_str()),
                    first_level_in_last_tier);
  } else {
    std::ofstream(first_level_in_last_tier_path)
        << first_level_in_last_tier << std::endl;
  }

  size_t last_calculated_level;
  uint64_t last_calculated_level_size;
  if (first_level_in_last_tier == 0) {
    last_calculated_level = 1;
    last_calculated_level_size = options.max_bytes_for_level_base;
  } else {
    last_calculated_level = first_level_in_last_tier - 1;
    last_calculated_level_size =
        level_size_path_id[last_calculated_level].first;
  }

  rocksdb::DB *db;
  auto s = rocksdb::DB::Open(options, db_path.string(), &db);
  if (!s.ok()) {
    std::cerr << s.ToString() << std::endl;
    return -1;
  }

  std::string cmd =
      "pidstat -p " + std::to_string(getpid()) +
      " -Hu 1 | awk '{if(NR>3){print $1,$8; fflush(stdout)}}' > " +
      db_path.c_str() + "/cpu &";
  std::cerr << cmd << std::endl;
  std::system(cmd.c_str());

  work_options.db = db;
  work_options.options = &options;
  work_options.switches = switches;
  work_options.db_path = db_path;
  work_options.enable_fast_process = vm.count("enable_fast_process");
  if (format == "plain") {
    work_options.format_type = FormatType::Plain;
  } else if (format == "plain-length-only") {
    work_options.format_type = FormatType::PlainLengthOnly;
  } else if (format == "ycsb") {
    work_options.format_type = FormatType::YCSB;
  } else {
    rusty_panic("Unrecognized format %s", format.c_str());
  }
  work_options.enable_fast_generator = vm.count("enable_fast_generator");
  if (work_options.enable_fast_generator) {
    std::string workload_file = vm["workload_file"].as<std::string>();
    work_options.ycsb_gen_options =
        YCSBGen::YCSBGeneratorOptions::ReadFromFile(workload_file);
    work_options.export_key_only_trace = vm.count("export_key_only_trace");
  } else {
    rusty_assert(vm.count("workload_file") == 0,
                 "workload_file only works with built-in generator!");
    rusty_assert(vm.count("export_key_only_trace") == 0,
                 "export_key_only_trace only works with built-in generator!");
    work_options.ycsb_gen_options = YCSBGen::YCSBGeneratorOptions();
  }
  work_options.export_ans_xxh64 = vm.count("export_ans_xxh64");

  work_options.block_cache = table_options.block_cache;

  Tester tester(work_options);

  std::atomic<bool> should_stop(false);
  std::thread stat_printer(bg_stat_printer, &tester, &should_stop);

  std::thread period_print_thread([&]() {
<<<<<<< HEAD
    std::ofstream period_stats(db_path / "period_stats");
    while (!should_stop.load()) {
=======
    size_t ori_last_level = last_calculated_level;
    double ori_size_ratio = 0;
    std::ofstream period_stats(db_path / "period_stats");
    while (!should_stop.load()) {
      update_multiplier_additional(db, options, last_calculated_level,
                                   last_calculated_level_size, ori_last_level,
                                   ori_size_ratio);
>>>>>>> 3a08cd7c
      tester.print_other_stats(period_stats);
      std::this_thread::sleep_for(std::chrono::seconds(1));
    }
  });

  tester.Test();
  tester.print_other_stats(std::cerr);

  should_stop.store(true, std::memory_order_relaxed);
  stat_printer.join();
  period_print_thread.join();
  delete db;

  return 0;
}<|MERGE_RESOLUTION|>--- conflicted
+++ resolved
@@ -43,7 +43,6 @@
 #include <thread>
 #include <vector>
 
-#include "rocksdb/advanced_cache.h"
 #include "ycsbgen/ycsbgen.hpp"
 
 static inline auto timestamp_ns() {
@@ -316,13 +315,10 @@
   std::shared_ptr<rocksdb::RateLimiter> rate_limiter;
   bool export_key_only_trace{false};
   bool export_ans_xxh64{false};
-<<<<<<< HEAD
   uint64_t run_90p_ops{0};
-=======
 
   // For stats
   std::shared_ptr<rocksdb::Cache> block_cache;
->>>>>>> 3a08cd7c
 };
 
 class Tester {
@@ -496,8 +492,7 @@
         if (key_only_trace_out.has_value())
           key_only_trace_out.value()
               << to_string(op.type) << ' ' << op.key << '\n';
-<<<<<<< HEAD
-        process_op(op, &value);
+        process_op(op);
         size_t progress =
             tester_.progress_.fetch_add(1, std::memory_order_relaxed);
         if (progress >= last_op_in_current_stage) {
@@ -514,10 +509,6 @@
           }
           next_begin += interval;
         }
-=======
-        process_op(op);
-        tester_.progress_.fetch_add(1, std::memory_order_relaxed);
->>>>>>> 3a08cd7c
       }
       finish_run_phase();
     }
@@ -564,8 +555,7 @@
     }
 
     // Return found or not
-    bool do_read(const YCSBGen::Operation &read,
-                 rocksdb::PinnableSlice *value) {
+    bool do_read(const YCSBGen::Operation &read, std::string *value) {
       time_t get_cpu_start = cpu_timestamp_ns();
       auto get_start = rusty::time::Instant::now();
       auto s = options_.db->Get(
@@ -664,7 +654,7 @@
           do_put(op);
           break;
         case YCSBGen::OpType::READ: {
-          rocksdb::PinnableSlice value;
+          std::string value;
           bool found = do_read(op, &value);
           std::string_view ans;
           if (found) {
@@ -1123,21 +1113,6 @@
   return ret;
 }
 
-<<<<<<< HEAD
-std::vector<double> decode_mutant_cost(std::string costs) {
-  std::istringstream in(costs);
-  std::vector<double> ret;
-  rusty_assert(in.get() == '{', "Invalid costs");
-  char c;
-  while (1) {
-    std::string path;
-    double cost;
-    in >> cost;
-    std::cerr << "cost: " << cost << std::endl;
-    ret.emplace_back(cost);
-    c = static_cast<char>(in.get());
-    if (c != ',') break;
-=======
 // Return the first level in the last tier
 size_t initial_multiplier_addtional(rocksdb::Options &options) {
   for (double x : options.max_bytes_for_level_multiplier_additional) {
@@ -1278,7 +1253,28 @@
   }
   for (size_t level = last_calculated_level + 1; level < last_level; ++level) {
     out << size_ratio << ':';
->>>>>>> 3a08cd7c
+  }
+  out << "100";
+  str = out.str();
+  std::cerr << "Update max_bytes_for_level_multiplier_additional: " << str
+            << std::endl;
+  db->SetOptions(
+      {{"max_bytes_for_level_multiplier_additional", std::move(str)}});
+}
+
+std::vector<double> decode_mutant_cost(std::string costs) {
+  std::istringstream in(costs);
+  std::vector<double> ret;
+  rusty_assert(in.get() == '{', "Invalid costs");
+  char c;
+  while (1) {
+    std::string path;
+    double cost;
+    in >> cost;
+    std::cerr << "cost: " << cost << std::endl;
+    ret.emplace_back(cost);
+    c = static_cast<char>(in.get());
+    if (c != ',') break;
   }
   rusty_assert(c == '}', "Invalid costs");
   return ret;
@@ -1410,27 +1406,6 @@
     std::ofstream(cputimes_path, std::ios_base::app) << timestamp << ' ';
     std::system(cputimes_command.c_str());
 
-<<<<<<< HEAD
-=======
-    std::string compaction_stats;
-    rusty_assert(db->GetProperty(rocksdb::DB::Properties::kCompactionStats,
-                                 &compaction_stats));
-    compaction_stats_out << "Timestamp(ns) " << timestamp << '\n'
-                         << compaction_stats << std::endl;
-
-    uint64_t compaction_cpu_micros;
-    rusty_assert(db->GetIntProperty(
-        rocksdb::DB::Properties::kCompactionCPUMicros, &compaction_cpu_micros));
-    timers_out << timestamp << ' ' << compaction_cpu_micros << ' '
-               << put_cpu_nanos.load(std::memory_order_relaxed) << ' '
-               << get_cpu_nanos.load(std::memory_order_relaxed) << ' '
-               << delete_cpu_nanos.load(std::memory_order_relaxed) << std::endl;
-
-    std::string rand_read_bytes;
-    rusty_assert(db->GetProperty(rocksdb::DB::Properties::kRandReadBytes,
-                                 &rand_read_bytes));
-    rand_read_bytes_out << timestamp << ' ' << rand_read_bytes << std::endl;
-
     report << timestamp;
 
     uint64_t value = tester->num_reads();
@@ -1439,7 +1414,6 @@
 
     report << std::endl;
 
->>>>>>> 3a08cd7c
     auto sleep_time =
         next_begin.checked_duration_since(rusty::time::Instant::now());
     if (sleep_time.has_value()) {
@@ -1470,11 +1444,7 @@
   std::string arg_costs;
   size_t cache_size;
   int64_t load_phase_rate_limit;
-<<<<<<< HEAD
   double target_cost;
-=======
-  double db_paths_soft_size_limit_multiplier;
->>>>>>> 3a08cd7c
 
   // Options of executor
   desc.add_options()("help", "Print help message");
@@ -1546,12 +1516,6 @@
   desc.add_options()("load_phase_rate_limit",
                      po::value(&load_phase_rate_limit)->default_value(0),
                      "0 means not limited.");
-<<<<<<< HEAD
-=======
-  desc.add_options()("db_paths_soft_size_limit_multiplier",
-                     po::value<double>(&db_paths_soft_size_limit_multiplier)
-                         ->default_value(1.1));
->>>>>>> 3a08cd7c
 
   po::variables_map vm;
   po::store(po::parse_command_line(argc, argv, desc), vm);
@@ -1630,10 +1594,6 @@
     options.rate_limiter.reset(rate_limiter);
     work_options.rate_limiter = options.rate_limiter;
   }
-
-  rusty_assert(options.db_paths_soft_size_limit_multiplier.empty());
-  options.db_paths_soft_size_limit_multiplier.push_back(
-      db_paths_soft_size_limit_multiplier);
 
   if (work_options.load) {
     std::cerr << "Emptying directories\n";
@@ -1738,10 +1698,6 @@
   std::thread stat_printer(bg_stat_printer, &tester, &should_stop);
 
   std::thread period_print_thread([&]() {
-<<<<<<< HEAD
-    std::ofstream period_stats(db_path / "period_stats");
-    while (!should_stop.load()) {
-=======
     size_t ori_last_level = last_calculated_level;
     double ori_size_ratio = 0;
     std::ofstream period_stats(db_path / "period_stats");
@@ -1749,7 +1705,6 @@
       update_multiplier_additional(db, options, last_calculated_level,
                                    last_calculated_level_size, ori_last_level,
                                    ori_size_ratio);
->>>>>>> 3a08cd7c
       tester.print_other_stats(period_stats);
       std::this_thread::sleep_for(std::chrono::seconds(1));
     }
