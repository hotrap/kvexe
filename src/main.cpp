#include <leveldb/cache.h>
#include <leveldb/db.h>
#include <leveldb/env.h>
#include <leveldb/filter_policy.h>
#include <leveldb/table.h>
#include <rusty/keyword.h>
#include <rusty/macro.h>
#include <rusty/sync.h>
#include <rusty/time.h>
#include <sys/resource.h>
#include <unistd.h>
#include <xxhash.h>

#include <algorithm>
#include <atomic>
#include <boost/program_options/errors.hpp>
#include <boost/program_options/options_description.hpp>
#include <boost/program_options/parsers.hpp>
#include <boost/program_options/variables_map.hpp>
#include <cctype>
#include <chrono>
#include <cinttypes>
#include <condition_variable>
#include <counter_timer.hpp>
#include <cstddef>
#include <cstdlib>
#include <deque>
#include <filesystem>
#include <fstream>
#include <functional>
#include <iostream>
#include <mutex>
#include <optional>
#include <queue>
#include <set>
#include <string>
#include <thread>
#include <vector>

#include "ycsbgen/ycsbgen.hpp"

static inline auto timestamp_ns() {
  return std::chrono::duration_cast<std::chrono::nanoseconds>(
             std::chrono::system_clock::now().time_since_epoch())
      .count();
}

static inline time_t cpu_timestamp_ns(
    clockid_t clockid = CLOCK_THREAD_CPUTIME_ID) {
  struct timespec t;
  if (-1 == clock_gettime(clockid, &t)) {
    perror("clock_gettime");
    rusty_panic();
  }
  return t.tv_sec * 1000000000 + t.tv_nsec;
}

template <typename T>
void print_vector(const std::vector<T> &v) {
  std::cerr << '[';
  for (double x : v) {
    std::cerr << x << ',';
  }
  std::cerr << "]";
}

enum class FormatType {
  Plain,
  PlainLengthOnly,
  YCSB,
};

static inline const char *to_string(YCSBGen::OpType type) {
  switch (type) {
    case YCSBGen::OpType::INSERT:
      return "INSERT";
    case YCSBGen::OpType::READ:
      return "READ";
    case YCSBGen::OpType::UPDATE:
      return "UPDATE";
    case YCSBGen::OpType::RMW:
      return "RMW";
    case YCSBGen::OpType::DELETE:
      return "DELETE";
    case YCSBGen::OpType::SCAN:
      return "SCAN";
  }
  rusty_panic();
}
static inline void print_latency(std::ofstream &out, YCSBGen::OpType op,
                                 uint64_t nanos) {
  out << timestamp_ns() << ' ' << to_string(op) << ' ' << nanos << '\n';
}

enum class TimerType : size_t {
  kPut,
  kGet,
  kDelete,
  kScan,
  kInputOperation,
  kInputInsert,
  kInputRead,
  kInputUpdate,
  kOutput,
  kSerialize,
  kDeserialize,
  kEnd,
};

constexpr size_t TIMER_NUM = static_cast<size_t>(TimerType::kEnd);
static const char *timer_names[] = {
    "Put",         "Get",       "Delete",      "Scan",   "InputOperation",
    "InputInsert", "InputRead", "InputUpdate", "Output", "Serialize",
    "Deserialize",
};
static_assert(sizeof(timer_names) == TIMER_NUM * sizeof(const char *));
static counter_timer::TypedTimers<TimerType> timers(TIMER_NUM);

static inline void print_timers(std::ostream &out) {
  const auto &ts = timers.timers();
  size_t num_types = ts.size();
  for (size_t i = 0; i < num_types; ++i) {
    const auto &timer = ts[i];
    uint64_t count = timer.count();
    rusty::time::Duration time = timer.time();
    out << timer_names[i] << ": count " << count << ", total "
        << time.as_secs_double() << " s\n";
  }
}

static std::atomic<time_t> put_cpu_nanos(0);
static std::atomic<time_t> get_cpu_nanos(0);
static std::atomic<time_t> delete_cpu_nanos(0);
static std::atomic<time_t> scan_cpu_nanos(0);

constexpr uint64_t MASK_LATENCY = 0x1;
constexpr uint64_t MASK_OUTPUT_ANS = 0x2;

template <typename T>
class BlockChannel {
  std::queue<std::vector<T>> q_;
  std::mutex m_;
  std::condition_variable cv_r_;
  std::condition_variable cv_w_;
  size_t reader_waiting_{0};
  size_t limit_size_{0};
  bool finish_{false};
  bool writer_waiting_{0};

  uint64_t queue_empty_when_put_{0};
  uint64_t queue_non_empty_when_put_{0};
  uint64_t reader_blocked_{0};
  uint64_t reader_not_blocked_{0};

 public:
  BlockChannel(size_t limit_size = 64) : limit_size_(limit_size) {}
  std::vector<T> GetBlock() {
    std::unique_lock lck(m_);
    if (writer_waiting_) {
      if (q_.size() < limit_size_ / 2) {
        cv_w_.notify_one();
      }
    }
    if (q_.size()) {
      reader_not_blocked_ += 1;
      auto ret = std::move(q_.front());
      q_.pop();
      return ret;
    }
    if (finish_) {
      return {};
    }
    reader_blocked_ += 1;
    reader_waiting_ += 1;
    cv_r_.wait(lck, [&]() { return finish_ || !q_.empty(); });
    if (q_.empty() && finish_) {
      return {};
    }
    reader_waiting_ -= 1;
    auto ret = std::move(q_.front());
    q_.pop();
    return ret;
  }

  void PutBlock(std::vector<T> &&block) {
    std::unique_lock lck(m_);
    q_.push(std::move(block));
    if (reader_waiting_) {
      cv_r_.notify_one();
    }
  }

  void PutBlock(const std::vector<T> &block) {
    std::unique_lock lck(m_);
    if (q_.empty()) {
      queue_empty_when_put_ += 1;
    } else {
      queue_non_empty_when_put_ += 1;
    }
    q_.push(block);
    if (reader_waiting_) {
      cv_r_.notify_one();
    }
    if (q_.size() >= limit_size_) {
      writer_waiting_ = true;
      cv_w_.wait(lck, [&]() { return q_.size() < limit_size_ / 2; });
      writer_waiting_ = false;
    }
  }

  void Finish() {
    finish_ = true;
    cv_r_.notify_all();
  }

  // Must be called when there is no writer.
  uint64_t queue_empty_when_put() const { return queue_empty_when_put_; }
  uint64_t queue_non_empty_when_put() const {
    return queue_non_empty_when_put_;
  }
  uint64_t reader_blocked() const { return reader_blocked_; }
  uint64_t reader_not_blocked() const { return reader_not_blocked_; }
};

template <typename T>
class BlockChannelClient {
  BlockChannel<T> *channel_;
  std::vector<T> opblock_;
  size_t opnum_{0};

 public:
  BlockChannelClient(BlockChannel<T> *channel, size_t block_size)
      : channel_(channel), opblock_(block_size) {}

  void Push(T &&data) {
    opblock_[opnum_++] = std::move(data);
    if (opnum_ == opblock_.size()) {
      channel_->PutBlock(opblock_);
      opnum_ = 0;
    }
  }

  void Flush() {
    channel_->PutBlock(
        std::vector<T>(opblock_.begin(), opblock_.begin() + opnum_));
    opnum_ = 0;
  }

  void Finish() { channel_->Finish(); }
};

struct WorkOptions {
  bool load{false};
  bool run{false};
  std::string load_trace;
  std::string run_trace;
  FormatType format_type;
  leveldb::DB *db;
  uint64_t switches;
  std::filesystem::path db_path;
  bool enable_fast_process{false};
  size_t num_threads{1};
  bool enable_fast_generator{false};
  YCSBGen::YCSBGeneratorOptions ycsb_gen_options;
<<<<<<< HEAD
=======
  std::shared_ptr<rocksdb::RateLimiter> rate_limiter;
  bool wait_for_background_job_after_run{false};
>>>>>>> 63292048
  bool export_key_only_trace{false};
  bool export_ans_xxh64{false};
  uint64_t sleep_secs_after_load{0};

  size_t num_keys;  // The number of keys after load phase and run phase.
  uint32_t max_value_size;
};

static std::string gen_prism_key(const std::string &key, size_t key_id_pre,
                                 size_t key_num) {
  std::hash<std::string> hasher;
  char a[8] = {0};
  size_t hv = key_id_pre + hasher(key) % key_num;
  for (int i = 7; i >= 0; --i) a[i] = hv >> (7 - i) * 8 & 255;
  return std::string(a, 8);
}

class Tester {
 public:
  Tester(const WorkOptions &option) : options_(option) {
    for (size_t i = 0; i < options_.num_threads; ++i) {
      workers_.emplace_back(*this, i);
    }
  }

  const WorkOptions &work_options() const { return options_; }
  uint64_t progress() const {
    return progress_.load(std::memory_order_relaxed);
  }
  uint64_t num_reads() const {
    return num_reads_.load(std::memory_order_relaxed);
  }

  void Test() {
    std::filesystem::path info_json_path = options_.db_path / "info.json";
    std::ofstream info_json;
    if (options_.load) {
      info_json = std::ofstream(info_json_path);
      info_json << "{" << std::endl;
    } else {
      info_json = std::ofstream(info_json_path, std::ios_base::app);
    }
    rusty::sync::Mutex<std::ofstream> info_json_out(std::move(info_json));

    if (options_.enable_fast_generator) {
      GenerateAndExecute(info_json_out);
    } else {
      ReadAndExecute(info_json_out);
    }

    uint64_t not_found = 0;
    uint64_t scanned = 0;
    for (const auto &worker : workers_) {
      not_found += worker.not_found();
      scanned += worker.scanned();
    }
    if (options_.run) {
      *info_json_out.lock() << "\t\"not-found\": " << not_found << ",\n"
                            << "\t\"scanned-records\": " << scanned << "\n}";
    } else {
      rusty_assert_eq(not_found, (uint64_t)0);
      rusty_assert_eq(scanned, (uint64_t)0);
    }
  }

  void print_other_stats(std::ostream &log) {
    leveldb::DB &db = *options_.db;

    log << "Timestamp: " << timestamp_ns() << "\n";
    std::string leveldb_stats;
    db.GetProperty("leveldb.stats", &leveldb_stats);
    log << "LevelDB stats: " << leveldb_stats << "\n";

    db.ReportMigrationStats(log);

    print_timers(log);

    log << "stat end===" << std::endl;
  }

 private:
  class Worker {
   public:
    Worker(Tester &tester, size_t id)
        : tester_(tester),
          id_(id),
          options_(tester.options_),
          ans_out_(options_.switches & MASK_OUTPUT_ANS
                       ? std::optional<std::ofstream>(
                             options_.db_path / ("ans_" + std::to_string(id)))
                       : std::nullopt) {}

    void prepare_load_phase() {
      rocksdb::SetPerfLevel(rocksdb::PerfLevel::kEnableTimeExceptForMutex);
      std::unique_lock lck(tester_.thread_local_m_);
      tester_.perf_contexts_[id_] = rocksdb::get_perf_context();
      tester_.iostats_contexts_[id_] = rocksdb::get_iostats_context();
    }
    void finish_load_phase() {
      std::string id = std::to_string(id_);
      std::ofstream(options_.db_path / ("load-phase-perf-context-" + id))
          << tester_.perf_contexts_[id_]->ToString();
      std::ofstream(options_.db_path / ("load-phase-iostats-contexts-" + id))
          << tester_.iostats_contexts_[id_]->ToString();

      std::unique_lock lck(tester_.thread_local_m_);
      tester_.perf_contexts_[id_] = nullptr;
      tester_.iostats_contexts_[id_] = nullptr;
    }
    void load(YCSBGen::YCSBLoadGenerator &loader) {
      prepare_load_phase();
      while (!loader.IsEOF()) {
        auto op = loader.GetNextOp();
        op.key = gen_prism_key(op.key, 0, options_.num_keys);
        rusty_assert(op.type == YCSBGen::OpType::INSERT);
        do_put(op);
        tester_.progress_.fetch_add(1, std::memory_order_relaxed);
      }
      finish_load_phase();
    }
    void prepare_run_phase() {
      if (options_.switches & MASK_LATENCY) {
        latency_out_ = std::make_optional<std::ofstream>(
            options_.db_path / ("latency-" + std::to_string(id_)));
      }
      if (options_.export_ans_xxh64) {
        ans_xxhash_state_ = XXH64_createState();
        rusty_assert(ans_xxhash_state_);
        XXH64_reset(ans_xxhash_state_, 0);
      }
    }
    void finish_run_phase() {
      std::string id = std::to_string(id_);
      if (ans_xxhash_state_) {
        std::ofstream(options_.db_path / ("ans-" + id + ".xxh64"))
            << std::hex << std::setw(16) << std::setfill('0')
            << XXH64_digest(ans_xxhash_state_) << std::endl;
        XXH64_freeState(ans_xxhash_state_);
        ans_xxhash_state_ = nullptr;
      }
    }
    void run(YCSBGen::YCSBRunGenerator &runner) {
      prepare_run_phase();
      std::mt19937_64 rndgen(id_ + options_.ycsb_gen_options.base_seed);

      std::optional<std::ofstream> key_only_trace_out =
          options_.export_key_only_trace
              ? std::make_optional<std::ofstream>(
                    options_.db_path /
                    (std::to_string(id_) + "_key_only_trace"))
              : std::nullopt;
      while (!runner.IsEOF()) {
        auto op = runner.GetNextOp(rndgen);
        op.key = gen_prism_key(op.key, 0, options_.num_keys);
        if (key_only_trace_out.has_value())
          key_only_trace_out.value()
              << to_string(op.type) << ' ' << op.key << '\n';
        std::string value(4096, 0);
        process_op(op, value);
        tester_.progress_.fetch_add(1, std::memory_order_relaxed);
      }
      finish_run_phase();
    }
    void work(bool load, BlockChannel<YCSBGen::Operation> &chan) {
      if (load) {
        prepare_load_phase();
      } else {
        prepare_run_phase();
      }
      for (;;) {
        auto block = chan.GetBlock();
        if (block.empty()) {
          break;
        }
        for (const YCSBGen::Operation &op : block) {
          std::string value(4096, 0);
          process_op(op, value);
          tester_.progress_.fetch_add(1, std::memory_order_relaxed);
        }
      }
      if (load) {
        finish_load_phase();
      } else {
        finish_run_phase();
      }
    }

    uint64_t not_found() const { return not_found_; }
    uint64_t scanned() const { return scanned_; }

   private:
    void do_put(const YCSBGen::Operation &put) {
      time_t put_cpu_start = cpu_timestamp_ns();
      auto put_start = rusty::time::Instant::now();
      auto s = options_.db->Put(
          write_options_, put.key,
          leveldb::Slice(
              put.value.data(),
              std::min<size_t>(options_.max_value_size, put.value.size())));
      auto put_time = put_start.elapsed();
      time_t put_cpu_ns = cpu_timestamp_ns() - put_cpu_start;
      if (!s.ok()) {
        std::string err = s.ToString();
        rusty_panic("Put failed with error: %s\n", err.c_str());
      }
      timers.timer(TimerType::kPut).add(put_time);
      put_cpu_nanos.fetch_add(put_cpu_ns, std::memory_order_relaxed);
      if (latency_out_) {
        print_latency(latency_out_.value(), put.type, put_time.as_nanos());
      }
    }

    // Return found or not
    bool do_read(const YCSBGen::Operation &read, std::string *value) {
      time_t get_cpu_start = cpu_timestamp_ns();
      auto get_start = rusty::time::Instant::now();
      auto s = options_.db->Get(read_options_, read.key, value);
      auto get_time = get_start.elapsed();
      time_t get_cpu_ns = cpu_timestamp_ns() - get_cpu_start;
      timers.timer(TimerType::kGet).add(get_time);
      get_cpu_nanos.fetch_add(get_cpu_ns, std::memory_order_relaxed);
      if (latency_out_) {
        print_latency(latency_out_.value(), YCSBGen::OpType::READ,
                      get_time.as_nanos());
      }
      tester_.num_reads_.fetch_add(1, std::memory_order_relaxed);
      if (!s.ok()) {
        if (s.IsNotFound()) {
          return false;
        } else {
          std::string err = s.ToString();
          rusty_panic("GET failed with error: %s\n", err.c_str());
        }
      }
      return true;
    }

    void do_read_modify_write(const YCSBGen::Operation &op) {
      time_t get_cpu_start = cpu_timestamp_ns();
      auto start = rusty::time::Instant::now();
      std::string value;
      auto s = options_.db->Get(read_options_, op.key, &value);
      if (!s.ok()) {
        std::string err = s.ToString();
        rusty_panic("GET failed with error: %s\n", err.c_str());
      }
      time_t put_cpu_start = cpu_timestamp_ns();
      time_t get_cpu_ns = put_cpu_start - get_cpu_start;
      s = options_.db->Put(
          write_options_, op.key,
          leveldb::Slice(
              op.value.data(),
              std::min<size_t>(options_.max_value_size, op.value.size())));
      time_t put_cpu_ns = cpu_timestamp_ns() - put_cpu_start;
      if (!s.ok()) {
        std::string err = s.ToString();
        rusty_panic("Update failed with error: %s\n", err.c_str());
      }
      get_cpu_nanos.fetch_add(get_cpu_ns, std::memory_order_relaxed);
      put_cpu_nanos.fetch_add(put_cpu_ns, std::memory_order_relaxed);
      if (latency_out_) {
        print_latency(latency_out_.value(), YCSBGen::OpType::RMW,
                      start.elapsed().as_nanos());
      }
      tester_.num_reads_.fetch_add(1, std::memory_order_relaxed);
    }

    void do_delete(const YCSBGen::Operation &op) {
      time_t cpu_start = cpu_timestamp_ns();
      auto start = rusty::time::Instant::now();
      auto s = options_.db->Delete(write_options_, op.key);
      auto time = start.elapsed();
      time_t cpu_ns = cpu_timestamp_ns() - cpu_start;
      if (!s.ok()) {
        std::string err = s.ToString();
        rusty_panic("Delete failed with error: %s\n", err.c_str());
      }
      timers.timer(TimerType::kDelete).add(time);
      delete_cpu_nanos.fetch_add(cpu_ns, std::memory_order_relaxed);
      if (latency_out_) {
        print_latency(latency_out_.value(), YCSBGen::OpType::DELETE,
                      time.as_nanos());
      }
    }

    void do_scan(const YCSBGen::Operation &op) {
      time_t cpu_start = cpu_timestamp_ns();
      auto start = rusty::time::Instant::now();
      {
        std::unique_ptr<leveldb::Iterator> it(
            options_.db->NewIterator(read_options_));
        it->Seek(op.key);
        for (size_t i = 0; i < op.scan_len && it->Valid(); ++i) {
          ++scanned_;
          it->Next();
        }
      }
      auto time = start.elapsed();
      time_t cpu_ns = cpu_timestamp_ns() - cpu_start;
      timers.timer(TimerType::kScan).add(time);
      scan_cpu_nanos.fetch_add(cpu_ns, std::memory_order_relaxed);
      if (latency_out_) {
        print_latency(latency_out_.value(), YCSBGen::OpType::SCAN,
                      time.as_nanos());
      }
    }

    void process_op(const YCSBGen::Operation &op, std::string &value) {
      switch (op.type) {
        case YCSBGen::OpType::INSERT:
        case YCSBGen::OpType::UPDATE:
          do_put(op);
          break;
        case YCSBGen::OpType::READ: {
          bool found = do_read(op, &value);
          std::string_view ans;
          if (found) {
            ans = std::string_view(value.data(), value.size());
          } else {
            ans = std::string_view(nullptr, 0);
          };
          if (ans_xxhash_state_) {
            rusty_assert_eq(
                XXH64_update(ans_xxhash_state_, ans.data(), ans.size()),
                XXH_OK);
            static const char delimiter = '\n';
            rusty_assert_eq(
                XXH64_update(ans_xxhash_state_, &delimiter, sizeof(delimiter)),
                XXH_OK);
          }
          if (ans_out_) {
            ans_out_.value() << ans << '\n';
          }
          if (!found) {
            not_found_ += 1;
          }
        } break;
        case YCSBGen::OpType::RMW:
          do_read_modify_write(op);
          break;
        case YCSBGen::OpType::DELETE:
          do_delete(op);
          break;
        case YCSBGen::OpType::SCAN:
          do_scan(op);
          break;
      }
    }

    Tester &tester_;
    size_t id_;
    const WorkOptions &options_;
    leveldb::ReadOptions read_options_;
    leveldb::WriteOptions write_options_;

    uint64_t not_found_{0};
    uint64_t scanned_{0};
    XXH64_state_t *ans_xxhash_state_{nullptr};
    std::optional<std::ofstream> ans_out_;
    std::optional<std::ofstream> latency_out_;
  };

  void parse(bool load, std::istream &trace) {
    size_t num_channels =
        options_.enable_fast_process ? 1 : options_.num_threads;
    std::vector<BlockChannel<YCSBGen::Operation>> channel_for_workers(
        num_channels);

    std::vector<BlockChannelClient<YCSBGen::Operation>> opblocks;
    for (auto &channel : channel_for_workers) {
      opblocks.emplace_back(&channel, 1024);
    }

    std::vector<std::thread> threads;
    for (size_t i = 0; i < options_.num_threads; i++) {
      threads.emplace_back([this, load, &channel_for_workers, i]() {
        size_t index = options_.enable_fast_process ? 0 : i;
        workers_[i].work(load, channel_for_workers[index]);
      });
    }

    std::hash<std::string> hasher{};

    size_t key_num = options_.num_keys;
    size_t key_id_pre = 0;

    uint64_t parse_counts = 0;
    while (1) {
      std::string op;
      trace >> op;
      if (!trace) {
        break;
      }
      if (op == "INSERT" || op == "UPDATE") {
        YCSBGen::OpType type;
        if (op == "INSERT") {
          type = YCSBGen::OpType::INSERT;
        } else {
          type = YCSBGen::OpType::UPDATE;
        }
        if (options_.format_type == FormatType::YCSB) {
          handle_table_name(trace);
        }
        std::string key;
        trace >> key;
        int i = options_.enable_fast_process
                    ? 0
                    : hasher(key) % options_.num_threads;
        std::vector<char> value;
        if (options_.format_type == FormatType::YCSB) {
          value = read_value(trace);
        } else {
          rusty_assert_eq(trace.get(), ' ');
          char c;
          if (options_.format_type == FormatType::Plain) {
            while ((c = trace.get()) != '\n' && c != EOF) {
              value.push_back(c);
            }
          } else {
            size_t value_length;
            trace >> value_length;
            value.resize(value_length);
            int ret = snprintf(value.data(), value.size(), "%s%" PRIu64,
                               load ? "load-" : "run-", parse_counts + 1);
            rusty_assert(ret > 0);
            if ((size_t)ret < value_length) {
              memset(value.data() + ret, '-', value_length - ret);
            }
          }
        }
        opblocks[i].Push(YCSBGen::Operation(
            type, gen_prism_key(key, key_id_pre, key_num), std::move(value)));
      } else if (op == "READ") {
        std::string key;
        if (options_.format_type == FormatType::YCSB) {
          handle_table_name(trace);
          trace >> key;
          read_fields_read(trace);
        } else {
          trace >> key;
        }
        int i = options_.enable_fast_process
                    ? 0
                    : hasher(key) % options_.num_threads;
        key = gen_prism_key(key, key_id_pre, key_num);
        opblocks[i].Push(
            YCSBGen::Operation(YCSBGen::OpType::READ, std::move(key), {}));
      } else if (op == "DELETE") {
        std::string key;
        rusty_assert(options_.format_type == FormatType::Plain ||
                     options_.format_type == FormatType::PlainLengthOnly);
        trace >> key;
        int i = options_.enable_fast_process
                    ? 0
                    : hasher(key) % options_.num_threads;
        opblocks[i].Push(
            YCSBGen::Operation(YCSBGen::OpType::DELETE,
                               gen_prism_key(key, key_id_pre, key_num), {}));
      } else {
        std::cerr << "Ignore line: " << op;
        std::getline(trace, op);  // Skip the rest of the line
        std::cerr << op << std::endl;
        continue;
      }
      parse_counts += 1;
    }

    for (auto &o : opblocks) {
      o.Flush();
      o.Finish();
    }

    for (auto &t : threads) t.join();

    uint64_t queue_empty_when_put = 0;
    uint64_t queue_non_empty_when_put = 0;
    uint64_t reader_blocked = 0;
    uint64_t reader_not_blocked = 0;
    for (const auto &channel : channel_for_workers) {
      queue_empty_when_put += channel.queue_empty_when_put();
      queue_non_empty_when_put += channel.queue_non_empty_when_put();
      reader_blocked += channel.reader_blocked();
      reader_not_blocked += channel.reader_not_blocked();
    }
    std::cerr << "Queue empty when put: " << queue_empty_when_put << std::endl;
    std::cerr << "Queue non-empty when put: " << queue_non_empty_when_put
              << std::endl;
    std::cerr << "Reader blocked: " << reader_blocked << std::endl;
    std::cerr << "Reader not blocked: " << reader_not_blocked << std::endl;
  }

  void handle_table_name(std::istream &in) {
    std::string table;
    in >> table;
    rusty_assert(table == "usertable", "Column families not supported yet.");
  }

  std::vector<std::pair<int, std::vector<char>>> read_fields(std::istream &in) {
    std::vector<std::pair<int, std::vector<char>>> ret;
    char c;
    do {
      c = static_cast<char>(in.get());
    } while (isspace(c));
    rusty_assert(c == '[', "Invalid KV trace!");
    rusty_assert(in.get() == ' ', "Invalid KV trace!");
    while (in.peek() != ']') {
      constexpr size_t vallen = 100;
      std::string field;
      std::vector<char> value(vallen);
      while ((c = static_cast<char>(in.get())) != '=') {
        field.push_back(c);
      }
      rusty_assert(field.size() > 5);
      rusty_assert(field.substr(0, 5) == "field");
      int i = std::stoi(field.substr(5));
      rusty_assert(in.read(value.data(), vallen), "Invalid KV trace!");
      rusty_assert(in.get() == ' ', "Invalid KV trace!");
      ret.emplace_back(i, std::move(value));
    }
    in.get();  // ]
    return ret;
  }

  std::vector<char> read_value(std::istream &in) {
    auto fields = read_fields(in);
    std::sort(fields.begin(), fields.end());
    std::vector<char> ret;
    for (int i = 0; i < (int)fields.size(); ++i) {
      rusty_assert(fields[i].first == i);
      ret.insert(ret.end(), fields[i].second.begin(), fields[i].second.end());
    }
    return ret;
  }

  void read_fields_read(std::istream &in) {
    char c;
    do {
      c = static_cast<char>(in.get());
    } while (isspace(c));
    rusty_assert(c == '[', "Invalid KV trace!");
    std::string s;
    std::getline(in, s);
    rusty_assert(s == " <all fields>]",
                 "Reading specific fields is not supported yet.");
  }

  void finish_load_phase(const rusty::sync::Mutex<std::ofstream> &info_json_out,
                         rusty::time::Instant load_start) {
    *info_json_out.lock() << "\t\"load-time(secs)\": "
                          << load_start.elapsed().as_secs_double() << ','
                          << std::endl;

    std::ofstream other_stats_out(options_.db_path /
                                  "other-stats-load-finish.txt");
    print_other_stats(other_stats_out);

    if (options_.sleep_secs_after_load) {
      std::this_thread::sleep_for(
          std::chrono::seconds(options_.sleep_secs_after_load));
    }
  }

  void prepare_run_phase(
      const rusty::sync::Mutex<std::ofstream> &info_json_out) {
    options_.db->SetDbMode(false);
    options_.db->ResetMigrationStats();

    const auto &ts = timers.timers();
    for (const auto &timer : ts) {
      timer.reset();
    }

    *info_json_out.lock() << "\t\"run-start-timestamp(ns)\": " << timestamp_ns()
                          << ',' << std::endl;
  }

  void finish_run_phase(const rusty::sync::Mutex<std::ofstream> &info_json_out,
                        rusty::time::Instant run_start) {
    *info_json_out.lock() << "\t\"run-end-timestamp(ns)\": " << timestamp_ns()
                          << ",\n"
                          << "\t\"run-time(secs)\": "
                          << run_start.elapsed().as_secs_double() << ','
                          << std::endl;
<<<<<<< HEAD
=======
    rusty_assert(options_.db->GetProperty("rocksdb.stats", &rocksdb_stats));
    std::ofstream(options_.db_path / "rocksdb-stats-run.txt") << rocksdb_stats;

    if (options_.wait_for_background_job_after_run) {
      auto run_wait_start = rusty::time::Instant::now();
      wait_for_background_work(options_.db);
      *info_json_out.lock()
          << "\t\"run_wait_time(secs)\": "
          << run_wait_start.elapsed().as_secs_double() << "," << std::endl;
    }
    rusty_assert(options_.db->GetProperty("rocksdb.stats", &rocksdb_stats));
    std::ofstream(options_.db_path / "rocksdb-stats.txt") << rocksdb_stats;
>>>>>>> 63292048
  }

  void GenerateAndExecute(
      const rusty::sync::Mutex<std::ofstream> &info_json_out) {
    std::vector<std::thread> threads;

    std::cerr << "YCSB Options: " << options_.ycsb_gen_options.ToString()
              << std::endl;
    uint64_t now_key_num =
        options_.load ? 0 : options_.ycsb_gen_options.record_count;
    YCSBGen::YCSBLoadGenerator loader(options_.ycsb_gen_options, now_key_num);
    if (options_.load) {
      *info_json_out.lock()
          << "\t\"num-load-op\": " << options_.ycsb_gen_options.record_count
          << ',' << std::endl;

      auto load_start = rusty::time::Instant::now();
      for (size_t i = 0; i < options_.num_threads; ++i) {
        threads.emplace_back(
            [this, &loader, i]() { workers_[i].load(loader); });
      }
      for (auto &t : threads) t.join();
      threads.clear();
      finish_load_phase(info_json_out, load_start);
    }

    if (options_.run) {
      prepare_run_phase(info_json_out);
      auto run_start = rusty::time::Instant::now();
      YCSBGen::YCSBRunGenerator runner = loader.into_run_generator();
      std::vector<clockid_t> clockids;
      std::atomic<size_t> finished(0);
      bool permit_join = false;
      std::condition_variable cv;
      std::mutex mu;
      for (size_t i = 0; i < options_.num_threads; ++i) {
        threads.emplace_back(
            [this, &runner, i, &finished, &permit_join, &cv, &mu]() {
              workers_[i].run(runner);
              finished.fetch_add(1, std::memory_order_relaxed);
              std::unique_lock lock(mu);
              cv.wait(lock, [&permit_join]() { return permit_join; });
            });
        pthread_t thread_id = threads[i].native_handle();
        clockid_t clock_id;
        int ret = pthread_getcpuclockid(thread_id, &clock_id);
        if (ret) {
          switch (ret) {
            case ENOENT:
              rusty_panic(
                  "pthread_getcpuclockid: Per-thread CPU time clocks are not "
                  "supported by the system.");
            case ESRCH:
              rusty_panic(
                  "pthread_getcpuclockid: No thread with the ID %lu could "
                  "be found.",
                  thread_id);
            default:
              rusty_panic("pthread_getcpuclockid returns %d", ret);
          }
        }
        clockids.push_back(clock_id);
      }
      std::ofstream out(options_.db_path / "worker-cpu-nanos");
      out << "Timestamp(ns) cpu-time(ns)\n";
      auto interval = rusty::time::Duration::from_secs(1);
      auto next_begin = rusty::time::Instant::now() + interval;
      std::vector<uint64_t> ori_cpu_timestamp_ns;
      for (size_t i = 0; i < clockids.size(); ++i) {
        ori_cpu_timestamp_ns.push_back(cpu_timestamp_ns(clockids[i]));
      }
      while (finished.load(std::memory_order_relaxed) != threads.size()) {
        auto sleep_time =
            next_begin.checked_duration_since(rusty::time::Instant::now());
        if (sleep_time.has_value()) {
          std::this_thread::sleep_for(
              std::chrono::nanoseconds(sleep_time.value().as_nanos()));
        }
        next_begin += interval;

        auto timestamp = timestamp_ns();

        uint64_t nanos = 0;
        for (size_t i = 0; i < clockids.size(); ++i) {
          nanos += cpu_timestamp_ns(clockids[i]) - ori_cpu_timestamp_ns[i];
        }
        out << timestamp << ' ' << nanos << std::endl;
      }
      {
        std::unique_lock<std::mutex> lock(mu);
        permit_join = true;
      }
      cv.notify_all();
      for (auto &t : threads) t.join();
      finish_run_phase(info_json_out, run_start);
    }
  }

  void ReadAndExecute(const rusty::sync::Mutex<std::ofstream> &info_json_out) {
    if (options_.load) {
      std::optional<std::ifstream> trace_file;
      if (!options_.load_trace.empty()) {
        trace_file = std::ifstream(options_.load_trace);
        rusty_assert(trace_file.value());
      }
      std::istream &trace =
          trace_file.has_value() ? trace_file.value() : std::cin;

      auto start = rusty::time::Instant::now();
      parse(true, trace);
      finish_load_phase(info_json_out, start);
    }
    if (options_.run) {
      std::optional<std::ifstream> trace_file;
      if (!options_.run_trace.empty()) {
        trace_file = std::ifstream(options_.run_trace);
        rusty_assert(trace_file.value());
      }
      std::istream &trace =
          trace_file.has_value() ? trace_file.value() : std::cin;

      prepare_run_phase(info_json_out);
      auto start = rusty::time::Instant::now();
      parse(false, trace);
      finish_run_phase(info_json_out, start);
    }
  }

  WorkOptions options_;
  std::vector<Worker> workers_;

  std::atomic<uint64_t> progress_{0};
  std::atomic<uint64_t> num_reads_{0};
};

static inline void empty_directory(std::filesystem::path dir_path) {
  for (auto &path : std::filesystem::directory_iterator(dir_path)) {
    std::filesystem::remove_all(path);
  }
}

std::vector<std::pair<std::filesystem::path, size_t>> decode_db_paths(
    std::string db_paths) {
  std::istringstream in(db_paths);
  std::vector<std::pair<std::filesystem::path, size_t>> ret;
  rusty_assert_eq(in.get(), '{', "Invalid db_paths");
  char c = static_cast<char>(in.get());
  if (c == '}') return ret;
  rusty_assert_eq(c, '{', "Invalid db_paths");
  while (1) {
    std::string path;
    uint64_t size;
    if (in.peek() == '"') {
      in >> std::quoted(path);
      rusty_assert_eq(in.get(), ',', "Invalid db_paths");
    } else {
      while ((c = static_cast<char>(in.get())) != ',') path.push_back(c);
    }
    in >> size;
    ret.emplace_back(std::move(path), size);
    rusty_assert_eq(in.get(), '}', "Invalid db_paths");
    c = static_cast<char>(in.get());
    if (c != ',') break;
    rusty_assert_eq(in.get(), '{', "Invalid db_paths");
  }
  rusty_assert_eq(c, '}', "Invalid db_paths");
  return ret;
}

void bg_stat_printer(Tester *tester, std::atomic<bool> *should_stop) {
  const WorkOptions &work_options = tester->work_options();
  const std::filesystem::path &db_path = work_options.db_path;

  char buf[16];

  std::string pid = std::to_string(getpid());

  std::ofstream progress_out(db_path / "progress");
  progress_out << "Timestamp(ns) operations-executed\n";

  std::ofstream mem_out(db_path / "mem");
  std::string mem_command = "ps -q " + pid + " -o rss | tail -n 1";
  mem_out << "Timestamp(ns) RSS(KiB) max-rss(KiB)\n";
  struct rusage rusage;

  auto cputimes_path = db_path / "cputimes";
  std::string cputimes_command = "echo $(ps -q " + pid +
                                 " -o cputimes | tail -n 1) >> " +
                                 cputimes_path.c_str();
  std::ofstream(cputimes_path) << "Timestamp(ns) cputime(s)\n";

  std::ofstream timers_out(db_path / "timers");
  timers_out << "Timestamp(ns) put-cpu-nanos "
                "get-cpu-nanos delete-cpu-nanos\n";

  std::ofstream report(db_path / "report.csv");
  report << "Timestamp(ns),num-reads\n";
  uint64_t num_reads = 0;

  auto interval = rusty::time::Duration::from_secs(1);
  auto next_begin = rusty::time::Instant::now() + interval;
  while (!should_stop->load(std::memory_order_relaxed)) {
    auto timestamp = timestamp_ns();
    progress_out << timestamp << ' ' << tester->progress() << std::endl;

    FILE *pipe = popen(mem_command.c_str(), "r");
    if (pipe == NULL) {
      perror("popen");
      rusty_panic();
    }
    rusty_assert(fgets(buf, sizeof(buf), pipe) != NULL, "buf too short");
    size_t buflen = strlen(buf);
    rusty_assert(buflen > 0);
    rusty_assert(buf[--buflen] == '\n');
    buf[buflen] = 0;
    if (-1 == pclose(pipe)) {
      perror("pclose");
      rusty_panic();
    }
    if (-1 == getrusage(RUSAGE_SELF, &rusage)) {
      perror("getrusage");
      rusty_panic();
    }
    mem_out << timestamp << ' ' << buf << ' ' << rusage.ru_maxrss << std::endl;

    std::ofstream(cputimes_path, std::ios_base::app) << timestamp << ' ';
    std::system(cputimes_command.c_str());

    timers_out << timestamp << ' '
               << put_cpu_nanos.load(std::memory_order_relaxed) << ' '
               << get_cpu_nanos.load(std::memory_order_relaxed) << ' '
               << delete_cpu_nanos.load(std::memory_order_relaxed) << std::endl;

    report << timestamp;

    uint64_t value = tester->num_reads();
    report << ',' << value - num_reads;
    num_reads = value;

    report << std::endl;

    auto sleep_time =
        next_begin.checked_duration_since(rusty::time::Instant::now());
    if (sleep_time.has_value()) {
      std::this_thread::sleep_for(
          std::chrono::nanoseconds(sleep_time.value().as_nanos()));
    }
    next_begin += interval;
  }
}

int main(int argc, char **argv) {
  std::ios::sync_with_stdio(false);
  std::cin.tie(0);
  std::cout.tie(0);

  leveldb::Options options;
  WorkOptions work_options;

  namespace po = boost::program_options;
  po::options_description desc("Available options");
  std::string format;
  std::string arg_switches;

  std::string arg_db_path;
  std::string arg_db_paths;
  size_t cache_size;

  size_t num_keys;

  // Options of executor
  desc.add_options()("help", "Print help message");
  desc.add_options()("format,f",
                     po::value<std::string>(&format)->default_value("ycsb"),
                     "Trace format: plain/plain-length-only/ycsb");
  desc.add_options()(
      "load", po::value<std::string>()->implicit_value(""),
      "Execute the load phase. If a trace is provided with this option, "
      "execute the trace in the load phase. Will empty the directories first.");
  desc.add_options()(
      "run", po::value<std::string>()->implicit_value(""),
      "Execute the run phase. If a trace is provided with this option, execute "
      "the trace in the run phase. "
      "If --load is not provided, the run phase will be executed directly "
      "without executing the load phase, and the directories won't be cleaned "
      "up. "
      "If none of --load and --run is provided, the both phases will be "
      "executed.");
  desc.add_options()("switches",
                     po::value(&arg_switches)->default_value("none"),
                     "Switches for statistics: none/all/<hex value>\n"
                     "0x1: Log the latency of each operation\n"
                     "0x2: Output the result of READ");
  desc.add_options()("num_threads",
                     po::value(&work_options.num_threads)->default_value(1),
                     "The number of threads to execute the trace\n");
  desc.add_options()("enable_fast_process",
                     "Enable fast process including ignoring kNotFound and "
                     "pushing operations in one channel.");
  desc.add_options()("enable_fast_generator", "Enable fast generator");
  desc.add_options()("workload_file", po::value<std::string>(),
                     "Workload file used in built-in generator");
  desc.add_options()("wait_for_background_job_after_run", "");
  desc.add_options()("export_key_only_trace",
                     "Export key-only trace generated by built-in generator.");
  desc.add_options()("export_ans_xxh64", "Export xxhash of ans");
  desc.add_options()("sleep_secs_after_load",
                     po::value<uint64_t>(&work_options.sleep_secs_after_load),
                     "Number of seconds to sleep after the load phase.");

  // Options of rocksdb
  desc.add_options()("db_path",
                     po::value<std::string>(&arg_db_path)->required(),
                     "Path to database");
  desc.add_options()(
      "db_paths", po::value<std::string>(&arg_db_paths)->required(),
      "For example: \"{{/tmp/sd,100000000},{/tmp/cd,1000000000}}\"");
  desc.add_options()("cache_size",
                     po::value<size_t>(&cache_size)->default_value(8 << 20),
                     "Capacity of LRU block cache in bytes. Default: 8MiB");

  // Options of PrismDB
  desc.add_options()("num_keys", po::value<size_t>(&num_keys)->required(),
                     "The number of keys.\n");
  desc.add_options()("migrations_logging",
                     po::value<bool>(&options.migration_logging)->required(),
                     "Option migrations_logging");
  desc.add_options()("read_logging",
                     po::value<bool>(&options.read_logging)->required(),
                     "Option read_logging");
  desc.add_options()("migration_policy",
                     po::value<int>(&options.migration_policy)->required(),
                     "Option migration_policy");
  desc.add_options()("migration_metric",
                     po::value<int>(&options.migration_metric)->required(),
                     "Option migration_metric");
  desc.add_options()(
      "migration_rand_range_num",
      po::value<int>(&options.migration_rand_range_num)->required(),
      "Option migration_rand_range_num");
  desc.add_options()(
      "migration_rand_range_size",
      po::value<int>(&options.migration_rand_range_size)->required(),
      "Option migration_rand_range_size");
  desc.add_options()(
      "optane_threshold",
      po::value<float>(&options.optaneThreshold)->default_value(0.15),
      "Optane threshold.");
  desc.add_options()("slab_dir",
                     po::value<std::string>(&options.slab_dir)->required(),
                     "Directory of slabs.");
  desc.add_options()("pop_cache_size",
                     po::value<uint32_t>(&options.popCacheSize)->required(),
                     "size of popularity cache.");
  desc.add_options()(
      "read_dominated_threshold",
      po::value(&options.read_dominated_threshold)->default_value(0.95),
      "read_dominated_threshold");
  desc.add_options()(
      "stop_upsert_trigger",
      po::value(&options.stop_upsert_trigger)->default_value(250 * 1e6),
      "stop_upsert_trigger");
  desc.add_options()("max_kvsize_bytes", po::value(&options.maxKVSizeBytes),
                     "maxKVSizeBytes");

  po::variables_map vm;
  po::store(po::parse_command_line(argc, argv, desc), vm);
  if (vm.count("help")) {
    std::cerr << desc << std::endl;
    return 1;
  }
  po::notify(vm);

  if (vm.count("load")) {
    work_options.load = true;
    work_options.load_trace = vm["load"].as<std::string>();
  }
  if (vm.count("run")) {
    work_options.run = true;
    work_options.run_trace = vm["run"].as<std::string>();
  }
  if (work_options.load == false && work_options.run == false) {
    work_options.load = true;
    work_options.run = true;
  }

  uint64_t switches;
  if (arg_switches == "none") {
    switches = 0;
  } else if (arg_switches == "all") {
    switches = 0x3;
  } else {
    std::istringstream in(std::move(arg_switches));
    in >> std::hex >> switches;
  }

  work_options.enable_fast_generator = vm.count("enable_fast_generator");
  if (work_options.enable_fast_generator) {
    std::string workload_file = vm["workload_file"].as<std::string>();
    work_options.ycsb_gen_options =
        YCSBGen::YCSBGeneratorOptions::ReadFromFile(workload_file);
    work_options.export_key_only_trace = vm.count("export_key_only_trace");

    // PrismDB
    // 1.1 to reduce hash collision.
    work_options.num_keys =
        (work_options.ycsb_gen_options.record_count +
         work_options.ycsb_gen_options.operation_count *
             work_options.ycsb_gen_options.insert_proportion) *
        1.1;
    num_keys = work_options.num_keys;
    options.stop_upsert_trigger =
        0.7 * work_options.ycsb_gen_options.operation_count;
  } else {
    rusty_assert(vm.count("workload_file") == 0,
                 "workload_file only works with built-in generator!");
    rusty_assert(vm.count("export_key_only_trace") == 0,
                 "export_key_only_trace only works with built-in generator!");
    work_options.ycsb_gen_options = YCSBGen::YCSBGeneratorOptions();
    work_options.num_keys = num_keys;
  }
  work_options.max_value_size = options.maxKVSizeBytes - 34;

  options.env = leveldb::Env::Default();
  options.block_cache = leveldb::NewLRUCache(cache_size);
  options.filter_policy = leveldb::NewBloomFilterPolicy(10);
  options.numKeys = num_keys;
  options.numWriteKeys = num_keys;

  std::filesystem::path db_path(arg_db_path);
  auto db_paths = decode_db_paths(arg_db_paths);
  // options.db_paths = decode_db_paths(arg_db_paths);
  // options.statistics = leveldb::CreateDBStatistics();

  // leveldb::BlockBasedTableOptions table_options;
  // table_options.block_cache = leveldb::NewLRUCache(cache_size);
  // table_options.filter_policy.reset(leveldb::NewBloomFilterPolicy(10,
  // false)); options.table_factory.reset(
  //     leveldb::NewBlockBasedTableFactory(table_options));

  options.fd_size = db_paths[0].second;
  leveldb::DB *db;
  if (work_options.load) {
    std::cerr << "Emptying directories\n";
    empty_directory(db_path);
    for (auto &[path, size] : db_paths) {
      empty_directory(path);
    }
    std::cerr << "Creating database\n";
    options.create_if_missing = true;
  }
  auto s = leveldb::DB::Open(options, db_path.string(), &db);
  if (!s.ok()) {
    std::cerr << s.ToString() << std::endl;
    return -1;
  }

  std::string cmd =
      "pidstat -p " + std::to_string(getpid()) +
      " -Hu 1 | awk '{if(NR>3){print $1,$8; fflush(stdout)}}' > " +
      db_path.c_str() + "/cpu &";
  std::cerr << cmd << std::endl;
  std::system(cmd.c_str());

  work_options.db = db;
  work_options.switches = switches;
  work_options.db_path = db_path;
  work_options.enable_fast_process = vm.count("enable_fast_process");
  if (format == "plain") {
    work_options.format_type = FormatType::Plain;
  } else if (format == "plain-length-only") {
    work_options.format_type = FormatType::PlainLengthOnly;
  } else if (format == "ycsb") {
    work_options.format_type = FormatType::YCSB;
  } else {
    rusty_panic("Unrecognized format %s", format.c_str());
  }
<<<<<<< HEAD
=======
  work_options.enable_fast_generator = vm.count("enable_fast_generator");
  work_options.wait_for_background_job_after_run =
      vm.count("wait_for_background_job_after_run");
  if (work_options.enable_fast_generator) {
    std::string workload_file = vm["workload_file"].as<std::string>();
    work_options.ycsb_gen_options =
        YCSBGen::YCSBGeneratorOptions::ReadFromFile(workload_file);
    work_options.export_key_only_trace = vm.count("export_key_only_trace");
  } else {
    rusty_assert(vm.count("workload_file") == 0,
                 "workload_file only works with built-in generator!");
    rusty_assert(vm.count("export_key_only_trace") == 0,
                 "export_key_only_trace only works with built-in generator!");
    work_options.ycsb_gen_options = YCSBGen::YCSBGeneratorOptions();
  }
>>>>>>> 63292048
  work_options.export_ans_xxh64 = vm.count("export_ans_xxh64");

  Tester tester(work_options);

  std::atomic<bool> should_stop(false);
  std::thread stat_printer(bg_stat_printer, &tester, &should_stop);

  std::thread period_print_thread([&]() {
    std::ofstream period_stats(db_path / "period_stats");
    while (!should_stop.load()) {
      tester.print_other_stats(period_stats);
      std::this_thread::sleep_for(std::chrono::seconds(1));
    }
  });

  tester.Test();
  tester.print_other_stats(std::cerr);

  should_stop.store(true, std::memory_order_relaxed);
  stat_printer.join();
  period_print_thread.join();
  delete db;

  return 0;
}<|MERGE_RESOLUTION|>--- conflicted
+++ resolved
@@ -262,11 +262,6 @@
   size_t num_threads{1};
   bool enable_fast_generator{false};
   YCSBGen::YCSBGeneratorOptions ycsb_gen_options;
-<<<<<<< HEAD
-=======
-  std::shared_ptr<rocksdb::RateLimiter> rate_limiter;
-  bool wait_for_background_job_after_run{false};
->>>>>>> 63292048
   bool export_key_only_trace{false};
   bool export_ans_xxh64{false};
   uint64_t sleep_secs_after_load{0};
@@ -850,21 +845,6 @@
                           << "\t\"run-time(secs)\": "
                           << run_start.elapsed().as_secs_double() << ','
                           << std::endl;
-<<<<<<< HEAD
-=======
-    rusty_assert(options_.db->GetProperty("rocksdb.stats", &rocksdb_stats));
-    std::ofstream(options_.db_path / "rocksdb-stats-run.txt") << rocksdb_stats;
-
-    if (options_.wait_for_background_job_after_run) {
-      auto run_wait_start = rusty::time::Instant::now();
-      wait_for_background_work(options_.db);
-      *info_json_out.lock()
-          << "\t\"run_wait_time(secs)\": "
-          << run_wait_start.elapsed().as_secs_double() << "," << std::endl;
-    }
-    rusty_assert(options_.db->GetProperty("rocksdb.stats", &rocksdb_stats));
-    std::ofstream(options_.db_path / "rocksdb-stats.txt") << rocksdb_stats;
->>>>>>> 63292048
   }
 
   void GenerateAndExecute(
@@ -1342,24 +1322,6 @@
   } else {
     rusty_panic("Unrecognized format %s", format.c_str());
   }
-<<<<<<< HEAD
-=======
-  work_options.enable_fast_generator = vm.count("enable_fast_generator");
-  work_options.wait_for_background_job_after_run =
-      vm.count("wait_for_background_job_after_run");
-  if (work_options.enable_fast_generator) {
-    std::string workload_file = vm["workload_file"].as<std::string>();
-    work_options.ycsb_gen_options =
-        YCSBGen::YCSBGeneratorOptions::ReadFromFile(workload_file);
-    work_options.export_key_only_trace = vm.count("export_key_only_trace");
-  } else {
-    rusty_assert(vm.count("workload_file") == 0,
-                 "workload_file only works with built-in generator!");
-    rusty_assert(vm.count("export_key_only_trace") == 0,
-                 "export_key_only_trace only works with built-in generator!");
-    work_options.ycsb_gen_options = YCSBGen::YCSBGeneratorOptions();
-  }
->>>>>>> 63292048
   work_options.export_ans_xxh64 = vm.count("export_ans_xxh64");
 
   Tester tester(work_options);
