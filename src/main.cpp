#include <sys/resource.h>

#include <atomic>
#include <counter_timer_vec.hpp>
#include <sstream>

#include "rocksdb/compaction_router.h"
#include "test.hpp"
#include "viscnts.h"

typedef uint16_t field_size_t;

constexpr size_t MAX_NUM_LEVELS = 8;

thread_local std::optional<std::ofstream> key_hit_level_out;
std::optional<std::ofstream> &get_key_hit_level_out() {
  return key_hit_level_out;
}

std::vector<rocksdb::DbPath> decode_db_paths(std::string db_paths) {
  std::istringstream in(db_paths);
  std::vector<rocksdb::DbPath> ret;
  rusty_assert_eq(in.get(), '{', "Invalid db_paths");
  char c = static_cast<char>(in.get());
  if (c == '}') return ret;
  rusty_assert_eq(c, '{', "Invalid db_paths");
  while (1) {
    std::string path;
    uint64_t size;
    if (in.peek() == '"') {
      in >> std::quoted(path);
      rusty_assert_eq(in.get(), ',', "Invalid db_paths");
    } else {
      while ((c = static_cast<char>(in.get())) != ',') path.push_back(c);
    }
    in >> size;
    ret.emplace_back(std::move(path), size);
    rusty_assert_eq(in.get(), '}', "Invalid db_paths");
    c = static_cast<char>(in.get());
    if (c != ',') break;
    rusty_assert_eq(in.get(), '{', "Invalid db_paths");
  }
  rusty_assert_eq(c, '}', "Invalid db_paths");
  return ret;
}

<<<<<<< HEAD
void calculate_multiplier_addtional(
    size_t first_level_in_sd,
    std::vector<double> &max_bytes_for_level_multiplier_additional,
    const rocksdb::Options &options, uint64_t fd_size,
    uint64_t &hot_set_size_limit) {
  rusty_assert_eq(options.db_paths.size(), (size_t)2);
  rusty_assert(max_bytes_for_level_multiplier_additional.empty());
  // It seems that L0 and L1 are not affected by
  // options.max_bytes_for_level_multiplier_additional
  if (first_level_in_sd <= 2) return;
  size_t last_level_in_fd = first_level_in_sd - 1;
  uint64_t level_size = options.max_bytes_for_level_base;
  rusty_assert(fd_size >= level_size, "Physical size of RALT is too large!");
  uint64_t last_level_in_fd_size = fd_size - level_size;
  for (size_t i = 1; i < last_level_in_fd; ++i) {
    rusty_assert(last_level_in_fd_size >= level_size,
                 "Physical size of RALT is too large!");
    last_level_in_fd_size -= level_size;
    max_bytes_for_level_multiplier_additional.push_back(1.0);
    level_size *= options.max_bytes_for_level_multiplier;
=======
// Return the first level in SD
size_t calculate_multiplier_addtional(rocksdb::Options &options) {
  rusty_assert_eq(options.db_paths.size(), 2.0);
  size_t fd_size = options.db_paths[0].target_size;
  for (double x : options.max_bytes_for_level_multiplier_additional) {
    rusty_assert(x - 1 < 1e-6);
  }
  options.max_bytes_for_level_multiplier_additional.clear();
  size_t level = 0;
  uint64_t level_size = options.max_bytes_for_level_base;
  while (level_size <= fd_size) {
    fd_size -= level_size;
    if (level > 0) {
      level_size *= options.max_bytes_for_level_multiplier;
    }
    level += 1;
  }
  level_size /= options.max_bytes_for_level_multiplier;
  // It seems that L0 and L1 are not affected by
  // options.max_bytes_for_level_multiplier_additional
  if (level <= 2) return level;
  size_t last_level_in_fd = level - 1;
  for (size_t i = 1; i < last_level_in_fd; ++i) {
    options.max_bytes_for_level_multiplier_additional.push_back(1.0);
>>>>>>> bea24afe
  }
  // Multiply 0.99 to make room for floating point error
  max_bytes_for_level_multiplier_additional.push_back(
      (double)last_level_in_fd_size / level_size * 0.99);
  uint64_t min_effective_size_of_last_level_in_fd =
      last_level_in_fd / options.max_bytes_for_level_multiplier;
  uint64_t max_hot_set_size =
      last_level_in_fd_size - min_effective_size_of_last_level_in_fd;
  // to avoid making the size of the first level in the slow disk too small
  hot_set_size_limit = std::min(hot_set_size_limit, max_hot_set_size);
  uint64_t last_level_in_fd_effective_size =
      last_level_in_fd_size - hot_set_size_limit;
  uint64_t first_level_in_sd_size = std::max(
      last_level_in_fd_effective_size * options.max_bytes_for_level_multiplier,
      last_level_in_fd_size * 1.01);
  max_bytes_for_level_multiplier_additional.push_back(
      (double)first_level_in_sd_size /
      (last_level_in_fd_size * options.max_bytes_for_level_multiplier));
}

double MaxBytesMultiplerAdditional(const rocksdb::Options &options, int level) {
  if (level >= static_cast<int>(
                   options.max_bytes_for_level_multiplier_additional.size())) {
    return 1;
  }
  return options.max_bytes_for_level_multiplier_additional[level];
}

std::vector<std::pair<uint64_t, std::string>> predict_level_assignment(
    const rocksdb::Options &options) {
  std::vector<std::pair<uint64_t, std::string>> ret;
  uint32_t p = 0;
  size_t level = 0;
  assert(!options.db_paths.empty());

  // size remaining in the most recent path
  uint64_t current_path_size = options.db_paths[0].target_size;

  uint64_t level_size;
  size_t cur_level = 0;

  // max_bytes_for_level_base denotes L1 size.
  // We estimate L0 size to be the same as L1.
  level_size = options.max_bytes_for_level_base;

  // Last path is the fallback
  while (p < options.db_paths.size() - 1) {
    if (current_path_size < level_size) {
      p++;
      current_path_size = options.db_paths[p].target_size;
      continue;
    }
    if (cur_level == level) {
      // Does desired level fit in this path?
      rusty_assert_eq(ret.size(), level);
      ret.emplace_back(level_size, options.db_paths[p].path);
      ++level;
    }
    current_path_size -= level_size;
    if (cur_level > 0) {
      if (options.level_compaction_dynamic_level_bytes) {
        // Currently, level_compaction_dynamic_level_bytes is ignored when
        // multiple db paths are specified. https://github.com/facebook/
        // rocksdb/blob/main/db/column_family.cc.
        // Still, adding this check to avoid accidentally using
        // max_bytes_for_level_multiplier_additional
        level_size =
            static_cast<uint64_t>(static_cast<double>(level_size) *
                                  options.max_bytes_for_level_multiplier);
      } else {
        level_size = static_cast<uint64_t>(
            static_cast<double>(level_size) *
            options.max_bytes_for_level_multiplier *
            MaxBytesMultiplerAdditional(options, cur_level));
      }
    }
    cur_level++;
  }
  rusty_assert_eq(ret.size(), level);
  ret.emplace_back(level_size, options.db_paths[p].path);
  return ret;
}

void empty_directory(std::filesystem::path dir_path) {
  for (auto &path : std::filesystem::directory_iterator(dir_path)) {
    std::filesystem::remove_all(path);
  }
}

bool is_empty_directory(std::string dir_path) {
  auto it = std::filesystem::directory_iterator(dir_path);
  return it == std::filesystem::end(it);
}

enum class PerLevelTimerType : size_t {
  kEnd,
};
constexpr size_t PER_LEVEL_TIMER_NUM =
    static_cast<size_t>(PerLevelTimerType::kEnd);
const char *per_level_timer_names[] = {};
static_assert(PER_LEVEL_TIMER_NUM ==
              sizeof(per_level_timer_names) / sizeof(const char *));
counter_timer_vec::TypedTimersVector<PerLevelTimerType> per_level_timers(
    PER_LEVEL_TIMER_NUM);

template <typename T>
class TimedIter : public rocksdb::TraitIterator<T> {
 public:
  TimedIter(std::unique_ptr<rocksdb::TraitIterator<T>> iter)
      : iter_(std::move(iter)) {}
  rocksdb::optional<T> next() override {
    auto guard = timers.timer(TimerType::kNextHot).start();
    return iter_->next();
  }

 private:
  std::unique_ptr<rocksdb::TraitIterator<T>> iter_;
};

class RouterVisCnts : public rocksdb::CompactionRouter {
 public:
  RouterVisCnts(const rocksdb::Comparator *ucmp, std::filesystem::path dir,
                int tier0_last_level, size_t init_hot_set_size,
                size_t max_viscnts_size, uint64_t switches,
                size_t max_hot_set_size, size_t min_hot_set_size,
                bool enable_sampling)
      : switches_(switches),
        vc_(VisCnts::New(ucmp, dir.c_str(), init_hot_set_size, max_hot_set_size,
                         min_hot_set_size, max_viscnts_size)),
        tier0_last_level_(tier0_last_level),
        count_access_hot_per_tier_{0, 0},
        count_access_fd_hot_(0),
        count_access_fd_cold_(0),
        enable_sampling_(enable_sampling) {
    for (size_t i = 0; i < MAX_NUM_LEVELS; ++i) {
      level_hits_[i].store(0, std::memory_order_relaxed);
    }
  }
  const char *Name() const override { return "RouterVisCnts"; }
  size_t Tier(int level) override {
    if (level <= tier0_last_level_) {
      return 0;
    } else {
      return 1;
    }
  }
  void HitLevel(int level, rocksdb::Slice key) override {
    if (get_key_hit_level_out().has_value()) {
      get_key_hit_level_out().value()
          << timestamp_ns() << ' ' << key.ToString() << ' ' << level << '\n';
    }
    if (level < 0) level = 0;
    rusty_assert((size_t)level < MAX_NUM_LEVELS);
    level_hits_[level].fetch_add(1, std::memory_order_relaxed);

    if (switches_ & MASK_COUNT_ACCESS_HOT_PER_TIER) {
      size_t tier = Tier(level);
      bool is_hot = vc_.IsHot(key);
      if (is_hot)
        count_access_hot_per_tier_[tier].fetch_add(1,
                                                   std::memory_order_relaxed);
      if (tier == 0) {
        if (is_hot) {
          count_access_fd_hot_.fetch_add(1, std::memory_order_relaxed);
        } else {
          count_access_fd_cold_.fetch_add(1, std::memory_order_relaxed);
        }
      }
    }
  }
  void Access(rocksdb::Slice key, size_t vlen) override {
    thread_local static std::optional<std::mt19937> rgen;
    auto guard = timers.timer(TimerType::kAccess).start();
    double rate =
        count_access_hot_per_tier_[0].load(std::memory_order_relaxed) /
        (double)(count_access_hot_per_tier_[0].load(std::memory_order_relaxed) +
                 count_access_hot_per_tier_[1].load(std::memory_order_relaxed));
    if (rate > 0.95 && enable_sampling_) {
      double A = (0.95 / rate);
      if (!rgen) {
        rgen = std::mt19937(std::random_device()());
      }
      std::uniform_real_distribution<> dis(0, 1);
      if (dis(rgen.value()) < A) {
        vc_.Access(key, vlen);
      }
    } else {
      vc_.Access(key, vlen);
    }
  }

  bool IsHot(rocksdb::Slice key) override {
    auto guard = timers.timer(TimerType::kIsHot).start();
    return vc_.IsHot(key);
  }
  // The returned pointer will stay valid until the next call to Seek or
  // NextHot with this iterator
  rocksdb::CompactionRouter::Iter LowerBound(rocksdb::Slice key) override {
    auto guard = timers.timer(TimerType::kLowerBound).start();
    return rocksdb::CompactionRouter::Iter(
        std::make_unique<TimedIter<rocksdb::HotRecInfo>>(vc_.LowerBound(key)));
  }
  size_t RangeHotSize(rocksdb::Slice smallest,
                      rocksdb::Slice largest) override {
    auto guard = timers.timer(TimerType::kRangeHotSize).start();
    rocksdb::Bound start{
        .user_key = smallest,
        .excluded = false,
    };
    rocksdb::Bound end{
        .user_key = largest,
        .excluded = false,
    };
    rocksdb::RangeBounds range{.start = start, .end = end};
    size_t ret = vc_.RangeHotSize(range);
    return ret;
  }

  bool get_viscnts_int_property(std::string_view property, uint64_t *value) {
    return vc_.GetIntProperty(property, value);
  }

  std::vector<size_t> hit_tier_count() {
    std::vector<size_t> ret(2, 0);
    size_t tier1_first_level =
        std::min((size_t)(tier0_last_level_ + 1), MAX_NUM_LEVELS);
    size_t i = 0;
    for (; i < tier1_first_level; ++i) {
      ret[0] += level_hits_[i].load(std::memory_order_relaxed);
    }
    for (; i < MAX_NUM_LEVELS; ++i) {
      ret[1] += level_hits_[i].load(std::memory_order_relaxed);
    }
    return ret;
  }

  std::vector<size_t> level_hits() {
    size_t last_level = MAX_NUM_LEVELS;
    size_t last_level_hits;
    do {
      last_level -= 1;
      last_level_hits = level_hits_[last_level].load(std::memory_order_relaxed);
      if (last_level_hits != 0) break;
    } while (last_level > 0);
    std::vector<size_t> ret;
    ret.reserve(last_level + 1);
    for (size_t i = 0; i < last_level; ++i) {
      ret.push_back(level_hits_[i].load(std::memory_order_relaxed));
    }
    ret.push_back(last_level_hits);
    return ret;
  }

  std::vector<uint64_t> hit_hot_count() {
    std::vector<uint64_t> ret;
    for (size_t i = 0; i < 2; ++i)
      ret.push_back(
          count_access_hot_per_tier_[i].load(std::memory_order_relaxed));
    return ret;
  }
  uint64_t count_access_fd_hot() const {
    return count_access_fd_hot_.load(std::memory_order_relaxed);
  }
  uint64_t count_access_fd_cold() const {
    return count_access_fd_cold_.load(std::memory_order_relaxed);
  }

  VisCnts &get_vc() { return vc_; }

 private:
  const uint64_t switches_;
  VisCnts vc_;
  int tier0_last_level_;

  std::atomic<uint64_t> level_hits_[MAX_NUM_LEVELS];
  std::atomic<uint64_t> count_access_hot_per_tier_[2];
  std::atomic<uint64_t> count_access_fd_hot_;
  std::atomic<uint64_t> count_access_fd_cold_;
  bool enable_sampling_{false};
};

class HitRateMonitor {
 public:
  HitRateMonitor(size_t threshold) : threshold_(threshold) {}

  void BeginPeriod(const std::vector<size_t> &hr) {
    lst_hr_ = hr;
    period_first_hr_ = hr;
    is_stable_ = false;
    tick_ = 0;
    max_rate_ = 0;
    min_rate_ = 1;
    eq_tick_ = 0;
    is_in_per_ = true;
  }

  double AddPeriodData(const std::vector<size_t> &hr) {
    if ((ssize_t)hr[1] + hr[0] - lst_hr_[1] - lst_hr_[0] < threshold_) {
      return -1;
    }
    double rate = CalcRate(lst_hr_, hr);
    if (max_rate_ + 0.005 < rate || min_rate_ - 0.005 > rate) {
      max_rate_ = std::max(max_rate_, rate);
      min_rate_ = std::min(min_rate_, rate);
      eq_tick_ = 0;
    } else {
      eq_tick_ += 1;
    }
    if (eq_tick_ == 1) {
      period_first_hr_ = hr;
    }
    if (eq_tick_ == 4) {
      is_stable_ = true;
    }
    lst_hr_ = hr;
    tick_ += 1;
    return rate;
  }

  bool IsStable() const { return is_stable_; }

  double GetStableRate() const { return CalcRate(period_first_hr_, lst_hr_); }

  bool IsInPeriod() const { return is_in_per_; }

  void EndPeriod() { is_in_per_ = false; }

 private:
  double CalcRate(const std::vector<size_t> &L,
                  const std::vector<size_t> &R) const {
    double rate = ((double)R[0] - L[0]) / ((double)R[0] - L[0] + R[1] - L[1]);
    return rate;
  }

  double lst_rate_{0};
  double max_rate_{0};
  double min_rate_{0};
  bool is_stable_{false};
  bool is_in_per_{false};
  size_t tick_{0};
  size_t eq_tick_{0};
  size_t threshold_{100};
  std::vector<size_t> lst_hr_;
  std::vector<size_t> period_first_hr_;
};

class VisCntsUpdater {
 public:
  VisCntsUpdater(const WorkOptions &work_options,
                 const rocksdb::Options &options, size_t first_level_in_sd,
                 uint64_t max_vc_hot_set_size, uint64_t min_vc_hot_set_size,
                 size_t wait_op, size_t wait_time_ns, RouterVisCnts &router)
      : work_options_(work_options),
        options_(options),
        first_level_in_sd_(first_level_in_sd),
        wait_op_(wait_op),
        wait_time_ns_(wait_time_ns),
        max_vc_hot_set_size_(max_vc_hot_set_size),
        min_vc_hot_set_size_(min_vc_hot_set_size),
        router_(router),
        log_(work_options_.db_path / "vc_log") {
    th_ = std::thread([&]() { update_thread(); });
  }

  ~VisCntsUpdater() { Stop(); }

  void Stop() {
    stop_signal_ = true;
    th_.join();
  }

  size_t GetCurHotSetSizeLimit() const {
    return router_.get_vc().GetHotSetSizeLimit();
  }

  size_t GetCurPhySizeLimit() const {
    return router_.get_vc().GetPhySizeLimit();
  }

 private:
  void update_thread() {
    std::vector<double> max_bytes_for_level_multiplier_additional;
    bool first = true;
    while (!stop_signal_) {
      std::this_thread::sleep_for(std::chrono::nanoseconds(wait_time_ns_));
      if (stop_signal_) {
        break;
      }
      if (router_.get_vc().DecayCount() > 10) {
        VisCnts &vc = router_.get_vc();
        if (first) {
          first = false;
          vc.SetMinHotSetSizeLimit(min_vc_hot_set_size_);
        }
        double hs_step = max_vc_hot_set_size_ / 20.0;
        uint64_t real_phy_size = vc.GetRealPhySize();
        uint64_t real_hot_set_size = vc.GetRealHotSetSize();
        std::cerr << "real_phy_size " << real_phy_size << '\n'
                  << "real_hot_set_size " << real_hot_set_size << '\n';
        auto rate = real_phy_size / (double)real_hot_set_size;
        auto delta =
            rate * hs_step;  // std::max<size_t>(rate * hs_step, (64 << 20));
        auto phy_size = real_phy_size + delta;
        std::cerr << "rate " << rate << "," << phy_size << std::endl;
        router_.get_vc().SetPhysicalSizeLimit(phy_size);

        uint64_t fd_size = options_.db_paths[0].target_size - phy_size;
        uint64_t hot_set_size_limit = router_.get_vc().GetHotSetSizeLimit();
        std::cerr << "fd_size " << fd_size << std::endl;
        std::cerr << "max_hot_set_size " << hot_set_size_limit << std::endl;
        max_bytes_for_level_multiplier_additional.clear();
        uint64_t hot_set_size_limit_ori = hot_set_size_limit;
        calculate_multiplier_addtional(
            first_level_in_sd_, max_bytes_for_level_multiplier_additional,
            options_, fd_size, hot_set_size_limit);
        if (hot_set_size_limit < hot_set_size_limit_ori) {
          std::cerr << "SetMaxHotSetSizeLimit " << hot_set_size_limit
                    << std::endl;
          vc.SetMaxHotSetSizeLimit(hot_set_size_limit);
        } else {
          rusty_assert_eq(hot_set_size_limit, hot_set_size_limit_ori);
          vc.SetMaxHotSetSizeLimit(max_vc_hot_set_size_);
        }
        std::ostringstream out;
        for (size_t i = 0; i < max_bytes_for_level_multiplier_additional.size();
             ++i) {
          out << max_bytes_for_level_multiplier_additional[i];
          if (i != max_bytes_for_level_multiplier_additional.size()) {
            out << ':';
          }
        }
        std::string str = out.str();
        std::cerr << "Update max_bytes_for_level_multiplier_additional: " << str
                  << std::endl;
        work_options_.db->SetOptions(
            {{"max_bytes_for_level_multiplier_additional", str}});
      }
    }
  }

  const WorkOptions &work_options_;
  const rocksdb::Options &options_;
  const size_t first_level_in_sd_;

  ssize_t wait_op_;
  ssize_t wait_time_ns_;
  uint64_t max_vc_hot_set_size_;
  uint64_t min_vc_hot_set_size_;
  RouterVisCnts &router_;
  std::ofstream log_;

  bool stop_signal_{false};
  std::thread th_;
};

void print_vc_param(RouterVisCnts &router, WorkOptions *work_options,
                    std::atomic<bool> *should_stop) {
  const std::filesystem::path &db_path = work_options->db_path;
  auto vc_parameter_path = db_path / "vc_param";
  std::ofstream out(vc_parameter_path);
  while (!should_stop->load(std::memory_order_relaxed)) {
    std::this_thread::sleep_for(std::chrono::seconds(1));
    auto timestamp = timestamp_ns();
    out << timestamp << " " << router.get_vc().GetHotSetSizeLimit() << " "
        << router.get_vc().GetPhySizeLimit() << std::endl;
  }
}

void bg_stat_printer(WorkOptions *work_options, const rocksdb::Options *options,
                     std::atomic<bool> *should_stop) {
  rocksdb::DB *db = work_options->db;
  auto router = static_cast<RouterVisCnts *>(options->compaction_router);
  const std::filesystem::path &db_path = work_options->db_path;

  char buf[16];

  std::string pid = std::to_string(getpid());

  std::ofstream progress_out(db_path / "progress");
  progress_out << "Timestamp(ns) operations-executed get\n";

  std::ofstream mem_out(db_path / "mem");
  std::string mem_command = "ps -q " + pid + " -o rss | tail -n 1";
  mem_out << "Timestamp(ns) RSS(KiB) max-rss(KiB)\n";
  struct rusage rusage;

  auto cputimes_path = db_path / "cputimes";
  std::string cputimes_command = "echo $(ps -q " + pid +
                                 " -o cputimes | tail -n 1) >> " +
                                 cputimes_path.c_str();
  std::ofstream(cputimes_path) << "Timestamp(ns) cputime(s)\n";

  std::ofstream compaction_stats_out(db_path / "compaction-stats");

  std::ofstream timers_out(db_path / "timers");
  timers_out << "Timestamp(ns) compaction-cpu-micros put-cpu-nanos "
                "get-cpu-nanos delete-cpu-nanos";
  uint64_t value;
  bool has_viscnts_compaction_thread_cpu_nanos =
      router->get_viscnts_int_property("viscnts.compaction.thread.cpu.nanos",
                                       &value);
  if (has_viscnts_compaction_thread_cpu_nanos) {
    timers_out << " viscnts.compaction.thread.cpu.nanos";
  }
  bool has_viscnts_flush_thread_cpu_nanos = router->get_viscnts_int_property(
      "viscnts.flush.thread.cpu.nanos", &value);
  if (has_viscnts_flush_thread_cpu_nanos) {
    timers_out << " viscnts.flush.thread.cpu.nanos";
  }
  bool has_viscnts_decay_thread_cpu_nanos = router->get_viscnts_int_property(
      "viscnts.decay.thread.cpu.nanos", &value);
  if (has_viscnts_decay_thread_cpu_nanos) {
    timers_out << " viscnts.decay.thread.cpu.nanos";
  }
  bool has_viscnts_compaction_cpu_nanos =
      router->get_viscnts_int_property("viscnts.compaction.cpu.nanos", &value);
  if (has_viscnts_compaction_cpu_nanos) {
    timers_out << " viscnts.compaction.cpu.nanos";
  }
  bool has_viscnts_flush_cpu_nanos =
      router->get_viscnts_int_property("viscnts.flush.cpu.nanos", &value);
  if (has_viscnts_flush_cpu_nanos) {
    timers_out << " viscnts.flush.cpu.nanos";
  }
  bool has_viscnts_decay_scan_cpu_nanos =
      router->get_viscnts_int_property("viscnts.decay.scan.cpu.nanos", &value);
  if (has_viscnts_decay_scan_cpu_nanos) {
    timers_out << " viscnts.decay.scan.cpu.nanos";
  }
  bool has_viscnts_decay_write_cpu_nanos =
      router->get_viscnts_int_property("viscnts.decay.write.cpu.nanos", &value);
  if (has_viscnts_decay_write_cpu_nanos) {
    timers_out << " viscnts.decay.write.cpu.nanos";
  }
  timers_out << std::endl;

  std::ofstream rand_read_bytes_out(db_path / "rand-read-bytes");

  // Stats of hotrap

  std::ofstream promoted_or_retained_out(db_path /
                                         "promoted-or-retained-bytes");
  promoted_or_retained_out
      << "Timestamp(ns) by-flush 2fdlast 2sdfront retained\n";

  std::ofstream not_promoted_bytes_out(db_path / "not-promoted-bytes");
  not_promoted_bytes_out << "Timestamp(ns) not-hot has-newer-version\n";

  std::ofstream num_accesses_out(db_path / "num-accesses");

  std::ofstream viscnts_io_out(db_path / "viscnts-io");
  viscnts_io_out << "Timestamp(ns) read write\n";

  std::ofstream viscnts_sizes(db_path / "viscnts-sizes");
  viscnts_sizes << "Timestamp(ns) real-phy-size real-hot-size\n";

  auto stats = options->statistics;

  auto interval = rusty::time::Duration::from_secs(1);
  auto next_begin = rusty::time::Instant::now() + interval;
  while (!should_stop->load(std::memory_order_relaxed)) {
    auto timestamp = timestamp_ns();

    progress_out << timestamp << ' '
                 << work_options->progress->load(std::memory_order_relaxed)
                 << ' '
                 << work_options->progress_get->load(std::memory_order_relaxed)
                 << std::endl;

    FILE *pipe = popen(mem_command.c_str(), "r");
    if (pipe == NULL) {
      perror("popen");
      rusty_panic();
    }
    rusty_assert(fgets(buf, sizeof(buf), pipe) != NULL, "buf too short");
    size_t buflen = strlen(buf);
    rusty_assert(buflen > 0);
    rusty_assert(buf[--buflen] == '\n');
    buf[buflen] = 0;
    if (-1 == pclose(pipe)) {
      perror("pclose");
      rusty_panic();
    }
    if (-1 == getrusage(RUSAGE_SELF, &rusage)) {
      perror("getrusage");
      rusty_panic();
    }
    mem_out << timestamp << ' ' << buf << ' ' << rusage.ru_maxrss << std::endl;

    std::ofstream(cputimes_path, std::ios_base::app) << timestamp << ' ';
    std::system(cputimes_command.c_str());

    std::string compaction_stats;
    rusty_assert(db->GetProperty(rocksdb::DB::Properties::kCompactionStats,
                                 &compaction_stats));
    compaction_stats_out << "Timestamp(ns) " << timestamp << '\n'
                         << compaction_stats << std::endl;

    uint64_t compaction_cpu_micros;
    rusty_assert(db->GetIntProperty(
        rocksdb::DB::Properties::kCompactionCPUMicros, &compaction_cpu_micros));
    timers_out << timestamp << ' ' << compaction_cpu_micros << ' '
               << put_cpu_nanos.load(std::memory_order_relaxed) << ' '
               << get_cpu_nanos.load(std::memory_order_relaxed) << ' '
               << delete_cpu_nanos.load(std::memory_order_relaxed);
    if (has_viscnts_compaction_thread_cpu_nanos) {
      rusty_assert(router->get_viscnts_int_property(
          "viscnts.compaction.thread.cpu.nanos", &value));
      timers_out << ' ' << value;
    }
    if (has_viscnts_flush_thread_cpu_nanos) {
      rusty_assert(router->get_viscnts_int_property(
          "viscnts.flush.thread.cpu.nanos", &value));
      timers_out << ' ' << value;
    }
    if (has_viscnts_decay_thread_cpu_nanos) {
      rusty_assert(router->get_viscnts_int_property(
          "viscnts.decay.thread.cpu.nanos", &value));
      timers_out << ' ' << value;
    }
    if (has_viscnts_compaction_cpu_nanos) {
      rusty_assert(router->get_viscnts_int_property(
          "viscnts.compaction.cpu.nanos", &value));
      timers_out << ' ' << value;
    }
    if (has_viscnts_flush_cpu_nanos) {
      rusty_assert(
          router->get_viscnts_int_property("viscnts.flush.cpu.nanos", &value));
      timers_out << ' ' << value;
    }
    if (has_viscnts_decay_scan_cpu_nanos) {
      rusty_assert(router->get_viscnts_int_property(
          "viscnts.decay.scan.cpu.nanos", &value));
      timers_out << ' ' << value;
    }
    if (has_viscnts_decay_write_cpu_nanos) {
      rusty_assert(router->get_viscnts_int_property(
          "viscnts.decay.write.cpu.nanos", &value));
      timers_out << ' ' << value;
    }
    timers_out << std::endl;

    std::string rand_read_bytes;
    rusty_assert(db->GetProperty(rocksdb::DB::Properties::kRandReadBytes,
                                 &rand_read_bytes));
    rand_read_bytes_out << timestamp << ' ' << rand_read_bytes << std::endl;

    promoted_or_retained_out
        << timestamp << ' '
        << stats->getTickerCount(rocksdb::PROMOTED_FLUSH_BYTES) << ' '
        << stats->getTickerCount(rocksdb::PROMOTED_2FDLAST_BYTES) << ' '
        << stats->getTickerCount(rocksdb::PROMOTED_2SDFRONT_BYTES) << ' '
        << stats->getTickerCount(rocksdb::RETAINED_BYTES) << std::endl;

    not_promoted_bytes_out
        << timestamp << ' '
        << stats->getTickerCount(rocksdb::ACCESSED_COLD_BYTES) << ' '
        << stats->getTickerCount(rocksdb::HAS_NEWER_VERSION_BYTES) << std::endl;

    num_accesses_out << timestamp;
    auto level_hits = router->level_hits();
    for (size_t hits : level_hits) {
      num_accesses_out << ' ' << hits;
    }
    num_accesses_out << std::endl;

    uint64_t viscnts_read;
    rusty_assert(router->get_viscnts_int_property(
        VisCnts::Properties::kReadBytes, &viscnts_read));
    uint64_t viscnts_write;
    rusty_assert(router->get_viscnts_int_property(
        VisCnts::Properties::kWriteBytes, &viscnts_write));
    viscnts_io_out << timestamp << ' ' << viscnts_read << ' ' << viscnts_write
                   << std::endl;

    VisCnts &vc = router->get_vc();
    viscnts_sizes << timestamp << ' ' << vc.GetRealPhySize() << ' '
                  << vc.GetRealHotSetSize() << std::endl;

    auto sleep_time =
        next_begin.checked_duration_since(rusty::time::Instant::now());
    if (sleep_time.has_value()) {
      std::this_thread::sleep_for(
          std::chrono::nanoseconds(sleep_time.value().as_nanos()));
    }
    next_begin += interval;
  }
}

void print_other_stats(std::ostream &log, const rocksdb::Options &options,
                       Tester &tester) {
  log << "Timestamp: " << timestamp_ns() << "\n";
  log << "rocksdb.block.cache.data.miss: "
      << options.statistics->getTickerCount(rocksdb::BLOCK_CACHE_DATA_MISS)
      << "\n";
  log << "rocksdb.block.cache.data.hit: "
      << options.statistics->getTickerCount(rocksdb::BLOCK_CACHE_DATA_HIT)
      << "\n";
  log << "rocksdb.bloom.filter.useful: "
      << options.statistics->getTickerCount(rocksdb::BLOOM_FILTER_USEFUL)
      << "\n";
  log << "rocksdb.bloom.filter.full.positive: "
      << options.statistics->getTickerCount(rocksdb::BLOOM_FILTER_FULL_POSITIVE)
      << "\n";
  log << "rocksdb.bloom.filter.full.true.positive: "
      << options.statistics->getTickerCount(
             rocksdb::BLOOM_FILTER_FULL_TRUE_POSITIVE)
      << "\n";
  log << "rocksdb.memtable.hit: "
      << options.statistics->getTickerCount(rocksdb::MEMTABLE_HIT) << "\n";
  log << "rocksdb.l0.hit: "
      << options.statistics->getTickerCount(rocksdb::GET_HIT_L0) << "\n";
  log << "rocksdb.l1.hit: "
      << options.statistics->getTickerCount(rocksdb::GET_HIT_L1) << "\n";
  log << "rocksdb.rocksdb.l2andup.hit: "
      << options.statistics->getTickerCount(rocksdb::GET_HIT_L2_AND_UP) << "\n";
  log << "leader write count: "
      << options.statistics->getTickerCount(rocksdb::LEADER_WRITE_COUNT)
      << '\n';
  log << "non leader write count: "
      << options.statistics->getTickerCount(rocksdb::NON_LEADER_WRITE_COUNT)
      << '\n';

  log << "Promotion cache hits: "
      << options.statistics->getTickerCount(rocksdb::GET_HIT_PROMOTION_CACHE)
      << "\n";
  log << "rocksdb Perf: " << tester.GetRocksdbPerf() << "\n";
  log << "rocksdb IOStats: " << tester.GetRocksdbIOStats() << "\n";

  print_timers(log);

  /* Operation counts*/
  log << "notfound counts: " << tester.GetNotFoundCounts() << "\n";
  log << "stat end===" << std::endl;
}

int main(int argc, char **argv) {
  std::ios::sync_with_stdio(false);
  std::cin.tie(0);
  std::cout.tie(0);

  rocksdb::BlockBasedTableOptions table_options;
  rocksdb::Options options;
  WorkOptions work_options;

  namespace po = boost::program_options;
  po::options_description desc("Available options");
  std::string format;
  std::string arg_switches;
  size_t num_threads;

  std::string arg_db_path;
  std::string arg_db_paths;
  std::string viscnts_path_str;
  size_t cache_size;
  int64_t load_phase_rate_limit;

  double arg_max_hot_set_size;
  double arg_max_viscnts_size;
  int compaction_pri;

  // Options of executor
  desc.add_options()("help", "Print help message");
  desc.add_options()("format,f",
                     po::value<std::string>(&format)->default_value("ycsb"),
                     "Trace format: plain/plain-length-only/ycsb");
  desc.add_options()(
      "load", po::value<std::string>()->implicit_value(""),
      "Execute the load phase. If a trace is provided with this option, "
      "execute the trace in the load phase. Will empty the directories first.");
  desc.add_options()(
      "run", po::value<std::string>()->implicit_value(""),
      "Execute the run phase. If a trace is provided with this option, execute "
      "the trace in the run phase. "
      "If --load is not provided, the run phase will be executed directly "
      "without executing the load phase, and the directories won't be cleaned "
      "up. "
      "If none of --load and --run is provided, the both phases will be "
      "executed.");
  desc.add_options()("switches",
                     po::value(&arg_switches)->default_value("none"),
                     "Switches for statistics: none/all/<hex value>\n"
                     "0x1: Log the latency of each operation\n"
                     "0x2: Output the result of READ\n"
                     "0x4: count access hot per tier\n"
                     "0x8: Log key and the level hit");
  desc.add_options()("num_threads", po::value(&num_threads)->default_value(1),
                     "The number of threads to execute the trace\n");
  desc.add_options()("enable_fast_process",
                     "Enable fast process including ignoring kNotFound and "
                     "pushing operations in one channel.");
  desc.add_options()("enable_fast_generator", "Enable fast generator");
  desc.add_options()("workload",
                     po::value<std::string>()->default_value("file"),
                     "file/u135542");
  desc.add_options()("workload_file", po::value<std::string>(),
                     "Workload file used in built-in generator");
  desc.add_options()("export_key_only_trace",
                     "Export key-only trace generated by built-in generator.");
  desc.add_options()("export_ans_xxh64", "Export xxhash of ans");
  desc.add_options()("std_ans_prefix",
                     po::value<std::string>(&work_options.std_ans_prefix),
                     "Prefix of standard ans files");

  // Options of rocksdb
  desc.add_options()("max_background_jobs",
                     po::value(&options.max_background_jobs)->default_value(6),
                     "");
  desc.add_options()("level0_file_num_compaction_trigger",
                     po::value(&options.level0_file_num_compaction_trigger),
                     "Number of files in level-0 when compactions start");
  desc.add_options()("use_direct_reads",
                     po::value(&options.use_direct_reads)->default_value(true),
                     "");
  desc.add_options()("use_direct_io_for_flush_and_compaction",
                     po::value(&options.use_direct_io_for_flush_and_compaction)
                         ->default_value(true),
                     "");
  desc.add_options()("db_path",
                     po::value<std::string>(&arg_db_path)->required(),
                     "Path to database");
  desc.add_options()(
      "db_paths", po::value<std::string>(&arg_db_paths)->required(),
      "For example: \"{{/tmp/sd,100000000},{/tmp/cd,1000000000}}\"");
  desc.add_options()("cache_size",
                     po::value<size_t>(&cache_size)->default_value(8 << 20),
                     "Capacity of LRU block cache in bytes. Default: 8MiB");
  desc.add_options()("block_size", po::value<size_t>(&table_options.block_size),
                     "Default: 4096");
  desc.add_options()("max_bytes_for_level_base",
                     po::value(&options.max_bytes_for_level_base));
  desc.add_options()("optimize_filters_for_hits",
                     "Do not build filters for the last level");
  desc.add_options()("load_phase_rate_limit",
                     po::value(&load_phase_rate_limit)->default_value(0),
                     "0 means not limited.");
  desc.add_options()(
      "db_paths_soft_size_limit_multiplier",
      po::value<double>(&work_options.db_paths_soft_size_limit_multiplier)
          ->default_value(1.1));

  // Options for hotrap
  desc.add_options()("max_hot_set_size",
                     po::value<double>(&arg_max_hot_set_size)->required(),
                     "Max hot set size in bytes");
  desc.add_options()("max_viscnts_size",
                     po::value<double>(&arg_max_viscnts_size)->required(),
                     "Max physical size of viscnts in bytes");
  desc.add_options()("viscnts_path",
                     po::value<std::string>(&viscnts_path_str)->required(),
                     "Path to VisCnts");
  desc.add_options()("compaction_pri,p",
                     po::value<int>(&compaction_pri)->required(),
                     "Method to pick SST to compact (rocksdb::CompactionPri)");

  desc.add_options()("enable_dynamic_vc_param", "enable_dynamic_vc_param");

  desc.add_options()("enable_dynamic_vc_param_in_lsm",
                     "enable_dynami_vc_param_in_lsm");

  desc.add_options()("enable_dynamic_only_vc_phy_size",
                     "enable_dynamic_only_vc_phy_size");

  desc.add_options()("enable_sampling", "enable_sampling");

  po::variables_map vm;
  po::store(po::parse_command_line(argc, argv, desc), vm);
  if (vm.count("help")) {
    std::cerr << desc << std::endl;
    return 1;
  }
  po::notify(vm);

  uint64_t hot_set_size_limit = arg_max_hot_set_size;
  uint64_t max_viscnts_size = arg_max_viscnts_size;

  if (vm.count("load")) {
    work_options.load = true;
    work_options.load_trace = vm["load"].as<std::string>();
  }
  if (vm.count("run")) {
    work_options.run = true;
    work_options.run_trace = vm["run"].as<std::string>();
  }
  if (work_options.load == false && work_options.run == false) {
    work_options.load = true;
    work_options.run = true;
  }

  uint64_t switches;
  if (arg_switches == "none") {
    switches = 0;
  } else if (arg_switches == "all") {
    switches = 0xf;
  } else {
    std::istringstream in(std::move(arg_switches));
    in >> std::hex >> switches;
  }

  std::filesystem::path db_path(arg_db_path);
  std::filesystem::path viscnts_path(viscnts_path_str);
  options.db_paths = decode_db_paths(arg_db_paths);
  options.compaction_pri = static_cast<rocksdb::CompactionPri>(compaction_pri);
  options.statistics = rocksdb::CreateDBStatistics();
  options.compression = rocksdb::CompressionType::kNoCompression;
  // Doesn't make sense for tiered storage
  options.level_compaction_dynamic_level_bytes = false;

  table_options.block_cache = rocksdb::NewLRUCache(cache_size);
  table_options.filter_policy.reset(rocksdb::NewBloomFilterPolicy(10, false));
  options.table_factory.reset(
      rocksdb::NewBlockBasedTableFactory(table_options));

  if (vm.count("optimize_filters_for_hits")) {
    options.optimize_filters_for_hits = true;
  }

  if (load_phase_rate_limit) {
    rocksdb::RateLimiter *rate_limiter =
        rocksdb::NewGenericRateLimiter(load_phase_rate_limit, 100 * 1000, 10,
                                       rocksdb::RateLimiter::Mode::kAllIo);
    options.rate_limiter.reset(rate_limiter);
    work_options.rate_limiter = options.rate_limiter;
  }

  uint64_t fd_size = options.db_paths[0].target_size - max_viscnts_size;
  uint64_t level_size = options.max_bytes_for_level_base;
  rusty_assert(fd_size >= level_size, "max_bytes_for_level_base too small!");
  uint64_t fd_remain = fd_size - level_size;
  size_t first_level_in_sd = 1;
  while (level_size <= fd_remain) {
    fd_remain -= level_size;
    level_size *= options.max_bytes_for_level_multiplier;
    first_level_in_sd += 1;
  }

  options.max_bytes_for_level_multiplier_additional.clear();
  calculate_multiplier_addtional(
      first_level_in_sd, options.max_bytes_for_level_multiplier_additional,
      options, fd_size, hot_set_size_limit);
  std::cerr << "options.max_bytes_for_level_multiplier_additional: ";
  print_vector(options.max_bytes_for_level_multiplier_additional);
  std::cerr << std::endl;
  auto ret = predict_level_assignment(options);
  rusty_assert_eq(ret.size() - 1, first_level_in_sd);
  for (size_t level = 0; level < first_level_in_sd; ++level) {
    std::cerr << level << ' ' << ret[level].second << ' ' << ret[level].first
              << std::endl;
  }
  std::cerr << first_level_in_sd << "+ " << ret[first_level_in_sd].second << ' '
            << ret[first_level_in_sd].first << std::endl;
  if (options.db_paths.size() == 1) {
    first_level_in_sd = 100;
  }

  RouterVisCnts *router = nullptr;
  VisCntsUpdater *updater = nullptr;
  if (first_level_in_sd != 0) {
    router = new RouterVisCnts(options.comparator, viscnts_path_str,
                               first_level_in_sd - 1, hot_set_size_limit,
                               max_viscnts_size, switches, hot_set_size_limit,
                               hot_set_size_limit, vm.count("enable_sampling"));

    options.compaction_router = router;
  }

  rocksdb::DB *db;
  if (work_options.load) {
    std::cerr << "Emptying directories\n";
    empty_directory(db_path);
    for (auto path : options.db_paths) {
      empty_directory(path.path);
    }
    std::ofstream(db_path / "first-level-in-sd")
        << first_level_in_sd << std::endl;

    std::cerr << "Creating database\n";
    options.create_if_missing = true;
  }

  // if (vm.count("enable_dynamic_vc_param") && router) {
  //   updater = new VisCntsUpdater(db_path, max_hot_set_size, max_viscnts_size,
  //   options.db_paths[0].target_size * 0.7, options.db_paths[0].target_size *
  //   0.1, 5e5, 2e9, *router);
  // }

  if (vm.count("enable_dynamic_only_vc_phy_size") && router) {
    updater = new VisCntsUpdater(work_options, options, first_level_in_sd,
                                 options.db_paths[0].target_size * 0.7,
                                 options.db_paths[0].target_size * 0.05, 5e5,
                                 20e9, *router);
  }

  auto s = rocksdb::DB::Open(options, db_path.string(), &db);
  if (!s.ok()) {
    std::cerr << s.ToString() << std::endl;
    return -1;
  }

  std::string cmd =
      "pidstat -p " + std::to_string(getpid()) +
      " -Hu 1 | awk '{if(NR>3){print $1,$8; fflush(stdout)}}' > " +
      db_path.c_str() + "/cpu &";
  std::cerr << cmd << std::endl;
  std::system(cmd.c_str());

  std::atomic<uint64_t> progress(0);
  std::atomic<uint64_t> progress_get(0);

  work_options.db = db;
  work_options.switches = switches;
  work_options.db_path = db_path;
  work_options.progress = &progress;
  work_options.progress_get = &progress_get;
  work_options.num_threads = num_threads;
  work_options.enable_fast_process = vm.count("enable_fast_process");
  if (format == "plain") {
    work_options.format_type = FormatType::Plain;
  } else if (format == "plain-length-only") {
    work_options.format_type = FormatType::PlainLengthOnly;
  } else if (format == "ycsb") {
    work_options.format_type = FormatType::YCSB;
  } else {
    rusty_panic("Unrecognized format %s", format.c_str());
  }
  work_options.enable_fast_generator = vm.count("enable_fast_generator");
  std::string workload = vm["workload"].as<std::string>();
  if (workload == "file") {
    work_options.workload_type = WorkloadType::ConfigFile;
  } else if (workload == "u135542") {
    work_options.workload_type = WorkloadType::u135542;
  } else {
    rusty_panic("Unknown workload %s", workload.c_str());
  }
  if (work_options.enable_fast_generator) {
    if (work_options.workload_type == WorkloadType::ConfigFile) {
      std::string workload_file = vm["workload_file"].as<std::string>();
      work_options.ycsb_gen_options =
          YCSBGen::YCSBGeneratorOptions::ReadFromFile(workload_file);
    }
    work_options.export_key_only_trace = vm.count("export_key_only_trace");
  } else {
    rusty_assert(vm.count("workload_file") == 0,
                 "workload_file only works with built-in generator!");
    rusty_assert(vm.count("export_key_only_trace") == 0,
                 "export_key_only_trace only works with built-in generator!");
    work_options.ycsb_gen_options = YCSBGen::YCSBGeneratorOptions();
  }
  work_options.export_ans_xxh64 = vm.count("export_ans_xxh64");

  std::atomic<bool> should_stop(false);
  std::thread stat_printer(bg_stat_printer, &work_options, &options,
                           &should_stop);

  Tester tester(work_options);

  auto period_print_stat = [&]() {
    std::ofstream period_stats(db_path / "period_stats");
    while (!should_stop.load()) {
      print_other_stats(period_stats, options, tester);
      std::this_thread::sleep_for(std::chrono::seconds(1));
    }
  };

  auto print_vc_param_func = [&]() {
    print_vc_param(*router, &work_options, &should_stop);
  };

  std::thread period_print_vc_param_thread(print_vc_param_func);
  std::thread period_print_thread(period_print_stat);

  std::filesystem::path info_json_path = db_path / "info.json";
  std::ofstream info_json_out;
  if (work_options.load) {
    info_json_out = std::ofstream(info_json_path);
    info_json_out << "{" << std::endl;
  } else {
    info_json_out = std::ofstream(info_json_path, std::ios_base::app);
  }
  rusty::sync::Mutex<std::ofstream> info_json(std::move(info_json_out));
  tester.Test(info_json);
  if (work_options.run) {
    auto info_json_locked = info_json.lock();
    *info_json_locked
        << "\t\"IsHot(secs)\": "
        << timers.timer(TimerType::kIsHot).time().as_secs_double() << ",\n"
        << "\t\"LowerBound(secs)\": "
        << timers.timer(TimerType::kLowerBound).time().as_secs_double() << ",\n"
        << "\t\"RangeHotSize(secs)\": "
        << timers.timer(TimerType::kRangeHotSize).time().as_secs_double()
        << ",\n"
        << "\t\"NextHot(secs)\": "
        << timers.timer(TimerType::kNextHot).time().as_secs_double() << "\n}"
        << std::endl;
  }

  should_stop.store(true, std::memory_order_relaxed);

  print_other_stats(std::cerr, options, tester);

  /* Statistics of router */
  if (router) {
    if (tester.work_options().switches & MASK_COUNT_ACCESS_HOT_PER_TIER) {
      auto counters = router->hit_hot_count();
      assert(counters.size() == 2);
      std::cerr << "Access hot per tier: " << counters[0] << ' ' << counters[1]
                << "\nAccess FD hot: " << router->count_access_fd_hot()
                << "\nAccess FD cold: " << router->count_access_fd_cold()
                << '\n';
    }
  }

  stat_printer.join();
  period_print_thread.join();
  period_print_vc_param_thread.join();
  delete db;
  delete router;
  delete updater;

  return 0;
}<|MERGE_RESOLUTION|>--- conflicted
+++ resolved
@@ -44,7 +44,6 @@
   return ret;
 }
 
-<<<<<<< HEAD
 void calculate_multiplier_addtional(
     size_t first_level_in_sd,
     std::vector<double> &max_bytes_for_level_multiplier_additional,
@@ -65,32 +64,6 @@
     last_level_in_fd_size -= level_size;
     max_bytes_for_level_multiplier_additional.push_back(1.0);
     level_size *= options.max_bytes_for_level_multiplier;
-=======
-// Return the first level in SD
-size_t calculate_multiplier_addtional(rocksdb::Options &options) {
-  rusty_assert_eq(options.db_paths.size(), 2.0);
-  size_t fd_size = options.db_paths[0].target_size;
-  for (double x : options.max_bytes_for_level_multiplier_additional) {
-    rusty_assert(x - 1 < 1e-6);
-  }
-  options.max_bytes_for_level_multiplier_additional.clear();
-  size_t level = 0;
-  uint64_t level_size = options.max_bytes_for_level_base;
-  while (level_size <= fd_size) {
-    fd_size -= level_size;
-    if (level > 0) {
-      level_size *= options.max_bytes_for_level_multiplier;
-    }
-    level += 1;
-  }
-  level_size /= options.max_bytes_for_level_multiplier;
-  // It seems that L0 and L1 are not affected by
-  // options.max_bytes_for_level_multiplier_additional
-  if (level <= 2) return level;
-  size_t last_level_in_fd = level - 1;
-  for (size_t i = 1; i < last_level_in_fd; ++i) {
-    options.max_bytes_for_level_multiplier_additional.push_back(1.0);
->>>>>>> bea24afe
   }
   // Multiply 0.99 to make room for floating point error
   max_bytes_for_level_multiplier_additional.push_back(
