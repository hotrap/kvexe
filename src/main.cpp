#include <sys/resource.h>

#include "test.hpp"

typedef uint16_t field_size_t;

std::vector<rocksdb::DbPath> decode_db_paths(std::string db_paths) {
  std::istringstream in(db_paths);
  std::vector<rocksdb::DbPath> ret;
  rusty_assert_eq(in.get(), '{', "Invalid db_paths");
  char c = static_cast<char>(in.get());
  if (c == '}') return ret;
  rusty_assert_eq(c, '{', "Invalid db_paths");
  while (1) {
    std::string path;
    uint64_t size;
    if (in.peek() == '"') {
      in >> std::quoted(path);
      rusty_assert_eq(in.get(), ',', "Invalid db_paths");
    } else {
      while ((c = static_cast<char>(in.get())) != ',') path.push_back(c);
    }
    in >> size;
    ret.emplace_back(std::move(path), size);
    rusty_assert_eq(in.get(), '}', "Invalid db_paths");
    c = static_cast<char>(in.get());
    if (c != ',') break;
    rusty_assert_eq(in.get(), '{', "Invalid db_paths");
  }
  rusty_assert_eq(c, '}', "Invalid db_paths");
  return ret;
}

<<<<<<< HEAD
// Return the first level in SD
size_t initial_multiplier_addtional(rocksdb::Options &options) {
  rusty_assert_eq(options.db_paths.size(), 2.0);
  size_t fd_size = options.db_paths[0].target_size;
  for (double x : options.max_bytes_for_level_multiplier_additional) {
    rusty_assert(x - 1 < 1e-6);
  }
  options.max_bytes_for_level_multiplier_additional.clear();
  size_t level = 0;
  uint64_t level_size = options.max_bytes_for_level_base;
  while (level_size <= fd_size) {
    fd_size -= level_size;
    if (level > 0) {
      level_size *= options.max_bytes_for_level_multiplier;
    }
    level += 1;
  }
  level_size /= options.max_bytes_for_level_multiplier;
  // It seems that L0 and L1 are not affected by
  // options.max_bytes_for_level_multiplier_additional
  if (level <= 2) return level;
  size_t last_level_in_fd = level - 1;
  for (size_t i = 1; i < last_level_in_fd; ++i) {
    options.max_bytes_for_level_multiplier_additional.push_back(1.0);
  }
  // Multiply 0.99 to make room for floating point error
  options.max_bytes_for_level_multiplier_additional.push_back(
      1 + (double)fd_size / level_size * 0.99);
  return level;
}

double calc_sd_ratio(size_t last_level_in_fd, uint64_t last_level_in_fd_size,
                     size_t last_level, uint64_t sd_level_size) {
  size_t a = last_level - last_level_in_fd;
  rusty_assert(a > 0);
  double inv_a = 1 / (double)a;
  rusty_assert(sd_level_size >= last_level_in_fd_size);
  double b = (double)sd_level_size / last_level_in_fd_size;
=======
double calc_size_ratio(size_t last_calculated_level,
                       uint64_t last_calculated_level_size, size_t last_level,
                       uint64_t size_to_distribute) {
  size_t a = last_level - last_calculated_level;
  rusty_assert(a > 0);
  double inv_a = 1 / (double)a;
  rusty_assert(size_to_distribute >= last_calculated_level_size);
  double b = (double)size_to_distribute / last_calculated_level_size;
>>>>>>> 7286373f
  // Solve the equation: f(x) = x^a + x^{a-1} + ... + x - b = 0
  // x^a + x^{a-1} + ... + 1 = (x^{a+1} - 1) / (x - 1)
  // x^a + x^{a-1} + ... + x = (x^{a+1} - 1) / (x - 1) - 1
  // (x^{a+1} - 1) / (x - 1) - 1 = b
  // x^{a+1} - 1 = (x - 1) * (b + 1)
  // x^{a+1} - 1 = (b + 1) x - b - 1
  // x^{a+1} - (b + 1) x + b = 0
  // Let g(u) = u^{a+1} - (b + 1) u + maxb
  // g'(u) = (a + 1) u^a - b - 1
  // Let g'(u_min) = 0, then u_min = ((b + 1) / (a + 1)) ^ (1 / a)
  // So x >= ((b + 1) / (a + 1)) ^ (1 / a)
  // x^a + x^{a-1} + ... + x = b > x^a
  // So x < b ^ (1 / a)
  // In conclusion, ((b + 1) / (a + 1)) ^ (1 / a) <= x < b ^ (1 / a)
  double min = pow((b + 1) / (a + 1), inv_a);
  double max = pow(b, inv_a);
  auto f = [a, b](double x) {
    double sum = 0;
    double xa = x;
    for (size_t i = 1; i <= a; ++i) {
      sum += xa;
      xa *= x;
    }
    return sum - b;
  };
  while (max - min >= 0.001) {
    double x = (max + min) / 2;
    if (f(x) > 0) {
      max = x;
    } else {
      min = x;
    }
  }
  return (max + min) / 2;
}
void update_multiplier_additional(rocksdb::DB *db,
                                  const rocksdb::Options &options,
<<<<<<< HEAD
                                  size_t last_level_in_fd,
                                  uint64_t last_level_in_fd_size,
                                  size_t &ori_last_level,
                                  double &ori_sd_ratio) {
=======
                                  size_t last_calculated_level,
                                  uint64_t last_calculated_level_size,
                                  size_t &ori_last_level,
                                  double &ori_size_ratio) {
>>>>>>> 7286373f
  std::string str;
  db->GetProperty(rocksdb::DB::Properties::kLevelStats, &str);
  std::istringstream in(str);
  // The first two lines are headers.
<<<<<<< HEAD
  size_t lines_to_skip = 2 + last_level_in_fd + 1;
=======
  size_t lines_to_skip = 2 + last_calculated_level + 1;
>>>>>>> 7286373f
  while (in && lines_to_skip) {
    --lines_to_skip;
    while (in && in.get() != '\n')
      ;
  }
  if (!in) return;

<<<<<<< HEAD
  size_t last_level = last_level_in_fd;
  uint64_t sd_level_size = 0;
=======
  size_t last_level = last_calculated_level;
  uint64_t size_to_distribute = 0;
>>>>>>> 7286373f
  while (in) {
    size_t level;
    size_t num_files;
    size_t size;
    in >> level >> num_files >> size;
    if (size == 0) break;
    last_level = level;
<<<<<<< HEAD
    sd_level_size += size;
  }
  sd_level_size *= 1048576;
  if (last_level <= last_level_in_fd + 1) return;
  // unlikely
  if (sd_level_size <= last_level_in_fd_size) return;

  double sd_ratio = calc_sd_ratio(last_level_in_fd, last_level_in_fd_size,
                                  last_level, sd_level_size);
=======
    size_to_distribute += size;
  }
  size_to_distribute *= 1048576;
  if (last_level <= last_calculated_level + 1) return;
  // unlikely
  if (size_to_distribute <= last_calculated_level_size) return;

  double size_ratio =
      calc_size_ratio(last_calculated_level, last_calculated_level_size,
                      last_level, size_to_distribute);
>>>>>>> 7286373f
  if (last_level > ori_last_level) {
    std::cerr << "Last level: " << ori_last_level << " -> " << last_level
              << std::endl;
    ori_last_level = last_level;
<<<<<<< HEAD
  } else if (sd_ratio > 10) {
=======
  } else if (size_ratio > 10) {
>>>>>>> 7286373f
    do {
      last_level += 1;
      ori_last_level = last_level;
      std::cerr << "Increase num_levels to " << last_level + 1 << std::endl;
<<<<<<< HEAD
      sd_ratio = calc_sd_ratio(last_level_in_fd, last_level_in_fd_size,
                               last_level, sd_level_size);
    } while (sd_ratio > 10);
  } else {
    // When applying the new size ratio configuration, sd_ratio < ori_sd_ratio.
    // At this time we don't change the size ratio configuration.
    if (sd_ratio - ori_sd_ratio <= 0.01) return;
  }
  ori_sd_ratio = sd_ratio;
  sd_ratio /= 10;
=======
      size_ratio =
          calc_size_ratio(last_calculated_level, last_calculated_level_size,
                          last_level, size_to_distribute);
    } while (size_ratio > 10);
  } else {
    // When applying the new size ratio configuration, sd_ratio < ori_sd_ratio.
    // At this time we don't change the size ratio configuration.
    if (size_ratio - ori_size_ratio <= 0.01) return;
  }
  ori_size_ratio = size_ratio;
  size_ratio /= 10;
>>>>>>> 7286373f
  std::ostringstream out;
  for (double x : options.max_bytes_for_level_multiplier_additional) {
    out << x << ':';
  }
<<<<<<< HEAD
  for (size_t level = last_level_in_fd + 1; level < last_level; ++level) {
    out << sd_ratio << ':';
=======
  for (size_t level = last_calculated_level + 1; level < last_level; ++level) {
    out << size_ratio << ':';
>>>>>>> 7286373f
  }
  out << "100";
  str = out.str();
  std::cerr << "Update max_bytes_for_level_multiplier_additional: " << str
            << std::endl;
  db->SetOptions(
      {{"max_bytes_for_level_multiplier_additional", std::move(str)}});
}

double MaxBytesMultiplerAdditional(const rocksdb::Options &options, int level) {
  if (level >= static_cast<int>(
                   options.max_bytes_for_level_multiplier_additional.size())) {
    return 1;
  }
  return options.max_bytes_for_level_multiplier_additional[level];
}

std::vector<std::pair<uint64_t, uint32_t>> predict_level_assignment(
    const rocksdb::Options &options) {
  std::vector<std::pair<uint64_t, uint32_t>> ret;
  uint32_t p = 0;
  size_t level = 0;
  assert(!options.db_paths.empty());

  // size remaining in the most recent path
  uint64_t current_path_size = options.db_paths[0].target_size;

  uint64_t level_size;
  size_t cur_level = 0;

  // max_bytes_for_level_base denotes L1 size.
  // We estimate L0 size to be the same as L1.
  level_size = options.max_bytes_for_level_base;

  // Last path is the fallback
  while (p < options.db_paths.size() - 1) {
    if (current_path_size < level_size) {
      p++;
      current_path_size = options.db_paths[p].target_size;
      continue;
    }
    if (cur_level == level) {
      // Does desired level fit in this path?
      rusty_assert_eq(ret.size(), level);
      ret.emplace_back(level_size, p);
      ++level;
    }
    current_path_size -= level_size;
    if (cur_level > 0) {
      if (options.level_compaction_dynamic_level_bytes) {
        // Currently, level_compaction_dynamic_level_bytes is ignored when
        // multiple db paths are specified. https://github.com/facebook/
        // rocksdb/blob/main/db/column_family.cc.
        // Still, adding this check to avoid accidentally using
        // max_bytes_for_level_multiplier_additional
        level_size =
            static_cast<uint64_t>(static_cast<double>(level_size) *
                                  options.max_bytes_for_level_multiplier);
      } else {
        level_size = static_cast<uint64_t>(
            static_cast<double>(level_size) *
            options.max_bytes_for_level_multiplier *
            MaxBytesMultiplerAdditional(options, cur_level));
      }
    }
    cur_level++;
  }
  rusty_assert_eq(ret.size(), level);
  ret.emplace_back(level_size, p);
  return ret;
}

void empty_directory(std::filesystem::path dir_path) {
  for (auto &path : std::filesystem::directory_iterator(dir_path)) {
    std::filesystem::remove_all(path);
  }
}

bool is_empty_directory(std::string dir_path) {
  auto it = std::filesystem::directory_iterator(dir_path);
  return it == std::filesystem::end(it);
}

void bg_stat_printer(WorkOptions *work_options,
                     std::atomic<bool> *should_stop) {
  rocksdb::DB *db = work_options->db;
  const std::filesystem::path &db_path = work_options->db_path;

  char buf[16];

  std::string pid = std::to_string(getpid());

  std::ofstream progress_out(db_path / "progress");
  progress_out << "Timestamp(ns) operations-executed get\n";

  std::ofstream mem_out(db_path / "mem");
  std::string mem_command = "ps -q " + pid + " -o rss | tail -n 1";
  mem_out << "Timestamp(ns) RSS(KiB) max-rss(KiB)\n";
  struct rusage rusage;

  auto cputimes_path = db_path / "cputimes";
  std::string cputimes_command = "echo $(ps -q " + pid +
                                 " -o cputimes | tail -n 1) >> " +
                                 cputimes_path.c_str();
  std::ofstream(cputimes_path) << "Timestamp(ns) cputime(s)\n";

  std::ofstream compaction_stats_out(db_path / "compaction-stats");

  std::ofstream timers_out(db_path / "timers");
  timers_out << "Timestamp(ns) compaction-cpu-micros put-cpu-nanos "
                "get-cpu-nanos delete-cpu-nanos\n";

  std::ofstream rand_read_bytes_out(db_path / "rand-read-bytes");

  auto interval = rusty::time::Duration::from_secs(1);
  auto next_begin = rusty::time::Instant::now() + interval;
  while (!should_stop->load(std::memory_order_relaxed)) {
    auto timestamp = timestamp_ns();
    progress_out << timestamp << ' '
                 << work_options->progress->load(std::memory_order_relaxed)
                 << ' '
                 << work_options->progress_get->load(std::memory_order_relaxed)
                 << std::endl;

    FILE *pipe = popen(mem_command.c_str(), "r");
    if (pipe == NULL) {
      perror("popen");
      rusty_panic();
    }
    rusty_assert(fgets(buf, sizeof(buf), pipe) != NULL, "buf too short");
    size_t buflen = strlen(buf);
    rusty_assert(buflen > 0);
    rusty_assert(buf[--buflen] == '\n');
    buf[buflen] = 0;
    if (-1 == pclose(pipe)) {
      perror("pclose");
      rusty_panic();
    }
    if (-1 == getrusage(RUSAGE_SELF, &rusage)) {
      perror("getrusage");
      rusty_panic();
    }
    mem_out << timestamp << ' ' << buf << ' ' << rusage.ru_maxrss << std::endl;

    std::ofstream(cputimes_path, std::ios_base::app) << timestamp << ' ';
    std::system(cputimes_command.c_str());

    std::string compaction_stats;
    rusty_assert(db->GetProperty(rocksdb::DB::Properties::kCompactionStats,
                                 &compaction_stats));
    compaction_stats_out << "Timestamp(ns) " << timestamp << '\n'
                         << compaction_stats << std::endl;

    uint64_t compaction_cpu_micros;
    rusty_assert(db->GetIntProperty(
        rocksdb::DB::Properties::kCompactionCPUMicros, &compaction_cpu_micros));
    timers_out << timestamp << ' ' << compaction_cpu_micros << ' '
               << put_cpu_nanos.load(std::memory_order_relaxed) << ' '
               << get_cpu_nanos.load(std::memory_order_relaxed) << ' '
               << delete_cpu_nanos.load(std::memory_order_relaxed) << std::endl;

    std::string rand_read_bytes;
    rusty_assert(db->GetProperty(rocksdb::DB::Properties::kRandReadBytes,
                                 &rand_read_bytes));
    rand_read_bytes_out << timestamp << ' ' << rand_read_bytes << std::endl;

    auto sleep_time =
        next_begin.checked_duration_since(rusty::time::Instant::now());
    if (sleep_time.has_value()) {
      std::this_thread::sleep_for(
          std::chrono::nanoseconds(sleep_time.value().as_nanos()));
    }
    next_begin += interval;
  }
}

void print_other_stats(std::ostream &log, const rocksdb::Options &options,
                       Tester &tester) {
  const std::shared_ptr<rocksdb::Statistics> &stats = options.statistics;
  log << "Timestamp: " << timestamp_ns() << "\n";
  log << "rocksdb.block.cache.data.miss: "
      << stats->getTickerCount(rocksdb::BLOCK_CACHE_DATA_MISS) << '\n';
  log << "rocksdb.block.cache.data.hit: "
      << stats->getTickerCount(rocksdb::BLOCK_CACHE_DATA_HIT) << '\n';
  log << "rocksdb.bloom.filter.useful: "
      << stats->getTickerCount(rocksdb::BLOOM_FILTER_USEFUL) << '\n';
  log << "rocksdb.bloom.filter.full.positive: "
      << stats->getTickerCount(rocksdb::BLOOM_FILTER_FULL_POSITIVE) << '\n';
  log << "rocksdb.bloom.filter.full.true.positive: "
      << stats->getTickerCount(rocksdb::BLOOM_FILTER_FULL_TRUE_POSITIVE)
      << '\n';
  log << "rocksdb.memtable.hit: "
      << stats->getTickerCount(rocksdb::MEMTABLE_HIT) << '\n';
  log << "rocksdb.l0.hit: " << stats->getTickerCount(rocksdb::GET_HIT_L0)
      << '\n';
  log << "rocksdb.l1.hit: " << stats->getTickerCount(rocksdb::GET_HIT_L1)
      << '\n';
  log << "rocksdb.rocksdb.l2andup.hit: "
      << stats->getTickerCount(rocksdb::GET_HIT_L2_AND_UP) << '\n';
  log << "leader write count: "
      << stats->getTickerCount(rocksdb::LEADER_WRITE_COUNT) << '\n';
  log << "non leader write count: "
      << stats->getTickerCount(rocksdb::NON_LEADER_WRITE_COUNT) << '\n';
  log << "rocksdb Perf: " << tester.GetRocksdbPerf() << '\n';
  log << "rocksdb IOStats: " << tester.GetRocksdbIOStats() << '\n';

  print_timers(log);

  /* Operation counts*/
  log << "notfound counts: " << tester.GetNotFoundCounts() << '\n';
  log << "stat end===" << std::endl;
}

int main(int argc, char **argv) {
  std::ios::sync_with_stdio(false);
  std::cin.tie(0);
  std::cout.tie(0);

  rocksdb::BlockBasedTableOptions table_options;
  rocksdb::Options options;
  WorkOptions work_options;

  namespace po = boost::program_options;
  po::options_description desc("Available options");
  std::string format;
  std::string arg_switches;
  size_t num_threads;

  std::string arg_db_path;
  std::string arg_db_paths;
  size_t cache_size;
  int64_t load_phase_rate_limit;

  // Options of executor
  desc.add_options()("help", "Print help message");
  desc.add_options()("format,f",
                     po::value<std::string>(&format)->default_value("ycsb"),
                     "Trace format: plain/plain-length-only/ycsb");
  desc.add_options()(
      "load", po::value<std::string>()->implicit_value(""),
      "Execute the load phase. If a trace is provided with this option, "
      "execute the trace in the load phase. Will empty the directories first.");
  desc.add_options()(
      "run", po::value<std::string>()->implicit_value(""),
      "Execute the run phase. If a trace is provided with this option, execute "
      "the trace in the run phase. "
      "If --load is not provided, the run phase will be executed directly "
      "without executing the load phase, and the directories won't be cleaned "
      "up. "
      "If none of --load and --run is provided, the both phases will be "
      "executed.");
  desc.add_options()("switches",
                     po::value(&arg_switches)->default_value("none"),
                     "Switches for statistics: none/all/<hex value>\n"
                     "0x1: Log the latency of each operation\n"
                     "0x2: Output the result of READ");
  desc.add_options()("num_threads", po::value(&num_threads)->default_value(1),
                     "The number of threads to execute the trace\n");
  desc.add_options()("enable_fast_process",
                     "Enable fast process including ignoring kNotFound and "
                     "pushing operations in one channel.");
  desc.add_options()("enable_fast_generator", "Enable fast generator");
  desc.add_options()("workload_file", po::value<std::string>(),
                     "Workload file used in built-in generator");
  desc.add_options()("export_key_only_trace",
                     "Export key-only trace generated by built-in generator.");
  desc.add_options()("export_ans_xxh64", "Export xxhash of ans");

  // Options of rocksdb
  desc.add_options()("max_background_jobs",
                     po::value(&options.max_background_jobs)->default_value(6),
                     "");
  desc.add_options()("level0_file_num_compaction_trigger",
                     po::value(&options.level0_file_num_compaction_trigger),
                     "Number of files in level-0 when compactions start");
  desc.add_options()("use_direct_reads",
                     po::value(&options.use_direct_reads)->default_value(true),
                     "");
  desc.add_options()("use_direct_io_for_flush_and_compaction",
                     po::value(&options.use_direct_io_for_flush_and_compaction)
                         ->default_value(true),
                     "");
  desc.add_options()("db_path",
                     po::value<std::string>(&arg_db_path)->required(),
                     "Path to database");
  desc.add_options()(
      "db_paths", po::value<std::string>(&arg_db_paths)->required(),
      "For example: \"{{/tmp/sd,100000000},{/tmp/cd,1000000000}}\"");
  desc.add_options()("cache_size",
                     po::value<size_t>(&cache_size)->default_value(8 << 20),
                     "Capacity of LRU block cache in bytes. Default: 8MiB");
  desc.add_options()("block_size", po::value<size_t>(&table_options.block_size),
                     "Default: 4096");
  desc.add_options()("max_bytes_for_level_base",
                     po::value(&options.max_bytes_for_level_base));
  desc.add_options()("optimize_filters_for_hits",
                     "Do not build filters for the last level");
  desc.add_options()("load_phase_rate_limit",
                     po::value(&load_phase_rate_limit)->default_value(0),
                     "0 means not limited.");
  desc.add_options()(
      "db_paths_soft_size_limit_multiplier",
      po::value<double>(&work_options.db_paths_soft_size_limit_multiplier)
          ->default_value(1.1));

  po::variables_map vm;
  po::store(po::parse_command_line(argc, argv, desc), vm);
  if (vm.count("help")) {
    std::cerr << desc << std::endl;
    return 1;
  }
  po::notify(vm);

  if (vm.count("load")) {
    work_options.load = true;
    work_options.load_trace = vm["load"].as<std::string>();
  }
  if (vm.count("run")) {
    work_options.run = true;
    work_options.run_trace = vm["run"].as<std::string>();
  }
  if (work_options.load == false && work_options.run == false) {
    work_options.load = true;
    work_options.run = true;
  }

  uint64_t switches;
  if (arg_switches == "none") {
    switches = 0;
  } else if (arg_switches == "all") {
    switches = 0x3;
  } else {
    std::istringstream in(std::move(arg_switches));
    in >> std::hex >> switches;
  }

  std::filesystem::path db_path(arg_db_path);
  options.db_paths = decode_db_paths(arg_db_paths);
  options.statistics = rocksdb::CreateDBStatistics();
  options.compression = rocksdb::CompressionType::kNoCompression;
  // Doesn't make sense for tiered storage
  options.level_compaction_dynamic_level_bytes = false;

  table_options.block_cache = rocksdb::NewLRUCache(cache_size);
  table_options.filter_policy.reset(rocksdb::NewBloomFilterPolicy(10, false));
  options.table_factory.reset(
      rocksdb::NewBlockBasedTableFactory(table_options));

  if (vm.count("optimize_filters_for_hits")) {
    options.optimize_filters_for_hits = true;
  }

  options.max_bytes_for_level_multiplier_additional.clear();
  options.max_bytes_for_level_multiplier_additional.push_back(1);

  if (load_phase_rate_limit) {
    rocksdb::RateLimiter *rate_limiter =
        rocksdb::NewGenericRateLimiter(load_phase_rate_limit, 100 * 1000, 10,
                                       rocksdb::RateLimiter::Mode::kAllIo);
    options.rate_limiter.reset(rate_limiter);
    work_options.rate_limiter = options.rate_limiter;
  }

  size_t first_level_in_sd = initial_multiplier_addtional(options);
  std::cerr << "Initial options.max_bytes_for_level_multiplier_additional: [";
  for (double x : options.max_bytes_for_level_multiplier_additional) {
    std::cerr << x << ',';
  }
  std::cerr << "]\n";

  auto ret = predict_level_assignment(options);
  rusty_assert_eq(ret.size() - 1, first_level_in_sd);

  uint64_t last_level_in_fd_size;
  if (first_level_in_sd == 0) {
    last_level_in_fd_size = 0;
  } else {
    last_level_in_fd_size = ret[first_level_in_sd - 1].first;
  }

  rocksdb::DB *db;
  if (work_options.load) {
    std::cerr << "Emptying directories\n";
    empty_directory(db_path);
    for (auto path : options.db_paths) {
      empty_directory(path.path);
    }
    for (size_t level = 0; level < first_level_in_sd; ++level) {
      auto p = ret[level].second;
      std::cerr << level << ' ' << options.db_paths[p].path << ' '
                << ret[level].first << std::endl;
    }
    auto p = ret[first_level_in_sd].second;
    std::cerr << first_level_in_sd << "+ " << options.db_paths[p].path << ' '
              << ret[first_level_in_sd].first << std::endl;
    if (options.db_paths.size() == 1) {
      first_level_in_sd = 100;
    }
    std::ofstream(db_path / "first-level-in-sd")
        << first_level_in_sd << std::endl;

    std::cerr << "Creating database\n";
    options.create_if_missing = true;
  }
  auto s = rocksdb::DB::Open(options, db_path.string(), &db);
  if (!s.ok()) {
    std::cerr << s.ToString() << std::endl;
    return -1;
  }

  std::string cmd =
      "pidstat -p " + std::to_string(getpid()) +
      " -Hu 1 | awk '{if(NR>3){print $1,$8; fflush(stdout)}}' > " +
      db_path.c_str() + "/cpu &";
  std::cerr << cmd << std::endl;
  std::system(cmd.c_str());

  std::atomic<uint64_t> progress(0);
  std::atomic<uint64_t> progress_get(0);

  work_options.db = db;
  work_options.switches = switches;
  work_options.db_path = db_path;
  work_options.progress = &progress;
  work_options.progress_get = &progress_get;
  work_options.num_threads = num_threads;
  work_options.enable_fast_process = vm.count("enable_fast_process");
  if (format == "plain") {
    work_options.format_type = FormatType::Plain;
  } else if (format == "plain-length-only") {
    work_options.format_type = FormatType::PlainLengthOnly;
  } else if (format == "ycsb") {
    work_options.format_type = FormatType::YCSB;
  } else {
    rusty_panic("Unrecognized format %s", format.c_str());
  }
  work_options.enable_fast_generator = vm.count("enable_fast_generator");
  if (work_options.enable_fast_generator) {
    std::string workload_file = vm["workload_file"].as<std::string>();
    work_options.ycsb_gen_options =
        YCSBGen::YCSBGeneratorOptions::ReadFromFile(workload_file);
    work_options.export_key_only_trace = vm.count("export_key_only_trace");
  } else {
    rusty_assert(vm.count("workload_file") == 0,
                 "workload_file only works with built-in generator!");
    rusty_assert(vm.count("export_key_only_trace") == 0,
                 "export_key_only_trace only works with built-in generator!");
    work_options.ycsb_gen_options = YCSBGen::YCSBGeneratorOptions();
  }
  work_options.export_ans_xxh64 = vm.count("export_ans_xxh64");

  std::atomic<bool> should_stop(false);
  std::thread stat_printer(bg_stat_printer, &work_options, &should_stop);

  Tester tester(work_options);

  auto period_print_stat = [&]() {
<<<<<<< HEAD
    size_t last_level_in_fd = first_level_in_sd - 1;
    size_t ori_last_level = last_level_in_fd;
    double ori_sd_ratio = 0;
    std::ofstream period_stats(db_path / "period_stats");
    while (!should_stop.load()) {
      if (last_level_in_fd_size > 0) {
        update_multiplier_additional(db, options, last_level_in_fd,
                                     last_level_in_fd_size, ori_last_level,
                                     ori_sd_ratio);
      }
=======
    size_t ori_last_level = 1;
    double ori_size_ratio = 0;
    std::ofstream period_stats(db_path / "period_stats");
    while (!should_stop.load()) {
      update_multiplier_additional(db, options, 1,
                                   options.max_bytes_for_level_base,
                                   ori_last_level, ori_size_ratio);
>>>>>>> 7286373f
      print_other_stats(period_stats, options, tester);
      std::this_thread::sleep_for(std::chrono::seconds(1));
    }
  };

  std::thread period_print_thread(period_print_stat);

  std::filesystem::path info_json_path = db_path / "info.json";
  std::ofstream info_json_out;
  if (work_options.load) {
    info_json_out = std::ofstream(info_json_path);
    info_json_out << "{" << std::endl;
  } else {
    info_json_out = std::ofstream(info_json_path, std::ios_base::app);
  }
  rusty::sync::Mutex<std::ofstream> info_json(std::move(info_json_out));
  tester.Test(info_json);
  if (work_options.run) {
    *info_json.lock() << "}" << std::endl;
  }

  should_stop.store(true, std::memory_order_relaxed);

  print_other_stats(std::cerr, options, tester);

  stat_printer.join();
  period_print_thread.join();
  delete db;

  return 0;
}<|MERGE_RESOLUTION|>--- conflicted
+++ resolved
@@ -31,7 +31,6 @@
   return ret;
 }
 
-<<<<<<< HEAD
 // Return the first level in SD
 size_t initial_multiplier_addtional(rocksdb::Options &options) {
   rusty_assert_eq(options.db_paths.size(), 2.0);
@@ -63,14 +62,6 @@
   return level;
 }
 
-double calc_sd_ratio(size_t last_level_in_fd, uint64_t last_level_in_fd_size,
-                     size_t last_level, uint64_t sd_level_size) {
-  size_t a = last_level - last_level_in_fd;
-  rusty_assert(a > 0);
-  double inv_a = 1 / (double)a;
-  rusty_assert(sd_level_size >= last_level_in_fd_size);
-  double b = (double)sd_level_size / last_level_in_fd_size;
-=======
 double calc_size_ratio(size_t last_calculated_level,
                        uint64_t last_calculated_level_size, size_t last_level,
                        uint64_t size_to_distribute) {
@@ -79,7 +70,6 @@
   double inv_a = 1 / (double)a;
   rusty_assert(size_to_distribute >= last_calculated_level_size);
   double b = (double)size_to_distribute / last_calculated_level_size;
->>>>>>> 7286373f
   // Solve the equation: f(x) = x^a + x^{a-1} + ... + x - b = 0
   // x^a + x^{a-1} + ... + 1 = (x^{a+1} - 1) / (x - 1)
   // x^a + x^{a-1} + ... + x = (x^{a+1} - 1) / (x - 1) - 1
@@ -117,26 +107,15 @@
 }
 void update_multiplier_additional(rocksdb::DB *db,
                                   const rocksdb::Options &options,
-<<<<<<< HEAD
-                                  size_t last_level_in_fd,
-                                  uint64_t last_level_in_fd_size,
-                                  size_t &ori_last_level,
-                                  double &ori_sd_ratio) {
-=======
                                   size_t last_calculated_level,
                                   uint64_t last_calculated_level_size,
                                   size_t &ori_last_level,
                                   double &ori_size_ratio) {
->>>>>>> 7286373f
   std::string str;
   db->GetProperty(rocksdb::DB::Properties::kLevelStats, &str);
   std::istringstream in(str);
   // The first two lines are headers.
-<<<<<<< HEAD
-  size_t lines_to_skip = 2 + last_level_in_fd + 1;
-=======
   size_t lines_to_skip = 2 + last_calculated_level + 1;
->>>>>>> 7286373f
   while (in && lines_to_skip) {
     --lines_to_skip;
     while (in && in.get() != '\n')
@@ -144,13 +123,8 @@
   }
   if (!in) return;
 
-<<<<<<< HEAD
-  size_t last_level = last_level_in_fd;
-  uint64_t sd_level_size = 0;
-=======
   size_t last_level = last_calculated_level;
   uint64_t size_to_distribute = 0;
->>>>>>> 7286373f
   while (in) {
     size_t level;
     size_t num_files;
@@ -158,17 +132,6 @@
     in >> level >> num_files >> size;
     if (size == 0) break;
     last_level = level;
-<<<<<<< HEAD
-    sd_level_size += size;
-  }
-  sd_level_size *= 1048576;
-  if (last_level <= last_level_in_fd + 1) return;
-  // unlikely
-  if (sd_level_size <= last_level_in_fd_size) return;
-
-  double sd_ratio = calc_sd_ratio(last_level_in_fd, last_level_in_fd_size,
-                                  last_level, sd_level_size);
-=======
     size_to_distribute += size;
   }
   size_to_distribute *= 1048576;
@@ -179,32 +142,15 @@
   double size_ratio =
       calc_size_ratio(last_calculated_level, last_calculated_level_size,
                       last_level, size_to_distribute);
->>>>>>> 7286373f
   if (last_level > ori_last_level) {
     std::cerr << "Last level: " << ori_last_level << " -> " << last_level
               << std::endl;
     ori_last_level = last_level;
-<<<<<<< HEAD
-  } else if (sd_ratio > 10) {
-=======
   } else if (size_ratio > 10) {
->>>>>>> 7286373f
     do {
       last_level += 1;
       ori_last_level = last_level;
       std::cerr << "Increase num_levels to " << last_level + 1 << std::endl;
-<<<<<<< HEAD
-      sd_ratio = calc_sd_ratio(last_level_in_fd, last_level_in_fd_size,
-                               last_level, sd_level_size);
-    } while (sd_ratio > 10);
-  } else {
-    // When applying the new size ratio configuration, sd_ratio < ori_sd_ratio.
-    // At this time we don't change the size ratio configuration.
-    if (sd_ratio - ori_sd_ratio <= 0.01) return;
-  }
-  ori_sd_ratio = sd_ratio;
-  sd_ratio /= 10;
-=======
       size_ratio =
           calc_size_ratio(last_calculated_level, last_calculated_level_size,
                           last_level, size_to_distribute);
@@ -216,18 +162,12 @@
   }
   ori_size_ratio = size_ratio;
   size_ratio /= 10;
->>>>>>> 7286373f
   std::ostringstream out;
   for (double x : options.max_bytes_for_level_multiplier_additional) {
     out << x << ':';
   }
-<<<<<<< HEAD
-  for (size_t level = last_level_in_fd + 1; level < last_level; ++level) {
-    out << sd_ratio << ':';
-=======
   for (size_t level = last_calculated_level + 1; level < last_level; ++level) {
     out << size_ratio << ':';
->>>>>>> 7286373f
   }
   out << "100";
   str = out.str();
@@ -601,11 +541,14 @@
   auto ret = predict_level_assignment(options);
   rusty_assert_eq(ret.size() - 1, first_level_in_sd);
 
-  uint64_t last_level_in_fd_size;
+  size_t last_calculated_level;
+  uint64_t last_calculated_level_size;
   if (first_level_in_sd == 0) {
-    last_level_in_fd_size = 0;
+    last_calculated_level = 1;
+    last_calculated_level_size = 0;
   } else {
-    last_level_in_fd_size = ret[first_level_in_sd - 1].first;
+    last_calculated_level = first_level_in_sd - 1;
+    last_calculated_level_size = ret[last_calculated_level].first;
   }
 
   rocksdb::DB *db;
@@ -685,26 +628,15 @@
   Tester tester(work_options);
 
   auto period_print_stat = [&]() {
-<<<<<<< HEAD
-    size_t last_level_in_fd = first_level_in_sd - 1;
-    size_t ori_last_level = last_level_in_fd;
-    double ori_sd_ratio = 0;
-    std::ofstream period_stats(db_path / "period_stats");
-    while (!should_stop.load()) {
-      if (last_level_in_fd_size > 0) {
-        update_multiplier_additional(db, options, last_level_in_fd,
-                                     last_level_in_fd_size, ori_last_level,
-                                     ori_sd_ratio);
-      }
-=======
-    size_t ori_last_level = 1;
+    size_t ori_last_level = last_calculated_level;
     double ori_size_ratio = 0;
     std::ofstream period_stats(db_path / "period_stats");
     while (!should_stop.load()) {
-      update_multiplier_additional(db, options, 1,
-                                   options.max_bytes_for_level_base,
-                                   ori_last_level, ori_size_ratio);
->>>>>>> 7286373f
+      if (last_calculated_level_size > 0) {
+        update_multiplier_additional(db, options, last_calculated_level,
+                                     last_calculated_level_size, ori_last_level,
+                                     ori_size_ratio);
+      }
       print_other_stats(period_stats, options, tester);
       std::this_thread::sleep_for(std::chrono::seconds(1));
     }
