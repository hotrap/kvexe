#include <sys/resource.h>

#include "test.hpp"

static inline void empty_directory(std::filesystem::path dir_path) {
  for (auto &path : std::filesystem::directory_iterator(dir_path)) {
    std::filesystem::remove_all(path);
  }
}

std::vector<rocksdb::DbPath> decode_db_paths(std::string db_paths) {
  std::istringstream in(db_paths);
  std::vector<rocksdb::DbPath> ret;
  rusty_assert_eq(in.get(), '{', "Invalid db_paths");
  char c = static_cast<char>(in.get());
  if (c == '}') return ret;
  rusty_assert_eq(c, '{', "Invalid db_paths");
  while (1) {
    std::string path;
    uint64_t size;
    if (in.peek() == '"') {
      in >> std::quoted(path);
      rusty_assert_eq(in.get(), ',', "Invalid db_paths");
    } else {
      while ((c = static_cast<char>(in.get())) != ',') path.push_back(c);
    }
    in >> size;
    ret.emplace_back(std::move(path), size);
    rusty_assert_eq(in.get(), '}', "Invalid db_paths");
    c = static_cast<char>(in.get());
    if (c != ',') break;
    rusty_assert_eq(in.get(), '{', "Invalid db_paths");
  }
  rusty_assert_eq(c, '}', "Invalid db_paths");
  return ret;
}

// Return the first level in SD
size_t initial_multiplier_addtional(rocksdb::Options &options) {
  rusty_assert_eq(options.db_paths.size(), 2.0);
  size_t fd_size = options.db_paths[0].target_size;
  for (double x : options.max_bytes_for_level_multiplier_additional) {
    rusty_assert(x - 1 < 1e-6);
  }
  options.max_bytes_for_level_multiplier_additional.clear();
  size_t level = 0;
  uint64_t level_size = options.max_bytes_for_level_base;
  while (level_size <= fd_size) {
    fd_size -= level_size;
    if (level > 0) {
      level_size *= options.max_bytes_for_level_multiplier;
    }
    level += 1;
  }
  level_size /= options.max_bytes_for_level_multiplier;
  // It seems that L0 and L1 are not affected by
  // options.max_bytes_for_level_multiplier_additional
  if (level <= 2) return level;
  size_t last_level_in_fd = level - 1;
  for (size_t i = 1; i < last_level_in_fd; ++i) {
    options.max_bytes_for_level_multiplier_additional.push_back(1.0);
  }
  // Multiply 0.99 to make room for floating point error
  options.max_bytes_for_level_multiplier_additional.push_back(
      1 + (double)fd_size / level_size * 0.99);
  return level;
}

double calc_size_ratio(size_t last_calculated_level,
                       uint64_t last_calculated_level_size, size_t last_level,
                       uint64_t size_to_distribute) {
  size_t a = last_level - last_calculated_level;
  rusty_assert(a > 0);
  double inv_a = 1 / (double)a;
  rusty_assert(size_to_distribute >= last_calculated_level_size);
  double b = (double)size_to_distribute / last_calculated_level_size;
  // Solve the equation: f(x) = x^a + x^{a-1} + ... + x - b = 0
  // x^a + x^{a-1} + ... + 1 = (x^{a+1} - 1) / (x - 1)
  // x^a + x^{a-1} + ... + x = (x^{a+1} - 1) / (x - 1) - 1
  // (x^{a+1} - 1) / (x - 1) - 1 = b
  // x^{a+1} - 1 = (x - 1) * (b + 1)
  // x^{a+1} - 1 = (b + 1) x - b - 1
  // x^{a+1} - (b + 1) x + b = 0
  // Let g(u) = u^{a+1} - (b + 1) u + maxb
  // g'(u) = (a + 1) u^a - b - 1
  // Let g'(u_min) = 0, then u_min = ((b + 1) / (a + 1)) ^ (1 / a)
  // So x >= ((b + 1) / (a + 1)) ^ (1 / a)
  // x^a + x^{a-1} + ... + x = b > x^a
  // So x < b ^ (1 / a)
  // In conclusion, ((b + 1) / (a + 1)) ^ (1 / a) <= x < b ^ (1 / a)
  double min = pow((b + 1) / (a + 1), inv_a);
  double max = pow(b, inv_a);
  auto f = [a, b](double x) {
    double sum = 0;
    double xa = x;
    for (size_t i = 1; i <= a; ++i) {
      sum += xa;
      xa *= x;
    }
    return sum - b;
  };
  while (max - min >= 0.001) {
    double x = (max + min) / 2;
    if (f(x) > 0) {
      max = x;
    } else {
      min = x;
    }
  }
  return (max + min) / 2;
}
void update_multiplier_additional(rocksdb::DB *db,
                                  const rocksdb::Options &options,
                                  size_t last_calculated_level,
                                  uint64_t last_calculated_level_size,
                                  size_t &ori_last_level,
                                  double &ori_size_ratio) {
  std::string str;
  db->GetProperty(rocksdb::DB::Properties::kLevelStats, &str);
  std::istringstream in(str);
  // The first two lines are headers.
  size_t lines_to_skip = 2 + last_calculated_level + 1;
  while (in && lines_to_skip) {
    --lines_to_skip;
    while (in && in.get() != '\n')
      ;
  }
  if (!in) return;

  size_t last_level = last_calculated_level;
  uint64_t size_to_distribute = 0;
  while (in) {
    size_t level;
    size_t num_files;
    size_t size;
    in >> level >> num_files >> size;
    if (size == 0) break;
    last_level = level;
    size_to_distribute += size;
  }
  size_to_distribute *= 1048576;
  if (last_level <= last_calculated_level + 1) return;
  // unlikely
  if (size_to_distribute <= last_calculated_level_size) return;

  double size_ratio =
      calc_size_ratio(last_calculated_level, last_calculated_level_size,
                      last_level, size_to_distribute);
  if (last_level > ori_last_level) {
    std::cerr << "Last level: " << ori_last_level << " -> " << last_level
              << std::endl;
    ori_last_level = last_level;
  } else if (size_ratio > 10) {
    do {
      last_level += 1;
      ori_last_level = last_level;
      std::cerr << "Increase num_levels to " << last_level + 1 << std::endl;
      size_ratio =
          calc_size_ratio(last_calculated_level, last_calculated_level_size,
                          last_level, size_to_distribute);
    } while (size_ratio > 10);
  } else {
    // When applying the new size ratio configuration, sd_ratio < ori_sd_ratio.
    // At this time we don't change the size ratio configuration.
    if (size_ratio - ori_size_ratio <= 0.01) return;
  }
  ori_size_ratio = size_ratio;
  size_ratio /= 10;
  std::ostringstream out;
  for (double x : options.max_bytes_for_level_multiplier_additional) {
    out << x << ':';
  }
  for (size_t level = last_calculated_level + 1; level < last_level; ++level) {
    out << size_ratio << ':';
  }
  out << "100";
  str = out.str();
  std::cerr << "Update max_bytes_for_level_multiplier_additional: " << str
            << std::endl;
  db->SetOptions(
      {{"max_bytes_for_level_multiplier_additional", std::move(str)}});
}

double MaxBytesMultiplerAdditional(const rocksdb::Options &options, int level) {
  if (level >= static_cast<int>(
                   options.max_bytes_for_level_multiplier_additional.size())) {
    return 1;
  }
  return options.max_bytes_for_level_multiplier_additional[level];
}

std::vector<std::pair<uint64_t, uint32_t>> predict_level_assignment(
    const rocksdb::Options &options) {
  std::vector<std::pair<uint64_t, uint32_t>> ret;
  uint32_t p = 0;
  size_t level = 0;
  assert(!options.db_paths.empty());

  // size remaining in the most recent path
  uint64_t current_path_size = options.db_paths[0].target_size;

  uint64_t level_size;
  size_t cur_level = 0;

  // max_bytes_for_level_base denotes L1 size.
  // We estimate L0 size to be the same as L1.
  level_size = options.max_bytes_for_level_base;

  // Last path is the fallback
  while (p < options.db_paths.size() - 1) {
    if (current_path_size < level_size) {
      p++;
      current_path_size = options.db_paths[p].target_size;
      continue;
    }
    if (cur_level == level) {
      // Does desired level fit in this path?
      rusty_assert_eq(ret.size(), level);
      ret.emplace_back(level_size, p);
      ++level;
    }
    current_path_size -= level_size;
    if (cur_level > 0) {
      if (options.level_compaction_dynamic_level_bytes) {
        // Currently, level_compaction_dynamic_level_bytes is ignored when
        // multiple db paths are specified. https://github.com/facebook/
        // rocksdb/blob/main/db/column_family.cc.
        // Still, adding this check to avoid accidentally using
        // max_bytes_for_level_multiplier_additional
        level_size =
            static_cast<uint64_t>(static_cast<double>(level_size) *
                                  options.max_bytes_for_level_multiplier);
      } else {
        level_size = static_cast<uint64_t>(
            static_cast<double>(level_size) *
            options.max_bytes_for_level_multiplier *
            MaxBytesMultiplerAdditional(options, cur_level));
      }
    }
    cur_level++;
  }
  rusty_assert_eq(ret.size(), level);
  ret.emplace_back(level_size, p);
  return ret;
}

void bg_stat_printer(Tester *tester, std::atomic<bool> *should_stop) {
  const WorkOptions &work_options = tester->work_options();
  rocksdb::DB *db = work_options.db;
  const std::filesystem::path &db_path = work_options.db_path;

  char buf[16];

  std::string pid = std::to_string(getpid());

  std::ofstream progress_out(db_path / "progress");
  progress_out << "Timestamp(ns) operations-executed get\n";

  std::ofstream mem_out(db_path / "mem");
  std::string mem_command = "ps -q " + pid + " -o rss | tail -n 1";
  mem_out << "Timestamp(ns) RSS(KiB) max-rss(KiB)\n";
  struct rusage rusage;

  auto cputimes_path = db_path / "cputimes";
  std::string cputimes_command = "echo $(ps -q " + pid +
                                 " -o cputimes | tail -n 1) >> " +
                                 cputimes_path.c_str();
  std::ofstream(cputimes_path) << "Timestamp(ns) cputime(s)\n";

  std::ofstream compaction_stats_out(db_path / "compaction-stats");

  std::ofstream timers_out(db_path / "timers");
  timers_out << "Timestamp(ns) compaction-cpu-micros put-cpu-nanos "
                "get-cpu-nanos delete-cpu-nanos\n";

  std::ofstream rand_read_bytes_out(db_path / "rand-read-bytes");

  auto interval = rusty::time::Duration::from_secs(1);
  auto next_begin = rusty::time::Instant::now() + interval;
  while (!should_stop->load(std::memory_order_relaxed)) {
    auto timestamp = timestamp_ns();
    progress_out << timestamp << ' ' << tester->progress() << ' '
                 << tester->progress_get() << std::endl;

    FILE *pipe = popen(mem_command.c_str(), "r");
    if (pipe == NULL) {
      perror("popen");
      rusty_panic();
    }
    rusty_assert(fgets(buf, sizeof(buf), pipe) != NULL, "buf too short");
    size_t buflen = strlen(buf);
    rusty_assert(buflen > 0);
    rusty_assert(buf[--buflen] == '\n');
    buf[buflen] = 0;
    if (-1 == pclose(pipe)) {
      perror("pclose");
      rusty_panic();
    }
    if (-1 == getrusage(RUSAGE_SELF, &rusage)) {
      perror("getrusage");
      rusty_panic();
    }
    mem_out << timestamp << ' ' << buf << ' ' << rusage.ru_maxrss << std::endl;

    std::ofstream(cputimes_path, std::ios_base::app) << timestamp << ' ';
    std::system(cputimes_command.c_str());

    std::string compaction_stats;
    rusty_assert(db->GetProperty(rocksdb::DB::Properties::kCompactionStats,
                                 &compaction_stats));
    compaction_stats_out << "Timestamp(ns) " << timestamp << '\n'
                         << compaction_stats << std::endl;

    uint64_t compaction_cpu_micros;
    rusty_assert(db->GetIntProperty(
        rocksdb::DB::Properties::kCompactionCPUMicros, &compaction_cpu_micros));
    timers_out << timestamp << ' ' << compaction_cpu_micros << ' '
               << put_cpu_nanos.load(std::memory_order_relaxed) << ' '
               << get_cpu_nanos.load(std::memory_order_relaxed) << ' '
               << delete_cpu_nanos.load(std::memory_order_relaxed) << std::endl;

    std::string rand_read_bytes;
    rusty_assert(db->GetProperty(rocksdb::DB::Properties::kRandReadBytes,
                                 &rand_read_bytes));
    rand_read_bytes_out << timestamp << ' ' << rand_read_bytes << std::endl;

    auto sleep_time =
        next_begin.checked_duration_since(rusty::time::Instant::now());
    if (sleep_time.has_value()) {
      std::this_thread::sleep_for(
          std::chrono::nanoseconds(sleep_time.value().as_nanos()));
    }
    next_begin += interval;
  }
}

int main(int argc, char **argv) {
  std::ios::sync_with_stdio(false);
  std::cin.tie(0);
  std::cout.tie(0);

  rocksdb::BlockBasedTableOptions table_options;
  rocksdb::Options options;
  WorkOptions work_options;

  namespace po = boost::program_options;
  po::options_description desc("Available options");
  std::string format;
  std::string arg_switches;

  std::string arg_db_path;
  std::string arg_db_paths;
  size_t cache_size;
  int64_t load_phase_rate_limit;

  // Options of executor
  desc.add_options()("help", "Print help message");
  desc.add_options()("format,f",
                     po::value<std::string>(&format)->default_value("ycsb"),
                     "Trace format: plain/plain-length-only/ycsb");
  desc.add_options()(
      "load", po::value<std::string>()->implicit_value(""),
      "Execute the load phase. If a trace is provided with this option, "
      "execute the trace in the load phase. Will empty the directories first.");
  desc.add_options()(
      "run", po::value<std::string>()->implicit_value(""),
      "Execute the run phase. If a trace is provided with this option, execute "
      "the trace in the run phase. "
      "If --load is not provided, the run phase will be executed directly "
      "without executing the load phase, and the directories won't be cleaned "
      "up. "
      "If none of --load and --run is provided, the both phases will be "
      "executed.");
  desc.add_options()("switches",
                     po::value(&arg_switches)->default_value("none"),
                     "Switches for statistics: none/all/<hex value>\n"
                     "0x1: Log the latency of each operation\n"
                     "0x2: Output the result of READ");
  desc.add_options()("num_threads",
                     po::value(&work_options.num_threads)->default_value(1),
                     "The number of threads to execute the trace\n");
  desc.add_options()("enable_fast_process",
                     "Enable fast process including ignoring kNotFound and "
                     "pushing operations in one channel.");
  desc.add_options()("enable_fast_generator", "Enable fast generator");
  desc.add_options()("workload_file", po::value<std::string>(),
                     "Workload file used in built-in generator");
  desc.add_options()("export_key_only_trace",
                     "Export key-only trace generated by built-in generator.");
  desc.add_options()("export_ans_xxh64", "Export xxhash of ans");

  // Options of rocksdb
  desc.add_options()("max_background_jobs",
                     po::value(&options.max_background_jobs)->default_value(6),
                     "");
  desc.add_options()("level0_file_num_compaction_trigger",
                     po::value(&options.level0_file_num_compaction_trigger),
                     "Number of files in level-0 when compactions start");
  desc.add_options()("use_direct_reads",
                     po::value(&options.use_direct_reads)->default_value(true),
                     "");
  desc.add_options()("use_direct_io_for_flush_and_compaction",
                     po::value(&options.use_direct_io_for_flush_and_compaction)
                         ->default_value(true),
                     "");
  desc.add_options()("db_path",
                     po::value<std::string>(&arg_db_path)->required(),
                     "Path to database");
  desc.add_options()(
      "db_paths", po::value<std::string>(&arg_db_paths)->required(),
      "For example: \"{{/tmp/sd,100000000},{/tmp/cd,1000000000}}\"");
  desc.add_options()("cache_size",
                     po::value<size_t>(&cache_size)->default_value(8 << 20),
                     "Capacity of LRU block cache in bytes. Default: 8MiB");
  desc.add_options()(
      "block_size",
      po::value<size_t>(&table_options.block_size)->default_value(16384));
  desc.add_options()("max_bytes_for_level_base",
                     po::value(&options.max_bytes_for_level_base));
  desc.add_options()("optimize_filters_for_hits",
                     "Do not build filters for the last level");
  desc.add_options()("load_phase_rate_limit",
                     po::value(&load_phase_rate_limit)->default_value(0),
                     "0 means not limited.");
  desc.add_options()(
      "db_paths_soft_size_limit_multiplier",
      po::value<double>(&work_options.db_paths_soft_size_limit_multiplier)
          ->default_value(1.1));

  po::variables_map vm;
  po::store(po::parse_command_line(argc, argv, desc), vm);
  if (vm.count("help")) {
    std::cerr << desc << std::endl;
    return 1;
  }
  po::notify(vm);

  if (vm.count("load")) {
    work_options.load = true;
    work_options.load_trace = vm["load"].as<std::string>();
  }
  if (vm.count("run")) {
    work_options.run = true;
    work_options.run_trace = vm["run"].as<std::string>();
  }
  if (work_options.load == false && work_options.run == false) {
    work_options.load = true;
    work_options.run = true;
  }

  uint64_t switches;
  if (arg_switches == "none") {
    switches = 0;
  } else if (arg_switches == "all") {
    switches = 0x3;
  } else {
    std::istringstream in(std::move(arg_switches));
    in >> std::hex >> switches;
  }

  std::filesystem::path db_path(arg_db_path);
  options.db_paths = decode_db_paths(arg_db_paths);
  options.statistics = rocksdb::CreateDBStatistics();
  options.compression = rocksdb::CompressionType::kNoCompression;
  // Doesn't make sense for tiered storage
  options.level_compaction_dynamic_level_bytes = false;
  // The ttl feature will try to compact old data into the last level, which is
  // not compatible with the retention of HotRAP. So we disable the ttl feature.
  options.ttl = 0;

  table_options.block_cache = rocksdb::NewLRUCache(cache_size);
  table_options.filter_policy.reset(rocksdb::NewBloomFilterPolicy(10, false));
  options.table_factory.reset(
      rocksdb::NewBlockBasedTableFactory(table_options));

  if (vm.count("optimize_filters_for_hits")) {
    options.optimize_filters_for_hits = true;
  }

  options.max_bytes_for_level_multiplier_additional.clear();
  options.max_bytes_for_level_multiplier_additional.push_back(1);

  if (load_phase_rate_limit) {
    rocksdb::RateLimiter *rate_limiter =
        rocksdb::NewGenericRateLimiter(load_phase_rate_limit, 100 * 1000, 10,
                                       rocksdb::RateLimiter::Mode::kAllIo);
    options.rate_limiter.reset(rate_limiter);
    work_options.rate_limiter = options.rate_limiter;
  }

<<<<<<< HEAD
  size_t first_level_in_sd = initial_multiplier_addtional(options);
  std::cerr << "Initial options.max_bytes_for_level_multiplier_additional: [";
  for (double x : options.max_bytes_for_level_multiplier_additional) {
    std::cerr << x << ',';
  }
  std::cerr << "]\n";

  auto ret = predict_level_assignment(options);
  rusty_assert_eq(ret.size() - 1, first_level_in_sd);

  size_t last_calculated_level;
  uint64_t last_calculated_level_size;
  if (first_level_in_sd == 0) {
    last_calculated_level = 1;
    last_calculated_level_size = 0;
  } else {
    last_calculated_level = first_level_in_sd - 1;
    last_calculated_level_size = ret[last_calculated_level].first;
=======
  auto ret = predict_level_assignment(options);
  rusty_assert(ret.size() > 0);
  size_t first_level_in_sd = ret.size() - 1;
  for (size_t level = 0; level < first_level_in_sd; ++level) {
    auto p = ret[level].second;
    std::cerr << level << ' ' << options.db_paths[p].path << ' '
              << ret[level].first << std::endl;
  }
  auto p = ret[first_level_in_sd].second;
  std::cerr << first_level_in_sd << "+ " << options.db_paths[p].path << ' '
            << ret[first_level_in_sd].first << std::endl;
  if (options.db_paths.size() == 1) {
    first_level_in_sd = 100;
  }
  auto first_level_in_sd_path = db_path / "first-level-in-sd";
  if (std::filesystem::exists(first_level_in_sd_path)) {
    std::ifstream first_level_in_sd_in(first_level_in_sd_path);
    rusty_assert(first_level_in_sd_in);
    std::string first_level_in_sd_stored;
    std::getline(first_level_in_sd_in, first_level_in_sd_stored);
    rusty_assert_eq((size_t)std::atoi(first_level_in_sd_stored.c_str()),
                    first_level_in_sd);
  } else {
    std::ofstream(first_level_in_sd_path) << first_level_in_sd << std::endl;
>>>>>>> 4363c6ab
  }

  rocksdb::DB *db;
  if (work_options.load) {
    std::cerr << "Emptying directories\n";
    empty_directory(db_path);
    for (auto path : options.db_paths) {
      empty_directory(path.path);
    }
<<<<<<< HEAD
    for (size_t level = 0; level < first_level_in_sd; ++level) {
      auto p = ret[level].second;
      std::cerr << level << ' ' << options.db_paths[p].path << ' '
                << ret[level].first << std::endl;
    }
    auto p = ret[first_level_in_sd].second;
    std::cerr << first_level_in_sd << "+ " << options.db_paths[p].path << ' '
              << ret[first_level_in_sd].first << std::endl;
    if (options.db_paths.size() == 1) {
      first_level_in_sd = 100;
    }
    std::ofstream(db_path / "first-level-in-sd")
        << first_level_in_sd << std::endl;

=======
>>>>>>> 4363c6ab
    std::cerr << "Creating database\n";
    options.create_if_missing = true;
  }
  auto s = rocksdb::DB::Open(options, db_path.string(), &db);
  if (!s.ok()) {
    std::cerr << s.ToString() << std::endl;
    return -1;
  }

  std::string cmd =
      "pidstat -p " + std::to_string(getpid()) +
      " -Hu 1 | awk '{if(NR>3){print $1,$8; fflush(stdout)}}' > " +
      db_path.c_str() + "/cpu &";
  std::cerr << cmd << std::endl;
  std::system(cmd.c_str());

  work_options.db = db;
  work_options.options = &options;
  work_options.switches = switches;
  work_options.db_path = db_path;
  work_options.enable_fast_process = vm.count("enable_fast_process");
  if (format == "plain") {
    work_options.format_type = FormatType::Plain;
  } else if (format == "plain-length-only") {
    work_options.format_type = FormatType::PlainLengthOnly;
  } else if (format == "ycsb") {
    work_options.format_type = FormatType::YCSB;
  } else {
    rusty_panic("Unrecognized format %s", format.c_str());
  }
  work_options.enable_fast_generator = vm.count("enable_fast_generator");
  if (work_options.enable_fast_generator) {
    std::string workload_file = vm["workload_file"].as<std::string>();
    work_options.ycsb_gen_options =
        YCSBGen::YCSBGeneratorOptions::ReadFromFile(workload_file);
    work_options.export_key_only_trace = vm.count("export_key_only_trace");
  } else {
    rusty_assert(vm.count("workload_file") == 0,
                 "workload_file only works with built-in generator!");
    rusty_assert(vm.count("export_key_only_trace") == 0,
                 "export_key_only_trace only works with built-in generator!");
    work_options.ycsb_gen_options = YCSBGen::YCSBGeneratorOptions();
  }
  work_options.export_ans_xxh64 = vm.count("export_ans_xxh64");

  Tester tester(work_options);

  std::atomic<bool> should_stop(false);
  std::thread stat_printer(bg_stat_printer, &tester, &should_stop);

  std::thread period_print_thread([&]() {
    size_t ori_last_level = last_calculated_level;
    double ori_size_ratio = 0;
    std::ofstream period_stats(db_path / "period_stats");
    while (!should_stop.load()) {
      if (last_calculated_level_size > 0) {
        update_multiplier_additional(db, options, last_calculated_level,
                                     last_calculated_level_size, ori_last_level,
                                     ori_size_ratio);
      }
      tester.print_other_stats(period_stats);
      std::this_thread::sleep_for(std::chrono::seconds(1));
    }
  });

  tester.Test();
  tester.print_other_stats(std::cerr);

  should_stop.store(true, std::memory_order_relaxed);
  stat_printer.join();
  period_print_thread.join();
  delete db;

  return 0;
}<|MERGE_RESOLUTION|>--- conflicted
+++ resolved
@@ -488,7 +488,6 @@
     work_options.rate_limiter = options.rate_limiter;
   }
 
-<<<<<<< HEAD
   size_t first_level_in_sd = initial_multiplier_addtional(options);
   std::cerr << "Initial options.max_bytes_for_level_multiplier_additional: [";
   for (double x : options.max_bytes_for_level_multiplier_additional) {
@@ -499,18 +498,6 @@
   auto ret = predict_level_assignment(options);
   rusty_assert_eq(ret.size() - 1, first_level_in_sd);
 
-  size_t last_calculated_level;
-  uint64_t last_calculated_level_size;
-  if (first_level_in_sd == 0) {
-    last_calculated_level = 1;
-    last_calculated_level_size = 0;
-  } else {
-    last_calculated_level = first_level_in_sd - 1;
-    last_calculated_level_size = ret[last_calculated_level].first;
-=======
-  auto ret = predict_level_assignment(options);
-  rusty_assert(ret.size() > 0);
-  size_t first_level_in_sd = ret.size() - 1;
   for (size_t level = 0; level < first_level_in_sd; ++level) {
     auto p = ret[level].second;
     std::cerr << level << ' ' << options.db_paths[p].path << ' '
@@ -532,7 +519,16 @@
                     first_level_in_sd);
   } else {
     std::ofstream(first_level_in_sd_path) << first_level_in_sd << std::endl;
->>>>>>> 4363c6ab
+  }
+
+  size_t last_calculated_level;
+  uint64_t last_calculated_level_size;
+  if (first_level_in_sd == 0) {
+    last_calculated_level = 1;
+    last_calculated_level_size = 0;
+  } else {
+    last_calculated_level = first_level_in_sd - 1;
+    last_calculated_level_size = ret[last_calculated_level].first;
   }
 
   rocksdb::DB *db;
@@ -542,23 +538,6 @@
     for (auto path : options.db_paths) {
       empty_directory(path.path);
     }
-<<<<<<< HEAD
-    for (size_t level = 0; level < first_level_in_sd; ++level) {
-      auto p = ret[level].second;
-      std::cerr << level << ' ' << options.db_paths[p].path << ' '
-                << ret[level].first << std::endl;
-    }
-    auto p = ret[first_level_in_sd].second;
-    std::cerr << first_level_in_sd << "+ " << options.db_paths[p].path << ' '
-              << ret[first_level_in_sd].first << std::endl;
-    if (options.db_paths.size() == 1) {
-      first_level_in_sd = 100;
-    }
-    std::ofstream(db_path / "first-level-in-sd")
-        << first_level_in_sd << std::endl;
-
-=======
->>>>>>> 4363c6ab
     std::cerr << "Creating database\n";
     options.create_if_missing = true;
   }
