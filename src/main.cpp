--- conflicted
+++ resolved
@@ -1113,7 +1113,25 @@
   return ret;
 }
 
-double MaxBytesMultiplerAdditional(const rocksdb::Options &options, int level) {
+std::vector<double> decode_mutant_cost(std::string costs) {
+  std::istringstream in(costs);
+  std::vector<double> ret;
+  rusty_assert(in.get() == '{', "Invalid costs");
+  char c;
+  while (1) {
+    std::string path;
+    double cost;
+    in >> cost;
+    std::cerr << "cost: " << cost << std::endl;
+    ret.emplace_back(cost);
+    c = static_cast<char>(in.get());
+    if (c != ',') break;
+  }
+  rusty_assert(c == '}', "Invalid costs");
+  return ret;
+}
+
+int MaxBytesMultiplerAdditional(const rocksdb::Options &options, int level) {
   if (level >= static_cast<int>(
                    options.max_bytes_for_level_multiplier_additional.size())) {
     return 1;
@@ -1191,184 +1209,6 @@
     level += 1;
   }
   return level;
-}
-
-// Solve the equation: x^a + x^{a-1} + ... + x = b
-double calc_size_ratio(size_t a, double b) {
-  assert(a > 0);
-  double inv_a = 1 / (double)a;
-  // Let f(x) = x^a + x^{a-1} + ... + x - b = 0
-  // x^a + x^{a-1} + ... + 1 = (x^{a+1} - 1) / (x - 1)
-  // x^a + x^{a-1} + ... + x = (x^{a+1} - 1) / (x - 1) - 1
-  // (x^{a+1} - 1) / (x - 1) - 1 = b
-  // x^{a+1} - 1 = (x - 1) * (b + 1)
-  // x^{a+1} - 1 = (b + 1) x - b - 1
-  // x^{a+1} - (b + 1) x + b = 0
-  // Let g(u) = u^{a+1} - (b + 1) u + maxb
-  // g'(u) = (a + 1) u^a - b - 1
-  // Let g'(u_min) = 0, then u_min = ((b + 1) / (a + 1)) ^ (1 / a)
-  // So x >= ((b + 1) / (a + 1)) ^ (1 / a)
-  // x^a + x^{a-1} + ... + x = b > x^a
-  // So x < b ^ (1 / a)
-  // In conclusion, ((b + 1) / (a + 1)) ^ (1 / a) <= x < b ^ (1 / a)
-  double min = pow((b + 1) / (a + 1), inv_a);
-  double max = pow(b, inv_a);
-  auto f = [a, b](double x) {
-    double sum = 0;
-    double xa = x;
-    for (size_t i = 1; i <= a; ++i) {
-      sum += xa;
-      xa *= x;
-    }
-    return sum - b;
-  };
-  while (max - min >= 0.001) {
-    double x = (max + min) / 2;
-    if (f(x) > 0) {
-      max = x;
-    } else {
-      min = x;
-    }
-  }
-  return (max + min) / 2;
-}
-void calc_fd_size_ratio(rocksdb::Options &options, size_t first_level_in_sd) {
-  options.max_bytes_for_level_multiplier_additional.clear();
-  // It seems that L0 and L1 are not affected by
-  // options.max_bytes_for_level_multiplier_additional
-  options.max_bytes_for_level_multiplier_additional.push_back(1.0);
-  if (first_level_in_sd <= 2) return;
-
-  uint64_t fd_size = options.db_paths[0].target_size;
-  double ratio =
-      calc_size_ratio(first_level_in_sd - 2,
-                      (double)(fd_size - 2 * options.max_bytes_for_level_base) /
-                          options.max_bytes_for_level_base);
-  // Multiply 0.999 to make room for floating point error
-  ratio *= 0.999;
-  assert(options.max_bytes_for_level_multiplier_additional.empty());
-  for (size_t i = 2; i < first_level_in_sd; ++i) {
-    options.max_bytes_for_level_multiplier_additional.push_back(
-        ratio / options.max_bytes_for_level_multiplier);
-  }
-}
-void calc_last_tier_size_ratio(rocksdb::Options &options, rocksdb::DB &db,
-                               size_t last_calculated_level,
-                               uint64_t last_calculated_level_size) {
-  std::string str;
-  db.GetProperty(rocksdb::DB::Properties::kLevelStats, &str);
-  std::istringstream in(str);
-  // The first two lines are headers.
-  size_t lines_to_skip = 2 + last_calculated_level + 1;
-  while (in && lines_to_skip) {
-    --lines_to_skip;
-    while (in && in.get() != '\n')
-      ;
-  }
-  if (!in) return;
-
-  size_t last_level = last_calculated_level;
-  uint64_t size_to_distribute = 0;
-  while (in) {
-    size_t level;
-    size_t num_files;
-    size_t size;
-    in >> level >> num_files >> size;
-    if (size == 0) break;
-    last_level = level;
-    size_to_distribute += size;
-  }
-  size_to_distribute *= 1048576;
-  if (last_level <= last_calculated_level + 1) return;
-  // unlikely
-  if (size_to_distribute <= last_calculated_level_size) return;
-
-  size_t a = last_level - last_calculated_level;
-  double b = (double)size_to_distribute / last_calculated_level_size;
-  double size_ratio = calc_size_ratio(a, b);
-  size_t level = last_calculated_level + 1;
-  while (size_ratio > options.max_bytes_for_level_multiplier) {
-    last_level += 1;
-    a += 1;
-    size_ratio = calc_size_ratio(a, b);
-  }
-  size_ratio /= options.max_bytes_for_level_multiplier;
-  for (; level < last_level; ++level) {
-    options.max_bytes_for_level_multiplier_additional.push_back(size_ratio);
-  }
-  options.max_bytes_for_level_multiplier_additional.push_back(100.0);
-}
-<<<<<<< HEAD
-
-std::vector<double> decode_mutant_cost(std::string costs) {
-  std::istringstream in(costs);
-  std::vector<double> ret;
-  rusty_assert(in.get() == '{', "Invalid costs");
-  char c;
-  while (1) {
-    std::string path;
-    double cost;
-    in >> cost;
-    std::cerr << "cost: " << cost << std::endl;
-    ret.emplace_back(cost);
-    c = static_cast<char>(in.get());
-    if (c != ',') break;
-  }
-  rusty_assert(c == '}', "Invalid costs");
-  return ret;
-}
-
-int MaxBytesMultiplerAdditional(const rocksdb::Options &options, int level) {
-  if (level >= static_cast<int>(
-                   options.max_bytes_for_level_multiplier_additional.size())) {
-    return 1;
-=======
-bool should_update_max_bytes_for_level_multiplier_additional(
-    const std::vector<double> &ori, const std::vector<double> &cur) {
-  if (ori.size() != cur.size()) {
-    assert(ori.size() < cur.size());
-    return true;
->>>>>>> d2f239a3
-  }
-  for (size_t i = 0; i < ori.size(); ++i) {
-    if (cur[i] < ori[i] * 0.99) return true;
-    if (cur[i] > ori[i] * 1.01) return true;
-  }
-  return false;
-}
-void update_multiplier_additional(const std::atomic<bool> *should_stop,
-                                  rocksdb::DB *db, rocksdb::Options options) {
-  std::vector<double> ori_multiplier_additional =
-      options.max_bytes_for_level_multiplier_additional;
-  size_t last_calculated_level =
-      options.max_bytes_for_level_multiplier_additional.size();
-  uint64_t last_calculated_level_size =
-      predict_level_assignment(options)[last_calculated_level].first;
-  while (!should_stop->load(std::memory_order_relaxed)) {
-    calc_last_tier_size_ratio(options, *db, last_calculated_level,
-                              last_calculated_level_size);
-    if (should_update_max_bytes_for_level_multiplier_additional(
-            ori_multiplier_additional,
-            options.max_bytes_for_level_multiplier_additional)) {
-      ori_multiplier_additional.assign(
-          options.max_bytes_for_level_multiplier_additional.begin(),
-          options.max_bytes_for_level_multiplier_additional.end());
-      std::ostringstream out;
-      for (size_t i = 0; i < ori_multiplier_additional.size(); ++i) {
-        out << ori_multiplier_additional[i];
-        if (i != ori_multiplier_additional.size() - 1) {
-          out << ':';
-        }
-      }
-      std::string str = out.str();
-      std::cerr << "Update max_bytes_for_level_multiplier_additional: " << str
-                << std::endl;
-      db->SetOptions({{"max_bytes_for_level_multiplier_additional", str}});
-    }
-    options.max_bytes_for_level_multiplier_additional.resize(
-        last_calculated_level);
-    std::this_thread::sleep_for(std::chrono::seconds(1));
-  }
 }
 
 void bg_stat_printer(Tester *tester, std::atomic<bool> *should_stop) {
@@ -1634,12 +1474,6 @@
   }
 
   size_t first_level_in_last_tier = calc_first_level_in_last_tier(options);
-  calc_fd_size_ratio(options, first_level_in_last_tier);
-  std::cerr << "Initial options.max_bytes_for_level_multiplier_additional: [";
-  for (double x : options.max_bytes_for_level_multiplier_additional) {
-    std::cerr << x << ',';
-  }
-  std::cerr << "]\n";
 
   auto level_size_path_id = predict_level_assignment(options);
   rusty_assert_eq(level_size_path_id.size(), first_level_in_last_tier + 1);
@@ -1713,9 +1547,6 @@
   Tester tester(work_options);
 
   std::atomic<bool> should_stop(false);
-  std::thread autotuner(update_multiplier_additional, &should_stop, db,
-                        options);
-
   std::thread stat_printer(bg_stat_printer, &tester, &should_stop);
 
   std::thread period_print_thread([&]() {
@@ -1730,7 +1561,6 @@
   tester.print_other_stats(std::cerr);
 
   should_stop.store(true, std::memory_order_relaxed);
-  autotuner.join();
   stat_printer.join();
   period_print_thread.join();
   delete db;
