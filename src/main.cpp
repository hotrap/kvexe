#include <counter_timer_vec.hpp>

#include "rocksdb/compaction_router.h"
#include "rusty/time.h"
#include "test.hpp"
#include "viscnts.h"

typedef uint16_t field_size_t;

thread_local std::optional<std::ofstream> key_hit_level_out;
std::optional<std::ofstream> &get_key_hit_level_out() {
  return key_hit_level_out;
}

std::vector<rocksdb::DbPath> decode_db_paths(std::string db_paths) {
  std::istringstream in(db_paths);
  std::vector<rocksdb::DbPath> ret;
  rusty_assert_eq(in.get(), '{', "Invalid db_paths");
  char c = static_cast<char>(in.get());
  if (c == '}') return ret;
  rusty_assert_eq(c, '{', "Invalid db_paths");
  while (1) {
    std::string path;
    size_t size;
    if (in.peek() == '"') {
      in >> std::quoted(path);
      rusty_assert_eq(in.get(), ',', "Invalid db_paths");
    } else {
      while ((c = static_cast<char>(in.get())) != ',') path.push_back(c);
    }
    in >> size;
    ret.emplace_back(std::move(path), size);
    rusty_assert_eq(in.get(), '}', "Invalid db_paths");
    c = static_cast<char>(in.get());
    if (c != ',') break;
    rusty_assert_eq(in.get(), '{', "Invalid db_paths");
  }
  rusty_assert_eq(c, '}', "Invalid db_paths");
  return ret;
}

// Return the first level in CD
size_t calculate_multiplier_addtional(rocksdb::Options &options,
                                      size_t max_hot_set_size) {
  rusty_assert_eq(options.db_paths.size(), 2.0);
  size_t sd_size = options.db_paths[0].target_size;
  for (double x : options.max_bytes_for_level_multiplier_additional) {
    rusty_assert(x - 1 < 1e-6);
  }
  options.max_bytes_for_level_multiplier_additional.clear();
  size_t level = 0;
  uint64_t level_size = options.max_bytes_for_level_base;
  while (level_size <= sd_size) {
    sd_size -= level_size;
    if (level > 0) {
      level_size *= options.max_bytes_for_level_multiplier;
    }
    level += 1;
  }
  level_size /= options.max_bytes_for_level_multiplier;
  // It seems that L0 and L1 are not affected by
  // options.max_bytes_for_level_multiplier_additional
  if (level <= 2) return level;
  size_t last_level_in_sd = level - 1;
  for (size_t i = 1; i < last_level_in_sd; ++i) {
    options.max_bytes_for_level_multiplier_additional.push_back(1.0);
  }
  // Multiply 0.99 to make room for floating point error
  options.max_bytes_for_level_multiplier_additional.push_back(
      1 + (double)sd_size / level_size * 0.99);
  uint64_t last_level_in_sd_size = sd_size + level_size;
  rusty_assert(last_level_in_sd_size > max_hot_set_size);
  uint64_t last_level_in_sd_effective_size =
      last_level_in_sd_size - max_hot_set_size;
  uint64_t first_level_in_cd_size = last_level_in_sd_effective_size * 10;
  options.max_bytes_for_level_multiplier_additional.push_back(
      (double)first_level_in_cd_size / (last_level_in_sd_size * 10));
  return level;
}

double MaxBytesMultiplerAdditional(const rocksdb::Options &options, int level) {
  if (level >= static_cast<int>(
                   options.max_bytes_for_level_multiplier_additional.size())) {
    return 1;
  }
  return options.max_bytes_for_level_multiplier_additional[level];
}

std::vector<std::pair<size_t, std::string>> predict_level_assignment(
    const rocksdb::Options &options) {
  std::vector<std::pair<size_t, std::string>> ret;
  uint32_t p = 0;
  int level = 0;
  assert(!options.db_paths.empty());

  // size remaining in the most recent path
  uint64_t current_path_size = options.db_paths[0].target_size;

  uint64_t level_size;
  int cur_level = 0;

  // max_bytes_for_level_base denotes L1 size.
  // We estimate L0 size to be the same as L1.
  level_size = options.max_bytes_for_level_base;

  // Last path is the fallback
  while (p < options.db_paths.size() - 1) {
    if (current_path_size < level_size) {
      p++;
      current_path_size = options.db_paths[p].target_size;
      continue;
    }
    if (cur_level == level) {
      // Does desired level fit in this path?
      rusty_assert_eq(ret.size(), (size_t)level);
      ret.emplace_back(level_size, options.db_paths[p].path);
      ++level;
    }
    current_path_size -= level_size;
    if (cur_level > 0) {
      if (options.level_compaction_dynamic_level_bytes) {
        // Currently, level_compaction_dynamic_level_bytes is ignored when
        // multiple db paths are specified. https://github.com/facebook/
        // rocksdb/blob/main/db/column_family.cc.
        // Still, adding this check to avoid accidentally using
        // max_bytes_for_level_multiplier_additional
        level_size =
            static_cast<uint64_t>(static_cast<double>(level_size) *
                                  options.max_bytes_for_level_multiplier);
      } else {
        level_size = static_cast<uint64_t>(
            static_cast<double>(level_size) *
            options.max_bytes_for_level_multiplier *
            MaxBytesMultiplerAdditional(options, cur_level));
      }
    }
    cur_level++;
  }
  rusty_assert_eq(ret.size(), (size_t)level);
  ret.emplace_back(level_size, options.db_paths[p].path);
  return ret;
}

void empty_directory(std::filesystem::path dir_path) {
  for (auto &path : std::filesystem::directory_iterator(dir_path)) {
    std::filesystem::remove_all(path);
  }
}

bool is_empty_directory(std::string dir_path) {
  auto it = std::filesystem::directory_iterator(dir_path);
  return it == std::filesystem::end(it);
}

enum class PerLevelTimerType : size_t {
  kAccess = 0,
  kEnd,
};
constexpr size_t PER_LEVEL_TIMER_NUM =
    static_cast<size_t>(PerLevelTimerType::kEnd);
const char *per_level_timer_names[] = {
    "Access",
};
static_assert(PER_LEVEL_TIMER_NUM ==
              sizeof(per_level_timer_names) / sizeof(const char *));
counter_timer_vec::TypedTimersVector<PerLevelTimerType> per_level_timers(
    PER_LEVEL_TIMER_NUM);

template <typename T>
class TimedIter : public rocksdb::TraitIterator<T> {
 public:
  TimedIter(std::unique_ptr<rocksdb::TraitIterator<T>> iter)
      : iter_(std::move(iter)) {}
  rocksdb::optional<T> next() override {
    auto guard = timers.timer(TimerType::kNextHot).start();
    return iter_->next();
  }

 private:
  std::unique_ptr<rocksdb::TraitIterator<T>> iter_;
};

class RouterVisCnts : public rocksdb::CompactionRouter {
 public:
  RouterVisCnts(const rocksdb::Comparator *ucmp, std::filesystem::path dir,
                int tier0_last_level, size_t max_hot_set_size,
                size_t max_viscnts_size, uint64_t switches)
      : switches_(switches),
        vc_(VisCnts::New(ucmp, dir.c_str(), max_hot_set_size,
                         max_viscnts_size)),
        tier0_last_level_(tier0_last_level),
        count_access_hot_per_tier_{0, 0} {}
  const char *Name() const override { return "RouterVisCnts"; }
  size_t Tier(int level) override {
    if (level <= tier0_last_level_) {
      return 0;
    } else {
      return 1;
    }
  }
  void Access(int level, rocksdb::Slice key, size_t vlen) override {
    size_t tier = Tier(level);

    if (switches_ & MASK_COUNT_ACCESS_HOT_PER_TIER) {
      if (vc_.IsHot(key)) count_access_hot_per_tier_[tier].fetch_add(1);
    }

    auto guard =
        per_level_timers.timer(level, PerLevelTimerType::kAccess).start();
    vc_.Access(key, vlen);
    if (get_key_hit_level_out().has_value()) {
      get_key_hit_level_out().value() << key.ToString() << ' ' << level << '\n';
    }
  }

  bool IsStablyHot(rocksdb::Slice key) override {
    auto guard = timers.timer(TimerType::kIsStablyHot).start();
    return vc_.IsStablyHot(key);
  }
  // The returned pointer will stay valid until the next call to Seek or
  // NextHot with this iterator
  rocksdb::CompactionRouter::Iter LowerBound(rocksdb::Slice key) override {
    auto guard = timers.timer(TimerType::kLowerBound).start();
    return rocksdb::CompactionRouter::Iter(
        std::make_unique<TimedIter<rocksdb::HotRecInfo>>(vc_.LowerBound(key)));
  }
  size_t RangeHotSize(rocksdb::Slice smallest,
                      rocksdb::Slice largest) override {
    auto guard = timers.timer(TimerType::kRangeHotSize).start();
    rocksdb::Bound start{
        .user_key = smallest,
        .excluded = false,
    };
    rocksdb::Bound end{
        .user_key = largest,
        .excluded = false,
    };
    rocksdb::RangeBounds range{.start = start, .end = end};
    size_t ret = vc_.RangeHotSize(range);
    return ret;
  }
  std::vector<size_t> hit_count() {
    std::vector<size_t> ret;
    for (size_t i = 0; i < 2; ++i)
      ret.push_back(
          count_access_hot_per_tier_[i].load(std::memory_order_relaxed));
    return ret;
  }

 private:
  const uint64_t switches_;
  VisCnts vc_;
  int tier0_last_level_;

  std::atomic<size_t> count_access_hot_per_tier_[2];
};

void bg_stat_printer(WorkOptions *work_options, const rocksdb::Options *options,
                     std::atomic<bool> *should_stop) {
  rocksdb::DB *db = work_options->db;
  const std::filesystem::path &db_path = work_options->db_path;

  std::string pid = std::to_string(getpid());

  std::ofstream progress_out(db_path / "progress");
  progress_out << "Timestamp(ns) operations-executed get\n";

  auto mem_path = db_path / "mem";
  std::string mem_command =
      "ps -q " + pid + " -o rss | tail -n 1 >> " + mem_path.c_str();
  std::ofstream(mem_path) << "Timestamp(ns) RSS(KB)\n";

  auto cputimes_path = db_path / "cputimes";
  std::string cputimes_command = "echo $(ps -q " + pid +
                                 " -o cputimes | tail -n 1) >> " +
                                 cputimes_path.c_str();
  std::ofstream(cputimes_path) << "Timestamp(ns) cputime(s)\n";

  std::ofstream compaction_stats_out(db_path / "compaction-stats");

<<<<<<< HEAD
  std::ofstream promoted_or_retained_out(db_path /
                                         "promoted-or-retained-bytes");
  promoted_or_retained_out
      << "Timestamp(ns) by-flush 2sdlast 2cdfront retained\n";

  std::ofstream not_promoted_bytes_out(db_path / "not-promoted-bytes");
  not_promoted_bytes_out << "Timestamp(ns) not-stably-hot has-newer-version\n";

  std::ofstream num_accesses_out(db_path / "num-accesses");

  auto stats = options->statistics;

=======
  auto interval = rusty::time::Duration::from_secs(1);
  auto next_begin = rusty::time::Instant::now() + interval;
>>>>>>> ec95a83e
  while (!should_stop->load(std::memory_order_relaxed)) {
    auto timestamp = timestamp_ns();

    progress_out << timestamp << ' '
                 << work_options->progress->load(std::memory_order_relaxed)
                 << ' '
                 << work_options->progress_get->load(std::memory_order_relaxed)
                 << std::endl;

    std::ofstream(mem_path, std::ios_base::app) << timestamp << ' ';
    std::system(mem_command.c_str());

    std::ofstream(cputimes_path, std::ios_base::app) << timestamp << ' ';
    std::system(cputimes_command.c_str());

    std::string compaction_stats;
    rusty_assert(db->GetProperty("rocksdb.compactions", &compaction_stats));
    compaction_stats_out << "Timestamp(ns) " << timestamp << '\n'
                         << compaction_stats << std::endl;

<<<<<<< HEAD
    promoted_or_retained_out
        << timestamp << ' '
        << stats->getTickerCount(rocksdb::PROMOTED_FLUSH_BYTES) << ' '
        << stats->getTickerCount(rocksdb::PROMOTED_2SDLAST_BYTES) << ' '
        << stats->getTickerCount(rocksdb::PROMOTED_2CDFRONT_BYTES) << ' '
        << stats->getTickerCount(rocksdb::RETAINED_BYTES) << std::endl;

    not_promoted_bytes_out
        << timestamp << ' '
        << stats->getTickerCount(rocksdb::NOT_STABLY_HOT_BYTES) << ' '
        << stats->getTickerCount(rocksdb::HAS_NEWER_VERSION_BYTES) << std::endl;

    size_t num_level = per_level_timers.len();
    num_accesses_out << timestamp;
    for (size_t level = 0; level < num_level; ++level) {
      num_accesses_out
          << ' '
          << per_level_timers.timer(level, PerLevelTimerType::kAccess).count();
    }
    num_accesses_out << std::endl;

    std::this_thread::sleep_for(std::chrono::seconds(1));
=======
    auto sleep_time =
        next_begin.checked_duration_since(rusty::time::Instant::now());
    if (sleep_time.has_value()) {
      std::this_thread::sleep_for(
          std::chrono::nanoseconds(sleep_time.value().as_nanos()));
    }
    next_begin += interval;
>>>>>>> ec95a83e
  }
}

int main(int argc, char **argv) {
  std::ios::sync_with_stdio(false);
  std::cin.tie(0);
  std::cout.tie(0);

  rocksdb::Options options;
  WorkOptions work_option;

  namespace po = boost::program_options;
  po::options_description desc("Available options");
  std::string format;
  std::string arg_switches;
  size_t num_threads;

  std::string arg_db_path;
  std::string arg_db_paths;
  std::string viscnts_path_str;
  size_t cache_size;

  double arg_max_hot_set_size;
  double arg_max_viscnts_size;
  int compaction_pri;

  // Options of executor
  desc.add_options()("help", "Print help message");
  desc.add_options()("cleanup,c", "Empty the directories first.");
  desc.add_options()("format,f",
                     po::value<std::string>(&format)->default_value("ycsb"),
                     "Trace format: plain/ycsb");
  desc.add_options()(
      "switches", po::value<std::string>(&arg_switches)->default_value("none"),
      "Switches for statistics: none/all/<hex value>\n"
      "0x1: Log the latency of each operation\n"
      "0x2: Output the result of READ\n"
      "0x4: count access hot per tier\n"
      "0x8: Log key and the level hit");
  desc.add_options()("num_threads",
                     po::value<size_t>(&num_threads)->default_value(1),
                     "The number of threads to execute the trace\n");
  desc.add_options()("enable_fast_process",
                     "Enable fast process including ignoring kNotFound and "
                     "pushing operations in one channel.");
  desc.add_options()("enable_fast_generator", "Enable fast generator");
  desc.add_options()("workload_file", po::value<std::string>(),
                     "Workload file used in built-in generator");
  desc.add_options()("export_key_only_trace",
                     "Export key-only trace generated by built-in generator.");

  // Options of rocksdb
  desc.add_options()("max_background_jobs", po::value<int>(), "");
  desc.add_options()("level0_file_num_compaction_trigger", po::value<int>(),
                     "Number of files in level-0 when compactions start");
  desc.add_options()(
      "use_direct_reads",
      po::value<bool>(&options.use_direct_reads)->default_value(true), "");
  desc.add_options()(
      "use_direct_io_for_flush_and_compaction",
      po::value<bool>(&options.use_direct_io_for_flush_and_compaction)
          ->default_value(true),
      "");
  desc.add_options()("db_path",
                     po::value<std::string>(&arg_db_path)->required(),
                     "Path to database");
  desc.add_options()(
      "db_paths", po::value<std::string>(&arg_db_paths)->required(),
      "For example: \"{{/tmp/sd,100000000},{/tmp/cd,1000000000}}\"");
  desc.add_options()("cache_size",
                     po::value<size_t>(&cache_size)->default_value(8 << 20),
                     "Capacity of LRU block cache in bytes. Default: 8MiB");
  desc.add_options()("block_size", po::value<size_t>(), "Default: 4096");
  desc.add_options()("max_bytes_for_level_base", po::value<uint64_t>(), "");
  desc.add_options()("optimize_filters_for_hits",
                     "Do not build filters for the last level");

  // Options for hotrap
  desc.add_options()("max_hot_set_size",
                     po::value<double>(&arg_max_hot_set_size)->required(),
                     "Max hot set size in bytes");
  desc.add_options()("max_viscnts_size",
                     po::value<double>(&arg_max_viscnts_size)->required(),
                     "Max physical size of viscnts in bytes");
  desc.add_options()("viscnts_path",
                     po::value<std::string>(&viscnts_path_str)->required(),
                     "Path to VisCnts");
  desc.add_options()("compaction_pri,p",
                     po::value<int>(&compaction_pri)->required(),
                     "Method to pick SST to compact (rocksdb::CompactionPri)");
  desc.add_options()(
      "db_paths_soft_size_limit_multiplier",
      po::value<double>(&work_option.db_paths_soft_size_limit_multiplier)
          ->default_value(1.1));

  po::variables_map vm;
  po::store(po::parse_command_line(argc, argv, desc), vm);
  if (vm.count("help")) {
    std::cerr << desc << std::endl;
    return 1;
  }
  po::notify(vm);

  size_t max_hot_set_size = arg_max_hot_set_size;
  size_t max_viscnts_size = arg_max_viscnts_size;
  uint64_t switches;
  if (arg_switches == "none") {
    switches = 0;
  } else if (arg_switches == "all") {
    switches = 0xf;
  } else {
    std::istringstream in(std::move(arg_switches));
    in >> std::hex >> switches;
  }

  std::filesystem::path db_path(arg_db_path);
  std::filesystem::path viscnts_path(viscnts_path_str);
  options.db_paths = decode_db_paths(arg_db_paths);
  options.compaction_pri = static_cast<rocksdb::CompactionPri>(compaction_pri);
  options.statistics = rocksdb::CreateDBStatistics();
  options.compression = rocksdb::CompressionType::kNoCompression;
  // Doesn't make sense for tiered storage
  options.level_compaction_dynamic_level_bytes = false;

  rocksdb::BlockBasedTableOptions table_options;
  table_options.block_cache = rocksdb::NewLRUCache(cache_size);
  table_options.filter_policy.reset(rocksdb::NewBloomFilterPolicy(10, false));
  if (vm.count("block_size")) {
    table_options.block_size = vm["block_size"].as<size_t>();
  }
  options.table_factory.reset(
      rocksdb::NewBlockBasedTableFactory(table_options));

  if (vm.count("max_background_jobs")) {
    options.max_background_jobs = vm["max_background_jobs"].as<int>();
  }

  if (vm.count("level0_file_num_compaction_trigger")) {
    options.level0_file_num_compaction_trigger =
        vm["level0_file_num_compaction_trigger"].as<int>();
  }
  if (vm.count("max_bytes_for_level_base")) {
    options.max_bytes_for_level_base =
        vm["max_bytes_for_level_base"].as<uint64_t>();
  }
  if (vm.count("optimize_filters_for_hits")) {
    options.optimize_filters_for_hits = true;
  }

  if (vm.count("cleanup")) {
    std::cerr << "Emptying directories\n";
    empty_directory(db_path);
    for (auto path : options.db_paths) {
      empty_directory(path.path);
    }
    empty_directory(viscnts_path_str);
  }
  size_t first_level_in_cd =
      calculate_multiplier_addtional(options, max_hot_set_size);
  std::cerr << "options.max_bytes_for_level_multiplier_additional: ";
  print_vector(options.max_bytes_for_level_multiplier_additional);
  std::cerr << std::endl;
  auto ret = predict_level_assignment(options);
  rusty_assert_eq(ret.size() - 1, first_level_in_cd);
  for (size_t level = 0; level < first_level_in_cd; ++level) {
    std::cerr << level << ' ' << ret[level].second << ' ' << ret[level].first
              << std::endl;
  }
  std::cerr << first_level_in_cd << "+ " << ret[first_level_in_cd].second << ' '
            << ret[first_level_in_cd].first << std::endl;
  std::ofstream(db_path / "first-level-in-cd")
      << first_level_in_cd << std::endl;

  RouterVisCnts *router = nullptr;
  if (first_level_in_cd != 0) {
    router = new RouterVisCnts(options.comparator, viscnts_path_str,
                               first_level_in_cd - 1, max_hot_set_size,
                               max_viscnts_size, switches);
    options.compaction_router = router;
  }

  rocksdb::DB *db;
  auto s = rocksdb::DB::Open(options, db_path.string(), &db);
  if (!s.ok()) {
    std::cerr << "Creating database\n";
    options.create_if_missing = true;
    s = rocksdb::DB::Open(options, db_path.string(), &db);
    if (!s.ok()) {
      std::cerr << s.ToString() << std::endl;
      return -1;
    }
  }

  std::string cmd =
      "pidstat -p " + std::to_string(getpid()) +
      " -Hu 1 | awk '{if(NR>3){print $1,$8; fflush(stdout)}}' > " +
      db_path.c_str() + "/cpu &";
  std::cerr << cmd << std::endl;
  std::system(cmd.c_str());

  std::atomic<size_t> progress(0);
  std::atomic<size_t> progress_get(0);

  work_option.db = db;
  work_option.switches = switches;
  work_option.db_path = db_path;
  work_option.progress = &progress;
  work_option.progress_get = &progress_get;
  work_option.num_threads = num_threads;
  work_option.enable_fast_process = vm.count("enable_fast_process");
  work_option.format_type =
      format == "ycsb" ? FormatType::YCSB : FormatType::Plain;
  work_option.enable_fast_generator = vm.count("enable_fast_generator");
  if (work_option.enable_fast_generator) {
    std::string workload_file = vm["workload_file"].as<std::string>();
    work_option.ycsb_gen_options =
        YCSBGen::YCSBGeneratorOptions::ReadFromFile(workload_file);
    work_option.export_key_only_trace = vm.count("export_key_only_trace");
  } else {
    rusty_assert(vm.count("workload_file") == 0,
                 "workload_file only works with built-in generator!");
    rusty_assert(vm.count("export_key_only_trace") == 0,
                 "export_key_only_trace only works with built-in generator!");
    work_option.ycsb_gen_options = YCSBGen::YCSBGeneratorOptions();
  }

  std::atomic<bool> should_stop(false);
  std::thread stat_printer(bg_stat_printer, &work_option, &options,
                           &should_stop);

  Tester tester(work_option);

  auto stats_print_func = [&](std::ostream &log) {
    log << "Timestamp: " << timestamp_ns() << "\n";
    log << "rocksdb.block.cache.data.miss: "
        << options.statistics->getTickerCount(rocksdb::BLOCK_CACHE_DATA_MISS)
        << "\n";
    log << "rocksdb.block.cache.data.hit: "
        << options.statistics->getTickerCount(rocksdb::BLOCK_CACHE_DATA_HIT)
        << "\n";
    log << "rocksdb.bloom.filter.useful: "
        << options.statistics->getTickerCount(rocksdb::BLOOM_FILTER_USEFUL)
        << "\n";
    log << "rocksdb.bloom.filter.full.positive: "
        << options.statistics->getTickerCount(
               rocksdb::BLOOM_FILTER_FULL_POSITIVE)
        << "\n";
    log << "rocksdb.bloom.filter.full.true.positive: "
        << options.statistics->getTickerCount(
               rocksdb::BLOOM_FILTER_FULL_TRUE_POSITIVE)
        << "\n";
    log << "rocksdb.memtable.hit: "
        << options.statistics->getTickerCount(rocksdb::MEMTABLE_HIT) << "\n";
    log << "rocksdb.l0.hit: "
        << options.statistics->getTickerCount(rocksdb::GET_HIT_L0) << "\n";
    log << "rocksdb.l1.hit: "
        << options.statistics->getTickerCount(rocksdb::GET_HIT_L1) << "\n";
    log << "rocksdb.rocksdb.l2andup.hit: "
        << options.statistics->getTickerCount(rocksdb::GET_HIT_L2_AND_UP)
        << "\n";
    log << "rocksdb Perf: " << tester.GetRocksdbPerf() << "\n";
    log << "rocksdb IOStats: " << tester.GetRocksdbIOStats() << "\n";

    /* Statistics of router */
    if (router) {
      if (switches & MASK_COUNT_ACCESS_HOT_PER_TIER) {
        auto counters = router->hit_count();
        assert(counters.size() == 2);
        log << "Access hot per tier: " << counters[0] << ' ' << counters[1]
            << "\n";
      }
      log << "end===\n";

      size_t num_levels = per_level_timers.len();
      for (size_t level = 0; level < num_levels; ++level) {
        log << "Level timers: {level: " << level << ", timers: [\n";
        const auto &timers = per_level_timers.timers(level);
        size_t num_types = timers.len();
        for (size_t type = 0; type < num_types; ++type) {
          const auto &timer = timers.timer(type);
          log << per_level_timer_names[type] << ": count " << timer.count()
              << ", total " << timer.time().as_secs_double() << " s,\n";
        }
        log << "]},\n";
      }
      log << "end===\n";
    }

    /* Timer data */
    std::vector<counter_timer::CountTime> timers_status;
    const auto &ts = timers.timers();
    size_t num_types = ts.len();
    for (size_t i = 0; i < num_types; ++i) {
      const auto &timer = ts.timer(i);
      uint64_t count = timer.count();
      rusty::time::Duration time = timer.time();
      timers_status.push_back(counter_timer::CountTime{count, time});
      log << timer_names[i] << ": count " << count << ", total "
          << time.as_secs_double() << " s\n";
    }

    /* Operation counts*/
    log << "operation counts: " << tester.GetOpParseCounts() << "\n";
    log << "notfound counts: " << tester.GetNotFoundCounts() << "\n";
    log << "stat end===" << std::endl;
  };

  auto period_print_stat = [&]() {
    std::ofstream period_stats(db_path / "period_stats");
    while (!should_stop.load()) {
      stats_print_func(period_stats);
      std::this_thread::sleep_for(std::chrono::seconds(1));
    }
  };

  std::thread period_print_thread(period_print_stat);

  rusty::sync::Mutex<std::ofstream> info_json_out(
      std::ofstream(db_path / "info.json"));
  *info_json_out.lock() << "{" << std::endl;
  tester.Test(info_json_out);
  {
    auto info_json_out_locked = info_json_out.lock();
    *info_json_out_locked
        << "\t\"IsStablyHot(secs)\": "
        << timers.timer(TimerType::kIsStablyHot).time().as_secs_double()
        << ",\n"
        << "\t\"LowerBound(secs)\": "
        << timers.timer(TimerType::kLowerBound).time().as_secs_double() << ",\n"
        << "\t\"RangeHotSize(secs)\": "
        << timers.timer(TimerType::kRangeHotSize).time().as_secs_double()
        << ",\n"
        << "\t\"NextHot(secs)\": "
        << timers.timer(TimerType::kNextHot).time().as_secs_double() << ",\n";
    auto access_time = rusty::time::Duration::from_nanos(0);
    size_t num_levels = per_level_timers.len();
    for (size_t level = 0; level < num_levels; ++level) {
      access_time +=
          per_level_timers.timer(level, PerLevelTimerType::kAccess).time();
    }
    *info_json_out_locked << "\t\"Access(secs)\": "
                          << access_time.as_secs_double() << ",\n}"
                          << std::endl;
  }

  should_stop.store(true, std::memory_order_relaxed);
  stats_print_func(std::cerr);

  std::string rocksdb_stats;
  rusty_assert(db->GetProperty("rocksdb.stats", &rocksdb_stats));
  std::ofstream(db_path / "rocksdb-stats.txt") << rocksdb_stats;

  stat_printer.join();
  period_print_thread.join();
  delete db;
  delete router;

  return 0;
}<|MERGE_RESOLUTION|>--- conflicted
+++ resolved
@@ -278,7 +278,6 @@
 
   std::ofstream compaction_stats_out(db_path / "compaction-stats");
 
-<<<<<<< HEAD
   std::ofstream promoted_or_retained_out(db_path /
                                          "promoted-or-retained-bytes");
   promoted_or_retained_out
@@ -291,10 +290,8 @@
 
   auto stats = options->statistics;
 
-=======
   auto interval = rusty::time::Duration::from_secs(1);
   auto next_begin = rusty::time::Instant::now() + interval;
->>>>>>> ec95a83e
   while (!should_stop->load(std::memory_order_relaxed)) {
     auto timestamp = timestamp_ns();
 
@@ -315,7 +312,6 @@
     compaction_stats_out << "Timestamp(ns) " << timestamp << '\n'
                          << compaction_stats << std::endl;
 
-<<<<<<< HEAD
     promoted_or_retained_out
         << timestamp << ' '
         << stats->getTickerCount(rocksdb::PROMOTED_FLUSH_BYTES) << ' '
@@ -337,8 +333,6 @@
     }
     num_accesses_out << std::endl;
 
-    std::this_thread::sleep_for(std::chrono::seconds(1));
-=======
     auto sleep_time =
         next_begin.checked_duration_since(rusty::time::Instant::now());
     if (sleep_time.has_value()) {
@@ -346,7 +340,6 @@
           std::chrono::nanoseconds(sleep_time.value().as_nanos()));
     }
     next_begin += interval;
->>>>>>> ec95a83e
   }
 }
 
