#include <sys/resource.h>

#include <atomic>
#include <counter_timer_vec.hpp>
#include <sstream>

#include "rocksdb/compaction_router.h"
#include "test.hpp"
#include "viscnts.h"

typedef uint16_t field_size_t;

constexpr size_t MAX_NUM_LEVELS = 8;

thread_local std::optional<std::ofstream> key_hit_level_out;
std::optional<std::ofstream> &get_key_hit_level_out() {
  return key_hit_level_out;
}

std::vector<rocksdb::DbPath> decode_db_paths(std::string db_paths) {
  std::istringstream in(db_paths);
  std::vector<rocksdb::DbPath> ret;
  rusty_assert_eq(in.get(), '{', "Invalid db_paths");
  char c = static_cast<char>(in.get());
  if (c == '}') return ret;
  rusty_assert_eq(c, '{', "Invalid db_paths");
  while (1) {
    std::string path;
    uint64_t size;
    if (in.peek() == '"') {
      in >> std::quoted(path);
      rusty_assert_eq(in.get(), ',', "Invalid db_paths");
    } else {
      while ((c = static_cast<char>(in.get())) != ',') path.push_back(c);
    }
    in >> size;
    ret.emplace_back(std::move(path), size);
    rusty_assert_eq(in.get(), '}', "Invalid db_paths");
    c = static_cast<char>(in.get());
    if (c != ',') break;
    rusty_assert_eq(in.get(), '{', "Invalid db_paths");
  }
  rusty_assert_eq(c, '}', "Invalid db_paths");
  return ret;
}

void calculate_multiplier_addtional(
    size_t first_level_in_sd,
    std::vector<double> &max_bytes_for_level_multiplier_additional,
    const rocksdb::Options &options, uint64_t fd_size,
    uint64_t max_hot_set_size) {
  rusty_assert_eq(options.db_paths.size(), (size_t)2);
  rusty_assert(max_bytes_for_level_multiplier_additional.empty());
  // It seems that L0 and L1 are not affected by
  // options.max_bytes_for_level_multiplier_additional
  if (first_level_in_sd <= 2) return;
  size_t last_level_in_fd = first_level_in_sd - 1;
  uint64_t level_size = options.max_bytes_for_level_base;
  rusty_assert(fd_size >= level_size, "Physical size of RALT is too large!");
  uint64_t last_level_in_fd_size = fd_size - level_size;
  for (size_t i = 1; i < last_level_in_fd; ++i) {
    rusty_assert(last_level_in_fd_size >= level_size,
                 "Physical size of RALT is too large!");
    last_level_in_fd_size -= level_size;
    max_bytes_for_level_multiplier_additional.push_back(1.0);
    level_size *= options.max_bytes_for_level_multiplier;
  }
  // Multiply 0.99 to make room for floating point error
  max_bytes_for_level_multiplier_additional.push_back(
      (double)last_level_in_fd_size / level_size * 0.99);
  rusty_assert(last_level_in_fd_size > max_hot_set_size,
               "Physical size of RALT is too large!");
  uint64_t last_level_in_fd_effective_size =
      last_level_in_fd_size - max_hot_set_size;
  uint64_t first_level_in_sd_size =
      last_level_in_fd_effective_size * options.max_bytes_for_level_multiplier;
  max_bytes_for_level_multiplier_additional.push_back(
      (double)first_level_in_sd_size /
      (last_level_in_fd_size * options.max_bytes_for_level_multiplier));
}

double MaxBytesMultiplerAdditional(const rocksdb::Options &options, int level) {
  if (level >= static_cast<int>(
                   options.max_bytes_for_level_multiplier_additional.size())) {
    return 1;
  }
  return options.max_bytes_for_level_multiplier_additional[level];
}

std::vector<std::pair<uint64_t, std::string>> predict_level_assignment(
    const rocksdb::Options &options) {
  std::vector<std::pair<uint64_t, std::string>> ret;
  uint32_t p = 0;
  size_t level = 0;
  assert(!options.db_paths.empty());

  // size remaining in the most recent path
  uint64_t current_path_size = options.db_paths[0].target_size;

  uint64_t level_size;
  size_t cur_level = 0;

  // max_bytes_for_level_base denotes L1 size.
  // We estimate L0 size to be the same as L1.
  level_size = options.max_bytes_for_level_base;

  // Last path is the fallback
  while (p < options.db_paths.size() - 1) {
    if (current_path_size < level_size) {
      p++;
      current_path_size = options.db_paths[p].target_size;
      continue;
    }
    if (cur_level == level) {
      // Does desired level fit in this path?
      rusty_assert_eq(ret.size(), level);
      ret.emplace_back(level_size, options.db_paths[p].path);
      ++level;
    }
    current_path_size -= level_size;
    if (cur_level > 0) {
      if (options.level_compaction_dynamic_level_bytes) {
        // Currently, level_compaction_dynamic_level_bytes is ignored when
        // multiple db paths are specified. https://github.com/facebook/
        // rocksdb/blob/main/db/column_family.cc.
        // Still, adding this check to avoid accidentally using
        // max_bytes_for_level_multiplier_additional
        level_size =
            static_cast<uint64_t>(static_cast<double>(level_size) *
                                  options.max_bytes_for_level_multiplier);
      } else {
        level_size = static_cast<uint64_t>(
            static_cast<double>(level_size) *
            options.max_bytes_for_level_multiplier *
            MaxBytesMultiplerAdditional(options, cur_level));
      }
    }
    cur_level++;
  }
  rusty_assert_eq(ret.size(), level);
  ret.emplace_back(level_size, options.db_paths[p].path);
  return ret;
}

void empty_directory(std::filesystem::path dir_path) {
  for (auto &path : std::filesystem::directory_iterator(dir_path)) {
    std::filesystem::remove_all(path);
  }
}

bool is_empty_directory(std::string dir_path) {
  auto it = std::filesystem::directory_iterator(dir_path);
  return it == std::filesystem::end(it);
}

enum class PerLevelTimerType : size_t {
  kEnd,
};
constexpr size_t PER_LEVEL_TIMER_NUM =
    static_cast<size_t>(PerLevelTimerType::kEnd);
const char *per_level_timer_names[] = {};
static_assert(PER_LEVEL_TIMER_NUM ==
              sizeof(per_level_timer_names) / sizeof(const char *));
counter_timer_vec::TypedTimersVector<PerLevelTimerType> per_level_timers(
    PER_LEVEL_TIMER_NUM);

template <typename T>
class TimedIter : public rocksdb::TraitIterator<T> {
 public:
  TimedIter(std::unique_ptr<rocksdb::TraitIterator<T>> iter)
      : iter_(std::move(iter)) {}
  rocksdb::optional<T> next() override {
    auto guard = timers.timer(TimerType::kNextHot).start();
    return iter_->next();
  }

 private:
  std::unique_ptr<rocksdb::TraitIterator<T>> iter_;
};

class RouterVisCnts : public rocksdb::CompactionRouter {
 public:
  RouterVisCnts(const rocksdb::Comparator *ucmp, std::filesystem::path dir,
                int tier0_last_level, size_t init_hot_set_size,
                size_t max_viscnts_size, uint64_t switches,
                size_t max_hot_set_size, size_t min_hot_set_size,
                bool enable_sampling)
      : switches_(switches),
        vc_(VisCnts::New(ucmp, dir.c_str(), init_hot_set_size, max_hot_set_size,
                         min_hot_set_size, max_viscnts_size)),
        tier0_last_level_(tier0_last_level),
        count_access_hot_per_tier_{0, 0},
        enable_sampling_(enable_sampling) {}
  const char *Name() const override { return "RouterVisCnts"; }
  size_t Tier(int level) override {
    if (level <= tier0_last_level_) {
      return 0;
    } else {
      return 1;
    }
  }
  void HitLevel(int level, rocksdb::Slice key) override {
    rusty_assert((size_t)level < MAX_NUM_LEVELS);
    level_hits_[level].fetch_add(1, std::memory_order_relaxed);

    if (switches_ & MASK_COUNT_ACCESS_HOT_PER_TIER) {
      size_t tier = Tier(level);
      if (vc_.IsHot(key)) count_access_hot_per_tier_[tier].fetch_add(1);
    }

    if (get_key_hit_level_out().has_value()) {
      get_key_hit_level_out().value() << key.ToString() << ' ' << level << '\n';
    }
  }
  void Access(rocksdb::Slice key, size_t vlen) override {
    thread_local static std::optional<std::mt19937> rgen;
    auto guard = timers.timer(TimerType::kAccess).start();
    double rate =
        count_access_hot_per_tier_[0].load(std::memory_order_relaxed) /
        (double)(count_access_hot_per_tier_[0].load(std::memory_order_relaxed) +
                 count_access_hot_per_tier_[1].load(std::memory_order_relaxed));
    if (rate > 0.95 && enable_sampling_) {
      double A = (0.95 / rate);
      if (!rgen) {
        rgen = std::mt19937(std::random_device()());
      }
      std::uniform_real_distribution<> dis(0, 1);
      if (dis(rgen.value()) < A) {
        vc_.Access(key, vlen);
      }
    } else {
      vc_.Access(key, vlen);
    }
  }

  bool IsStablyHot(rocksdb::Slice key) override {
    auto guard = timers.timer(TimerType::kIsStablyHot).start();
    return vc_.IsStablyHot(key);
  }
  // The returned pointer will stay valid until the next call to Seek or
  // NextHot with this iterator
  rocksdb::CompactionRouter::Iter LowerBound(rocksdb::Slice key) override {
    auto guard = timers.timer(TimerType::kLowerBound).start();
    return rocksdb::CompactionRouter::Iter(
        std::make_unique<TimedIter<rocksdb::HotRecInfo>>(vc_.LowerBound(key)));
  }
  size_t RangeHotSize(rocksdb::Slice smallest,
                      rocksdb::Slice largest) override {
    auto guard = timers.timer(TimerType::kRangeHotSize).start();
    rocksdb::Bound start{
        .user_key = smallest,
        .excluded = false,
    };
    rocksdb::Bound end{
        .user_key = largest,
        .excluded = false,
    };
    rocksdb::RangeBounds range{.start = start, .end = end};
    size_t ret = vc_.RangeHotSize(range);
    return ret;
  }

  bool get_viscnts_int_property(std::string_view property, uint64_t *value) {
    return vc_.GetIntProperty(property, value);
  }

  std::vector<size_t> hit_hot_count() {
    std::vector<size_t> ret;
    for (size_t i = 0; i < 2; ++i)
      ret.push_back(
          count_access_hot_per_tier_[i].load(std::memory_order_relaxed));
    return ret;
  }

  std::vector<size_t> hit_tier_count() {
    std::vector<size_t> ret(2, 0);
    size_t tier1_first_level =
        std::min((size_t)(tier0_last_level_ + 1), MAX_NUM_LEVELS);
    size_t i = 0;
    for (; i < tier1_first_level; ++i) {
      ret[0] += level_hits_[i].load(std::memory_order_relaxed);
    }
    for (; i < MAX_NUM_LEVELS; ++i) {
      ret[1] += level_hits_[i].load(std::memory_order_relaxed);
    }
    return ret;
  }

  std::vector<size_t> level_hits() {
    size_t last_level = MAX_NUM_LEVELS;
    size_t last_level_hits;
    do {
      last_level -= 1;
      last_level_hits = level_hits_[last_level].load(std::memory_order_relaxed);
      if (last_level_hits != 0) break;
    } while (last_level > 0);
    std::vector<size_t> ret;
    ret.reserve(last_level + 1);
    for (size_t i = 0; i < last_level; ++i) {
      ret.push_back(level_hits_[i].load(std::memory_order_relaxed));
    }
    ret.push_back(last_level_hits);
    return ret;
  }

  VisCnts &get_vc() { return vc_; }

 private:
  const uint64_t switches_;
  VisCnts vc_;
  int tier0_last_level_;

  std::atomic<size_t> count_access_hot_per_tier_[2];
  std::atomic<size_t> level_hits_[MAX_NUM_LEVELS];
  bool enable_sampling_{false};
};

class HitRateMonitor {
 public:
  HitRateMonitor(size_t threshold) : threshold_(threshold) {}

  void BeginPeriod(const std::vector<size_t> &hr) {
    lst_hr_ = hr;
    period_first_hr_ = hr;
    is_stable_ = false;
    tick_ = 0;
    max_rate_ = 0;
    min_rate_ = 1;
    eq_tick_ = 0;
    is_in_per_ = true;
  }

  double AddPeriodData(const std::vector<size_t> &hr) {
    if ((ssize_t)hr[1] + hr[0] - lst_hr_[1] - lst_hr_[0] < threshold_) {
      return -1;
    }
    double rate = CalcRate(lst_hr_, hr);
    if (max_rate_ + 0.005 < rate || min_rate_ - 0.005 > rate) {
      max_rate_ = std::max(max_rate_, rate);
      min_rate_ = std::min(min_rate_, rate);
      eq_tick_ = 0;
    } else {
      eq_tick_ += 1;
    }
    if (eq_tick_ == 1) {
      period_first_hr_ = hr;
    }
    if (eq_tick_ == 4) {
      is_stable_ = true;
    }
    lst_hr_ = hr;
    tick_ += 1;
    return rate;
  }

  bool IsStable() const { return is_stable_; }

  double GetStableRate() const { return CalcRate(period_first_hr_, lst_hr_); }

  bool IsInPeriod() const { return is_in_per_; }

  void EndPeriod() { is_in_per_ = false; }

 private:
  double CalcRate(const std::vector<size_t> &L,
                  const std::vector<size_t> &R) const {
    double rate = ((double)R[0] - L[0]) / ((double)R[0] - L[0] + R[1] - L[1]);
    return rate;
  }

  double lst_rate_{0};
  double max_rate_{0};
  double min_rate_{0};
  bool is_stable_{false};
  bool is_in_per_{false};
  size_t tick_{0};
  size_t eq_tick_{0};
  size_t threshold_{100};
  std::vector<size_t> lst_hr_;
  std::vector<size_t> period_first_hr_;
};

class VisCntsUpdater {
 public:
  VisCntsUpdater(const std::filesystem::path &db_path, size_t hot_set_size,
                 size_t phy_size, size_t max_vc_hot_set_size,
                 size_t min_vc_hot_set_size, size_t wait_op,
                 size_t wait_time_ns, RouterVisCnts &router)
      : cur_vc_hot_set_size_(hot_set_size),
        cur_vc_phy_size_(phy_size),
        max_vc_hot_set_size_(max_vc_hot_set_size),
        min_vc_hot_set_size_(min_vc_hot_set_size),
        wait_op_(wait_op),
        wait_time_ns_(wait_time_ns),
        router_(router),
        log_(db_path / "vc_log"),
        hr_mon_(wait_op) {
    th_ = std::thread([&]() { update_thread(); });
  }

  ~VisCntsUpdater() { Stop(); }

  void Stop() {
    stop_signal_ = true;
    th_.join();
  }

  size_t GetCurHotSetSizeLimit() const {
    return router_.get_vc().GetHotSetSizeLimit();
  }

  size_t GetCurPhySizeLimit() const {
    return router_.get_vc().GetPhySizeLimit();
  }

 private:
  void update_thread() {
    while (!stop_signal_) {
      std::this_thread::sleep_for(std::chrono::nanoseconds(wait_time_ns_));
      if (stop_signal_) {
        break;
      }
      auto hits = router_.hit_tier_count();
      if (!hr_mon_.IsInPeriod()) {
        hr_mon_.BeginPeriod(hits);
      } else {
        double rate = hr_mon_.AddPeriodData(hits);
        log_ << "[VC Updater] " << timestamp_ns() << " Rate: " << rate
             << std::endl;
      }
      double hs_step = (max_vc_hot_set_size_ - min_vc_hot_set_size_) / 20.0;
      ssize_t new_vc_hs = cur_vc_hot_set_size_;
      ssize_t new_vc_phy = cur_vc_phy_size_;
      if (hr_mon_.IsStable()) {
        double rate = hr_mon_.GetStableRate();
        log_ << "[VC Updater] Stable Rate: " << rate << std::endl;
        if (lst_hit_rate_ == -1) {
          // Get the stable hit rate
          lst_hit_rate_ = rate;
          lst_choose_ = -1;
          cur_vc_hot_set_size_ = new_vc_hs = max_vc_hot_set_size_;
          phase_num_ = 0;
        }
        if (lst_hit_rate_ - rate > 0.1) {
          // The data distribution may be changed.
          lst_hit_rate_ = rate;
          cur_vc_hot_set_size_ = new_vc_hs = max_vc_hot_set_size_;
          phase_num_ = 0;
        }

        // maximum hit rate updates,
        if (lst_hit_rate_ < rate - 0.01) {
          lst_hit_rate_ = rate;
          lst_choose_ = std::max(-1., lst_choose_ * 2);
          new_vc_hs -= lst_choose_ * hs_step;
        }

        if (phase_num_ == 0) {
          double real_hs = router_.get_vc().GetRealHotSetSize();
          double real_ps = router_.get_vc().GetRealPhySize();
          log_ << "[VC Updater] Real HS: " << real_hs
               << ", Real PS: " << real_ps << std::endl;
          if (real_hs > cur_vc_hot_set_size_ * 0.95) {
            phase_num_ = 1;
            lst_choose_ = -1;
            router_.get_vc().SetProperPhysicalSizeLimit();
            cur_vc_phy_size_ = router_.get_vc().GetPhySizeLimit();
          } else if (router_.get_vc().DecayCount() > 0 && real_hs > 0) {
            double delta =
                (cur_vc_hot_set_size_ - real_hs) / (double)real_hs * real_ps;
            delta = std::min(delta, (double)(128 << 20));
            new_vc_phy = real_ps + delta;
          }
        } else if (phase_num_ == 1) {
          log_ << "[VC Updater] Lst Choose: " << lst_choose_
               << ", Lst Ret: " << lst_ret_cur_hot_set_size_ << std::endl;
          if (router_.get_vc().DecayCount() > 0) {
            // Try to decrease hot set size.
            if (lst_hit_rate_ < rate + 0.01) {
              if (lst_ret_cur_hot_set_size_ >=
                  new_vc_hs + lst_choose_ * hs_step) {
                lst_choose_ = std::min(-0.02, lst_choose_ * 0.5);
              }
              new_vc_hs += lst_choose_ * hs_step;
            } else {
              lst_ret_cur_hot_set_size_ = new_vc_hs;
              new_vc_hs -= lst_choose_ * hs_step;
            }
          }
          if (lst_choose_ == -0.02) {
            phase_num_ = 2;
            router_.get_vc().SetProperPhysicalSizeLimit();
            cur_vc_phy_size_ = router_.get_vc().GetPhySizeLimit();
          }
        }

        hr_mon_.EndPeriod();
        hr_mon_.BeginPeriod(hits);
      }

      new_vc_hs = std::min(std::max(min_vc_hot_set_size_, new_vc_hs),
                           max_vc_hot_set_size_);
      if (new_vc_hs != cur_vc_hot_set_size_ || new_vc_phy != cur_vc_phy_size_) {
        cur_vc_hot_set_size_ = new_vc_hs;
        cur_vc_phy_size_ = new_vc_phy;
        router_.get_vc().SetAllSizeLimit(cur_vc_hot_set_size_,
                                         cur_vc_phy_size_);
      }
    }
  }

  ssize_t cur_vc_hot_set_size_;
  ssize_t cur_vc_phy_size_;
  ssize_t max_vc_hot_set_size_;
  ssize_t min_vc_hot_set_size_;
  ssize_t wait_op_;
  ssize_t wait_time_ns_;
  ssize_t lst_progress_{0};
  ssize_t lst_time_{0};
  size_t phase_num_{0};
  double step_rate_{1};
  RouterVisCnts &router_;
  std::ofstream log_;

  bool stop_signal_{false};
  std::thread th_;
  std::condition_variable cv_;
  std::mutex m_;

  std::atomic<size_t> progress_{0};
  HitRateMonitor hr_mon_;
  double lst_hit_rate_{-1};
  double lst_choose_{-1};
  ssize_t lst_ret_cur_hot_set_size_{0};
  ssize_t resize_tick_{0};
};

class VisCntsUpdater2 {
 public:
  VisCntsUpdater2(const WorkOptions &work_options,
                  const rocksdb::Options &options, size_t first_level_in_sd,
                  size_t max_vc_hot_set_size, size_t min_vc_hot_set_size,
                  size_t wait_op, size_t wait_time_ns, RouterVisCnts &router)
      : work_options_(work_options),
        options_(options),
        first_level_in_sd_(first_level_in_sd),
        wait_op_(wait_op),
        wait_time_ns_(wait_time_ns),
        max_vc_hot_set_size_(max_vc_hot_set_size),
        min_vc_hot_set_size_(min_vc_hot_set_size),
        router_(router),
        log_(work_options_.db_path / "vc_log") {
    th_ = std::thread([&]() { update_thread(); });
  }

  ~VisCntsUpdater2() { Stop(); }

  void Stop() {
    stop_signal_ = true;
    th_.join();
  }

  size_t GetCurHotSetSizeLimit() const {
    return router_.get_vc().GetHotSetSizeLimit();
  }

  size_t GetCurPhySizeLimit() const {
    return router_.get_vc().GetPhySizeLimit();
  }

 private:
  void update_thread() {
    std::vector<double> max_bytes_for_level_multiplier_additional;
    while (!stop_signal_) {
      std::this_thread::sleep_for(std::chrono::nanoseconds(wait_time_ns_));
      if (stop_signal_) {
        break;
      }
      double hs_step = max_vc_hot_set_size_ / 20.0;
      if (router_.get_vc().DecayCount() > 0) {
        uint64_t real_phy_size = router_.get_vc().GetRealPhySize();
        uint64_t real_hot_set_size = router_.get_vc().GetRealHotSetSize();
        std::cerr << "real_phy_size " << real_phy_size << '\n'
                  << "real_hot_set_size " << real_hot_set_size << '\n';
        auto rate = real_phy_size / (double)real_hot_set_size;
        auto delta =
            rate * hs_step;  // std::max<size_t>(rate * hs_step, (64 << 20));
        auto phy_size = router_.get_vc().GetRealPhySize() + delta;
        std::cerr << "rate " << rate << "," << phy_size << std::endl;
        router_.get_vc().SetPhysicalSizeLimit(phy_size);

        uint64_t fd_size = options_.db_paths[0].target_size - phy_size;
        uint64_t max_hot_set_size = router_.get_vc().GetHotSetSizeLimit();
        std::cerr << "fd_size " << fd_size << std::endl;
        std::cerr << "max_hot_set_size " << max_hot_set_size << std::endl;
        max_bytes_for_level_multiplier_additional.clear();
        calculate_multiplier_addtional(
            first_level_in_sd_, max_bytes_for_level_multiplier_additional,
            options_, fd_size, max_hot_set_size);
        std::ostringstream out;
        for (size_t i = 0; i < max_bytes_for_level_multiplier_additional.size();
             ++i) {
          out << max_bytes_for_level_multiplier_additional[i];
          if (i != max_bytes_for_level_multiplier_additional.size()) {
            out << ':';
          }
        }
        std::string str = out.str();
        std::cerr << "Update max_bytes_for_level_multiplier_additional: " << str
                  << std::endl;
        work_options_.db->SetOptions(
            {{"max_bytes_for_level_multiplier_additional", str}});
      }
    }
  }

  const WorkOptions &work_options_;
  const rocksdb::Options &options_;
  const size_t first_level_in_sd_;

  ssize_t wait_op_;
  ssize_t wait_time_ns_;
  ssize_t max_vc_hot_set_size_;
  ssize_t min_vc_hot_set_size_;
  RouterVisCnts &router_;
  std::ofstream log_;

  bool stop_signal_{false};
  std::thread th_;
};

void print_vc_param(RouterVisCnts &router, WorkOptions *work_options,
                    std::atomic<bool> *should_stop) {
  const std::filesystem::path &db_path = work_options->db_path;
  auto vc_parameter_path = db_path / "vc_param";
  std::ofstream out(vc_parameter_path);
  while (!should_stop->load(std::memory_order_relaxed)) {
    std::this_thread::sleep_for(std::chrono::seconds(1));
    auto timestamp = timestamp_ns();
    out << timestamp << " " << router.get_vc().GetHotSetSizeLimit() << " "
        << router.get_vc().GetPhySizeLimit() << std::endl;
  }
}

void bg_stat_printer(WorkOptions *work_options, const rocksdb::Options *options,
                     std::atomic<bool> *should_stop) {
  rocksdb::DB *db = work_options->db;
  auto router = static_cast<RouterVisCnts *>(options->compaction_router);
  const std::filesystem::path &db_path = work_options->db_path;

  char buf[16];

  std::string pid = std::to_string(getpid());

  std::ofstream progress_out(db_path / "progress");
  progress_out << "Timestamp(ns) operations-executed get\n";

  std::ofstream mem_out(db_path / "mem");
  std::string mem_command = "ps -q " + pid + " -o rss | tail -n 1";
  mem_out << "Timestamp(ns) RSS(KiB) max-rss(KiB)\n";
  struct rusage rusage;

  auto cputimes_path = db_path / "cputimes";
  std::string cputimes_command = "echo $(ps -q " + pid +
                                 " -o cputimes | tail -n 1) >> " +
                                 cputimes_path.c_str();
  std::ofstream(cputimes_path) << "Timestamp(ns) cputime(s)\n";

  std::ofstream compaction_stats_out(db_path / "compaction-stats");

  std::ofstream timers_out(db_path / "timers");
  timers_out << "Timestamp(ns) compaction-cpu-micros put-cpu-nanos "
                "get-cpu-nanos delete-cpu-nanos"
             << VisCnts::Properties::kCompactionThreadCPUNanos << ' '
             << VisCnts::Properties::kFlushThreadCPUNanos << ' '
             << VisCnts::Properties::kDecayThreadCPUNanos << ' '
             << "viscnts.compaction.cpu.nanos viscnts.flush.cpu.nanos "
                "viscnts.decay.scan.cpu.nanos viscnts.decay.write.cpu.nanos\n";

  std::ofstream promoted_or_retained_out(db_path /
                                         "promoted-or-retained-bytes");
  promoted_or_retained_out
      << "Timestamp(ns) by-flush 2fdlast 2sdfront retained\n";

  std::ofstream not_promoted_bytes_out(db_path / "not-promoted-bytes");
  not_promoted_bytes_out << "Timestamp(ns) not-stably-hot has-newer-version\n";

  std::ofstream num_accesses_out(db_path / "num-accesses");

  std::ofstream viscnts_io_out(db_path / "viscnts-io");
  viscnts_io_out << "Timestamp(ns) read write\n";

  auto stats = options->statistics;

  std::ofstream rand_read_bytes_out(db_path / "rand-read-bytes");

  auto interval = rusty::time::Duration::from_secs(1);
  auto next_begin = rusty::time::Instant::now() + interval;
  while (!should_stop->load(std::memory_order_relaxed)) {
    auto timestamp = timestamp_ns();

    progress_out << timestamp << ' '
                 << work_options->progress->load(std::memory_order_relaxed)
                 << ' '
                 << work_options->progress_get->load(std::memory_order_relaxed)
                 << std::endl;

    FILE *pipe = popen(mem_command.c_str(), "r");
    if (pipe == NULL) {
      perror("popen");
      rusty_panic();
    }
    rusty_assert(fgets(buf, sizeof(buf), pipe) != NULL, "buf too short");
    size_t buflen = strlen(buf);
    rusty_assert(buflen > 0);
    rusty_assert(buf[--buflen] == '\n');
    buf[buflen] = 0;
    if (-1 == pclose(pipe)) {
      perror("pclose");
      rusty_panic();
    }
    if (-1 == getrusage(RUSAGE_SELF, &rusage)) {
      perror("getrusage");
      rusty_panic();
    }
    mem_out << timestamp << ' ' << buf << ' ' << rusage.ru_maxrss << std::endl;

    std::ofstream(cputimes_path, std::ios_base::app) << timestamp << ' ';
    std::system(cputimes_command.c_str());

    std::string compaction_stats;
    rusty_assert(db->GetProperty(rocksdb::DB::Properties::kCompactionStats,
                                 &compaction_stats));
    compaction_stats_out << "Timestamp(ns) " << timestamp << '\n'
                         << compaction_stats << std::endl;

    uint64_t compaction_cpu_micros;
    rusty_assert(db->GetIntProperty(
        rocksdb::DB::Properties::kCompactionCPUMicros, &compaction_cpu_micros));
    uint64_t viscnts_compaction_thread_cpu_nanos;
    rusty_assert(router->get_viscnts_int_property(
        VisCnts::Properties::kCompactionThreadCPUNanos,
        &viscnts_compaction_thread_cpu_nanos));
    uint64_t viscnts_flush_thread_cpu_nanos;
    rusty_assert(router->get_viscnts_int_property(
        VisCnts::Properties::kFlushThreadCPUNanos,
        &viscnts_flush_thread_cpu_nanos));
    uint64_t viscnts_decay_thread_cpu_nanos;
    rusty_assert(router->get_viscnts_int_property(
        VisCnts::Properties::kDecayThreadCPUNanos,
        &viscnts_decay_thread_cpu_nanos));
    uint64_t viscnts_compaction_cpu_nanos;
    rusty_assert(router->get_viscnts_int_property(
        VisCnts::Properties::kCompactionCPUNanos,
        &viscnts_compaction_cpu_nanos));
    uint64_t viscnts_flush_cpu_nanos;
    rusty_assert(router->get_viscnts_int_property(
        VisCnts::Properties::kFlushCPUNanos, &viscnts_flush_cpu_nanos));
    uint64_t viscnts_decay_scan_cpu_nanos;
    rusty_assert(router->get_viscnts_int_property(
        VisCnts::Properties::kDecayScanCPUNanos,
        &viscnts_decay_scan_cpu_nanos));
    uint64_t viscnts_decay_write_cpu_nanos;
    rusty_assert(router->get_viscnts_int_property(
        VisCnts::Properties::kDecayWriteCPUNanos,
        &viscnts_decay_write_cpu_nanos));
    timers_out << timestamp << ' ' << compaction_cpu_micros << ' '
               << put_cpu_nanos.load(std::memory_order_relaxed) << ' '
               << get_cpu_nanos.load(std::memory_order_relaxed) << ' '
               << delete_cpu_nanos.load(std::memory_order_relaxed) << ' '
               << viscnts_compaction_thread_cpu_nanos << ' '
               << viscnts_flush_thread_cpu_nanos << ' '
               << viscnts_decay_thread_cpu_nanos << ' '
               << viscnts_compaction_cpu_nanos << ' ' << viscnts_flush_cpu_nanos
               << ' ' << viscnts_decay_scan_cpu_nanos << ' '
               << viscnts_decay_write_cpu_nanos << std::endl;

    std::string rand_read_bytes;
    rusty_assert(db->GetProperty(rocksdb::DB::Properties::kRandReadBytes,
                                 &rand_read_bytes));
    rand_read_bytes_out << timestamp << ' ' << rand_read_bytes << std::endl;

    promoted_or_retained_out
        << timestamp << ' '
        << stats->getTickerCount(rocksdb::PROMOTED_FLUSH_BYTES) << ' '
        << stats->getTickerCount(rocksdb::PROMOTED_2FDLAST_BYTES) << ' '
        << stats->getTickerCount(rocksdb::PROMOTED_2SDFRONT_BYTES) << ' '
        << stats->getTickerCount(rocksdb::RETAINED_BYTES) << std::endl;

    not_promoted_bytes_out
        << timestamp << ' '
        << stats->getTickerCount(rocksdb::NOT_STABLY_HOT_BYTES) << ' '
        << stats->getTickerCount(rocksdb::HAS_NEWER_VERSION_BYTES) << std::endl;

    num_accesses_out << timestamp;
    auto level_hits = router->level_hits();
    for (size_t hits : level_hits) {
      num_accesses_out << ' ' << hits;
    }
    num_accesses_out << std::endl;

    uint64_t viscnts_read;
    rusty_assert(router->get_viscnts_int_property(
        VisCnts::Properties::kReadBytes, &viscnts_read));
    uint64_t viscnts_write;
    rusty_assert(router->get_viscnts_int_property(
        VisCnts::Properties::kWriteBytes, &viscnts_write));
    viscnts_io_out << timestamp << ' ' << viscnts_read << ' ' << viscnts_write
                   << std::endl;

    auto sleep_time =
        next_begin.checked_duration_since(rusty::time::Instant::now());
    if (sleep_time.has_value()) {
      std::this_thread::sleep_for(
          std::chrono::nanoseconds(sleep_time.value().as_nanos()));
    }
    next_begin += interval;
  }
}

int main(int argc, char **argv) {
  std::ios::sync_with_stdio(false);
  std::cin.tie(0);
  std::cout.tie(0);

  rocksdb::Options options;
  WorkOptions work_option;

  namespace po = boost::program_options;
  po::options_description desc("Available options");
  std::string format;
  std::string arg_switches;
  size_t num_threads;

  std::string arg_db_path;
  std::string arg_db_paths;
  std::string viscnts_path_str;
  size_t cache_size;

  double arg_max_hot_set_size;
  double arg_max_viscnts_size;
  int compaction_pri;

  // Options of executor
  desc.add_options()("help", "Print help message");
<<<<<<< HEAD
  desc.add_options()("trace", po::value<std::string>(),
                     "The trace file to replay");
=======
>>>>>>> 35809163
  desc.add_options()("format,f",
                     po::value<std::string>(&format)->default_value("ycsb"),
                     "Trace format: plain/plain-length-only/ycsb");
  desc.add_options()(
      "load", po::value<std::string>(),
      "Execute the load phase. If a trace is provided with this option, "
      "execute the trace in the load phase. Will empty the directories first.");
  desc.add_options()(
      "run", po::value<std::string>(),
      "Execute the run phase. If a trace is provided with this option, execute "
      "the trace in the run phase. "
      "If --load is not provided, the run phase will be executed directly "
      "without executing the load phase, and the directories won't be cleaned "
      "up. "
      "If none of --load and --run is provided, the both phases will be "
      "executed.");
  desc.add_options()(
      "switches", po::value<std::string>(&arg_switches)->default_value("none"),
      "Switches for statistics: none/all/<hex value>\n"
      "0x1: Log the latency of each operation\n"
      "0x2: Output the result of READ\n"
      "0x4: count access hot per tier\n"
      "0x8: Log key and the level hit");
  desc.add_options()("num_threads",
                     po::value<size_t>(&num_threads)->default_value(1),
                     "The number of threads to execute the trace\n");
  desc.add_options()("enable_fast_process",
                     "Enable fast process including ignoring kNotFound and "
                     "pushing operations in one channel.");
  desc.add_options()("enable_fast_generator", "Enable fast generator");
  desc.add_options()("workload_file", po::value<std::string>(),
                     "Workload file used in built-in generator");
  desc.add_options()("export_key_only_trace",
                     "Export key-only trace generated by built-in generator.");

  // Options of rocksdb
  desc.add_options()("max_background_jobs", po::value<int>(), "");
  desc.add_options()("level0_file_num_compaction_trigger", po::value<int>(),
                     "Number of files in level-0 when compactions start");
  desc.add_options()(
      "use_direct_reads",
      po::value<bool>(&options.use_direct_reads)->default_value(true), "");
  desc.add_options()(
      "use_direct_io_for_flush_and_compaction",
      po::value<bool>(&options.use_direct_io_for_flush_and_compaction)
          ->default_value(true),
      "");
  desc.add_options()("db_path",
                     po::value<std::string>(&arg_db_path)->required(),
                     "Path to database");
  desc.add_options()(
      "db_paths", po::value<std::string>(&arg_db_paths)->required(),
      "For example: \"{{/tmp/sd,100000000},{/tmp/cd,1000000000}}\"");
  desc.add_options()("cache_size",
                     po::value<size_t>(&cache_size)->default_value(8 << 20),
                     "Capacity of LRU block cache in bytes. Default: 8MiB");
  desc.add_options()("block_size", po::value<size_t>(), "Default: 4096");
  desc.add_options()("max_bytes_for_level_base", po::value<uint64_t>(), "");
  desc.add_options()("optimize_filters_for_hits",
                     "Do not build filters for the last level");
  desc.add_options()(
      "db_paths_soft_size_limit_multiplier",
      po::value<double>(&work_option.db_paths_soft_size_limit_multiplier)
          ->default_value(1.1));

  // Options for hotrap
  desc.add_options()("max_hot_set_size",
                     po::value<double>(&arg_max_hot_set_size)->required(),
                     "Max hot set size in bytes");
  desc.add_options()("max_viscnts_size",
                     po::value<double>(&arg_max_viscnts_size)->required(),
                     "Max physical size of viscnts in bytes");
  desc.add_options()("viscnts_path",
                     po::value<std::string>(&viscnts_path_str)->required(),
                     "Path to VisCnts");
  desc.add_options()("compaction_pri,p",
                     po::value<int>(&compaction_pri)->required(),
                     "Method to pick SST to compact (rocksdb::CompactionPri)");

  desc.add_options()("enable_dynamic_vc_param", "enable_dynamic_vc_param");

  desc.add_options()("enable_dynamic_vc_param_in_lsm",
                     "enable_dynami_vc_param_in_lsm");

  desc.add_options()("enable_dynamic_only_vc_phy_size",
                     "enable_dynamic_only_vc_phy_size");

  desc.add_options()("enable_sampling", "enable_sampling");

  po::variables_map vm;
  po::store(po::parse_command_line(argc, argv, desc), vm);
  if (vm.count("help")) {
    std::cerr << desc << std::endl;
    return 1;
  }
  po::notify(vm);

  uint64_t max_hot_set_size = arg_max_hot_set_size;
  uint64_t max_viscnts_size = arg_max_viscnts_size;

  if (vm.count("load")) {
    work_option.load = true;
    if (!vm["load"].empty()) {
      work_option.load_trace = vm["load"].as<std::string>();
    }
  }
  if (vm.count("run")) {
    work_option.run = true;
    if (!vm["run"].empty()) {
      work_option.run_trace = vm["run"].as<std::string>();
    }
  }
  if (work_option.load == false && work_option.run == false) {
    work_option.load = true;
    work_option.run = true;
  }

  uint64_t switches;
  if (arg_switches == "none") {
    switches = 0;
  } else if (arg_switches == "all") {
    switches = 0xf;
  } else {
    std::istringstream in(std::move(arg_switches));
    in >> std::hex >> switches;
  }

  std::filesystem::path db_path(arg_db_path);
  std::filesystem::path viscnts_path(viscnts_path_str);
  options.db_paths = decode_db_paths(arg_db_paths);
  options.compaction_pri = static_cast<rocksdb::CompactionPri>(compaction_pri);
  options.statistics = rocksdb::CreateDBStatistics();
  options.compression = rocksdb::CompressionType::kNoCompression;
  // Doesn't make sense for tiered storage
  options.level_compaction_dynamic_level_bytes = false;

  rocksdb::BlockBasedTableOptions table_options;
  table_options.block_cache = rocksdb::NewLRUCache(cache_size);
  table_options.filter_policy.reset(rocksdb::NewBloomFilterPolicy(10, false));
  if (vm.count("block_size")) {
    table_options.block_size = vm["block_size"].as<size_t>();
  }
  options.table_factory.reset(
      rocksdb::NewBlockBasedTableFactory(table_options));

  if (vm.count("max_background_jobs")) {
    options.max_background_jobs = vm["max_background_jobs"].as<int>();
  }

  if (vm.count("level0_file_num_compaction_trigger")) {
    options.level0_file_num_compaction_trigger =
        vm["level0_file_num_compaction_trigger"].as<int>();
  }
  if (vm.count("max_bytes_for_level_base")) {
    options.max_bytes_for_level_base =
        vm["max_bytes_for_level_base"].as<uint64_t>();
  }
  if (vm.count("optimize_filters_for_hits")) {
    options.optimize_filters_for_hits = true;
  }

  uint64_t fd_size = options.db_paths[0].target_size - max_viscnts_size;
  uint64_t level_size = options.max_bytes_for_level_base;
  rusty_assert(fd_size >= level_size, "max_bytes_for_level_base too small!");
  uint64_t fd_remain = fd_size - level_size;
  size_t first_level_in_sd = 1;
  while (level_size <= fd_remain) {
    fd_remain -= level_size;
    level_size *= options.max_bytes_for_level_multiplier;
    first_level_in_sd += 1;
  }

  options.max_bytes_for_level_multiplier_additional.clear();
  calculate_multiplier_addtional(
      first_level_in_sd, options.max_bytes_for_level_multiplier_additional,
      options, fd_size, max_hot_set_size);
  std::cerr << "options.max_bytes_for_level_multiplier_additional: ";
  print_vector(options.max_bytes_for_level_multiplier_additional);
  std::cerr << std::endl;
  auto ret = predict_level_assignment(options);
  rusty_assert_eq(ret.size() - 1, first_level_in_sd);
  for (size_t level = 0; level < first_level_in_sd; ++level) {
    std::cerr << level << ' ' << ret[level].second << ' ' << ret[level].first
              << std::endl;
  }
  std::cerr << first_level_in_sd << "+ " << ret[first_level_in_sd].second << ' '
            << ret[first_level_in_sd].first << std::endl;
  if (options.db_paths.size() == 1) {
    first_level_in_sd = 100;
  }

  RouterVisCnts *router = nullptr;
  VisCntsUpdater2 *updater = nullptr;
  if (first_level_in_sd != 0) {
    if (vm.count("enable_dynamic_vc_param_in_lsm")) {
      router = new RouterVisCnts(
          options.comparator, viscnts_path_str, first_level_in_sd - 1,
          max_hot_set_size, max_viscnts_size, switches,
          options.db_paths[0].target_size * 0.7,
          options.db_paths[0].target_size * 0.05, vm.count("enable_sampling"));
    } else {
      router = new RouterVisCnts(options.comparator, viscnts_path_str,
                                 first_level_in_sd - 1, max_hot_set_size,
                                 max_viscnts_size, switches, max_hot_set_size,
                                 max_hot_set_size, vm.count("enable_sampling"));
    }

    options.compaction_router = router;
  }

  rocksdb::DB *db;
  if (work_option.load) {
    std::cerr << "Emptying directories\n";
    empty_directory(db_path);
    for (auto path : options.db_paths) {
      empty_directory(path.path);
    }
    std::ofstream(db_path / "first-level-in-sd")
        << first_level_in_sd << std::endl;

    std::cerr << "Creating database\n";
    options.create_if_missing = true;
  }

  // if (vm.count("enable_dynamic_vc_param") && router) {
  //   updater = new VisCntsUpdater(db_path, max_hot_set_size, max_viscnts_size,
  //   options.db_paths[0].target_size * 0.7, options.db_paths[0].target_size *
  //   0.1, 5e5, 2e9, *router);
  // }

  if (vm.count("enable_dynamic_only_vc_phy_size") && router) {
    updater = new VisCntsUpdater2(work_option, options, first_level_in_sd,
                                  options.db_paths[0].target_size * 0.7,
                                  options.db_paths[0].target_size * 0.1, 5e5,
                                  20e9, *router);
  }

  auto s = rocksdb::DB::Open(options, db_path.string(), &db);
  if (!s.ok()) {
    std::cerr << s.ToString() << std::endl;
    return -1;
  }

  std::string cmd =
      "pidstat -p " + std::to_string(getpid()) +
      " -Hu 1 | awk '{if(NR>3){print $1,$8; fflush(stdout)}}' > " +
      db_path.c_str() + "/cpu &";
  std::cerr << cmd << std::endl;
  std::system(cmd.c_str());

  std::atomic<uint64_t> progress(0);
  std::atomic<uint64_t> progress_get(0);

  work_option.db = db;
  work_option.switches = switches;
  work_option.db_path = db_path;
  work_option.progress = &progress;
  work_option.progress_get = &progress_get;
  work_option.num_threads = num_threads;
  work_option.enable_fast_process = vm.count("enable_fast_process");
  if (format == "plain") {
    work_option.format_type = FormatType::Plain;
  } else if (format == "plain-length-only") {
    work_option.format_type = FormatType::PlainLengthOnly;
  } else if (format == "ycsb") {
    work_option.format_type = FormatType::YCSB;
  } else {
    rusty_panic("Unrecognized format %s", format.c_str());
  }
  work_option.enable_fast_generator = vm.count("enable_fast_generator");
  if (work_option.enable_fast_generator) {
    std::string workload_file = vm["workload_file"].as<std::string>();
    work_option.ycsb_gen_options =
        YCSBGen::YCSBGeneratorOptions::ReadFromFile(workload_file);
    work_option.export_key_only_trace = vm.count("export_key_only_trace");
  } else {
    rusty_assert(vm.count("workload_file") == 0,
                 "workload_file only works with built-in generator!");
    rusty_assert(vm.count("export_key_only_trace") == 0,
                 "export_key_only_trace only works with built-in generator!");
    work_option.ycsb_gen_options = YCSBGen::YCSBGeneratorOptions();
  }

  std::atomic<bool> should_stop(false);
  std::thread stat_printer(bg_stat_printer, &work_option, &options,
                           &should_stop);

  Tester tester(work_option);

  auto stats_print_func = [&](std::ostream &log) {
    log << "Timestamp: " << timestamp_ns() << "\n";
    log << "rocksdb.block.cache.data.miss: "
        << options.statistics->getTickerCount(rocksdb::BLOCK_CACHE_DATA_MISS)
        << "\n";
    log << "rocksdb.block.cache.data.hit: "
        << options.statistics->getTickerCount(rocksdb::BLOCK_CACHE_DATA_HIT)
        << "\n";
    log << "rocksdb.bloom.filter.useful: "
        << options.statistics->getTickerCount(rocksdb::BLOOM_FILTER_USEFUL)
        << "\n";
    log << "rocksdb.bloom.filter.full.positive: "
        << options.statistics->getTickerCount(
               rocksdb::BLOOM_FILTER_FULL_POSITIVE)
        << "\n";
    log << "rocksdb.bloom.filter.full.true.positive: "
        << options.statistics->getTickerCount(
               rocksdb::BLOOM_FILTER_FULL_TRUE_POSITIVE)
        << "\n";
    log << "rocksdb.memtable.hit: "
        << options.statistics->getTickerCount(rocksdb::MEMTABLE_HIT) << "\n";
    log << "rocksdb.l0.hit: "
        << options.statistics->getTickerCount(rocksdb::GET_HIT_L0) << "\n";
    log << "rocksdb.l1.hit: "
        << options.statistics->getTickerCount(rocksdb::GET_HIT_L1) << "\n";
    log << "rocksdb.rocksdb.l2andup.hit: "
        << options.statistics->getTickerCount(rocksdb::GET_HIT_L2_AND_UP)
        << "\n";
    log << "Promotion cache hits: "
        << options.statistics->getTickerCount(rocksdb::GET_HIT_PROMOTION_CACHE)
        << "\n";
    log << "rocksdb Perf: " << tester.GetRocksdbPerf() << "\n";
    log << "rocksdb IOStats: " << tester.GetRocksdbIOStats() << "\n";

    /* Statistics of router */
    if (router) {
      if (switches & MASK_COUNT_ACCESS_HOT_PER_TIER) {
        auto counters = router->hit_hot_count();
        assert(counters.size() == 2);
        log << "Access hot per tier: " << counters[0] << ' ' << counters[1]
            << "\n";
      }
      log << "end===\n";
    }

    /* Timer data */
    std::vector<counter_timer::CountTime> timers_status;
    const auto &ts = timers.timers();
    size_t num_types = ts.len();
    for (size_t i = 0; i < num_types; ++i) {
      const auto &timer = ts.timer(i);
      uint64_t count = timer.count();
      rusty::time::Duration time = timer.time();
      timers_status.push_back(counter_timer::CountTime{count, time});
      log << timer_names[i] << ": count " << count << ", total "
          << time.as_secs_double() << " s\n";
    }

    /* Operation counts*/
    log << "operation counts: " << tester.GetOpParseCounts() << "\n";
    log << "notfound counts: " << tester.GetNotFoundCounts() << "\n";
    log << "stat end===" << std::endl;
  };

  auto period_print_stat = [&]() {
    std::ofstream period_stats(db_path / "period_stats");
    while (!should_stop.load()) {
      stats_print_func(period_stats);
      std::this_thread::sleep_for(std::chrono::seconds(1));
    }
  };

  auto print_vc_param_func = [&]() {
    print_vc_param(*router, &work_option, &should_stop);
  };

  std::thread period_print_vc_param_thread(print_vc_param_func);
  std::thread period_print_thread(period_print_stat);

  std::filesystem::path info_json_path = db_path / "info.json";
  std::ofstream info_json_out;
  if (work_option.load) {
    info_json_out = std::ofstream(info_json_path);
    info_json_out << "{" << std::endl;
  } else {
    info_json_out = std::ofstream(info_json_path, std::ios_base::app);
  }
  rusty::sync::Mutex<std::ofstream> info_json(std::move(info_json_out));
  tester.Test(info_json);
  if (work_option.run) {
    auto info_json_locked = info_json.lock();
    *info_json_locked
        << "\t\"IsStablyHot(secs)\": "
        << timers.timer(TimerType::kIsStablyHot).time().as_secs_double()
        << ",\n"
        << "\t\"LowerBound(secs)\": "
        << timers.timer(TimerType::kLowerBound).time().as_secs_double() << ",\n"
        << "\t\"RangeHotSize(secs)\": "
        << timers.timer(TimerType::kRangeHotSize).time().as_secs_double()
        << ",\n"
        << "\t\"NextHot(secs)\": "
        << timers.timer(TimerType::kNextHot).time().as_secs_double() << "\n}"
        << std::endl;
  }

  should_stop.store(true, std::memory_order_relaxed);
  stats_print_func(std::cerr);

  stat_printer.join();
  period_print_thread.join();
  period_print_vc_param_thread.join();
  delete db;
  delete router;
  delete updater;

  return 0;
}<|MERGE_RESOLUTION|>--- conflicted
+++ resolved
@@ -843,11 +843,6 @@
 
   // Options of executor
   desc.add_options()("help", "Print help message");
-<<<<<<< HEAD
-  desc.add_options()("trace", po::value<std::string>(),
-                     "The trace file to replay");
-=======
->>>>>>> 35809163
   desc.add_options()("format,f",
                      po::value<std::string>(&format)->default_value("ycsb"),
                      "Trace format: plain/plain-length-only/ycsb");
