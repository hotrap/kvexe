--- conflicted
+++ resolved
@@ -786,6 +786,10 @@
   log << "non leader write count: "
       << options.statistics->getTickerCount(rocksdb::NON_LEADER_WRITE_COUNT)
       << '\n';
+
+  log << "Promotion cache hits: "
+      << options.statistics->getTickerCount(rocksdb::GET_HIT_PROMOTION_CACHE)
+      << "\n";
   log << "rocksdb Perf: " << tester.GetRocksdbPerf() << "\n";
   log << "rocksdb IOStats: " << tester.GetRocksdbIOStats() << "\n";
 
@@ -1115,62 +1119,6 @@
 
   Tester tester(work_options);
 
-<<<<<<< HEAD
-  auto stats_print_func = [&](std::ostream &log) {
-    log << "Timestamp: " << timestamp_ns() << "\n";
-    log << "rocksdb.block.cache.data.miss: "
-        << options.statistics->getTickerCount(rocksdb::BLOCK_CACHE_DATA_MISS)
-        << "\n";
-    log << "rocksdb.block.cache.data.hit: "
-        << options.statistics->getTickerCount(rocksdb::BLOCK_CACHE_DATA_HIT)
-        << "\n";
-    log << "rocksdb.bloom.filter.useful: "
-        << options.statistics->getTickerCount(rocksdb::BLOOM_FILTER_USEFUL)
-        << "\n";
-    log << "rocksdb.bloom.filter.full.positive: "
-        << options.statistics->getTickerCount(
-               rocksdb::BLOOM_FILTER_FULL_POSITIVE)
-        << "\n";
-    log << "rocksdb.bloom.filter.full.true.positive: "
-        << options.statistics->getTickerCount(
-               rocksdb::BLOOM_FILTER_FULL_TRUE_POSITIVE)
-        << "\n";
-    log << "rocksdb.memtable.hit: "
-        << options.statistics->getTickerCount(rocksdb::MEMTABLE_HIT) << "\n";
-    log << "rocksdb.l0.hit: "
-        << options.statistics->getTickerCount(rocksdb::GET_HIT_L0) << "\n";
-    log << "rocksdb.l1.hit: "
-        << options.statistics->getTickerCount(rocksdb::GET_HIT_L1) << "\n";
-    log << "rocksdb.rocksdb.l2andup.hit: "
-        << options.statistics->getTickerCount(rocksdb::GET_HIT_L2_AND_UP)
-        << "\n";
-    log << "Promotion cache hits: "
-        << options.statistics->getTickerCount(rocksdb::GET_HIT_PROMOTION_CACHE)
-        << "\n";
-    log << "rocksdb Perf: " << tester.GetRocksdbPerf() << "\n";
-    log << "rocksdb IOStats: " << tester.GetRocksdbIOStats() << "\n";
-
-    /* Statistics of router */
-    if (router) {
-      if (switches & MASK_COUNT_ACCESS_HOT_PER_TIER) {
-        auto counters = router->hit_hot_count();
-        assert(counters.size() == 2);
-        log << "Access hot per tier: " << counters[0] << ' ' << counters[1]
-            << "\nAccess FD hot: " << router->count_access_fd_hot()
-            << "\nAccess FD cold: " << router->count_access_fd_cold() << '\n';
-      }
-      log << "end===\n";
-    }
-
-    print_timers(log);
-
-    /* Operation counts*/
-    log << "notfound counts: " << tester.GetNotFoundCounts() << "\n";
-    log << "stat end===" << std::endl;
-  };
-
-=======
->>>>>>> 44a1dd33
   auto period_print_stat = [&]() {
     std::ofstream period_stats(db_path / "period_stats");
     while (!should_stop.load()) {
@@ -1212,12 +1160,20 @@
   }
 
   should_stop.store(true, std::memory_order_relaxed);
-<<<<<<< HEAD
-  stats_print_func(std::cerr);
-=======
 
   print_other_stats(std::cerr, options, tester);
->>>>>>> 44a1dd33
+
+  /* Statistics of router */
+  if (router) {
+    if (tester.work_options().switches & MASK_COUNT_ACCESS_HOT_PER_TIER) {
+      auto counters = router->hit_hot_count();
+      assert(counters.size() == 2);
+      std::cerr << "Access hot per tier: " << counters[0] << ' ' << counters[1]
+                << "\nAccess FD hot: " << router->count_access_fd_hot()
+                << "\nAccess FD cold: " << router->count_access_fd_cold()
+                << '\n';
+    }
+  }
 
   stat_printer.join();
   period_print_thread.join();
