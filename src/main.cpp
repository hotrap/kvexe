#include <counter_timer_vec.hpp>

#include "rocksdb/compaction_router.h"
#include "test.hpp"
#include "viscnts.h"

typedef uint16_t field_size_t;

thread_local std::optional<std::ofstream> key_hit_level_out;
std::optional<std::ofstream> &get_key_hit_level_out() {
  return key_hit_level_out;
}

std::vector<rocksdb::DbPath> decode_db_paths(std::string db_paths) {
  std::istringstream in(db_paths);
  std::vector<rocksdb::DbPath> ret;
  rusty_assert_eq(in.get(), '{', "Invalid db_paths");
  char c = static_cast<char>(in.get());
  if (c == '}') return ret;
  rusty_assert_eq(c, '{', "Invalid db_paths");
  while (1) {
    std::string path;
    size_t size;
    if (in.peek() == '"') {
      in >> std::quoted(path);
      rusty_assert_eq(in.get(), ',', "Invalid db_paths");
    } else {
      while ((c = static_cast<char>(in.get())) != ',') path.push_back(c);
    }
    in >> size;
    ret.emplace_back(std::move(path), size);
    rusty_assert_eq(in.get(), '}', "Invalid db_paths");
    c = static_cast<char>(in.get());
    if (c != ',') break;
    rusty_assert_eq(in.get(), '{', "Invalid db_paths");
  }
  rusty_assert_eq(c, '}', "Invalid db_paths");
  return ret;
}

// Return the first level in CD
size_t calculate_multiplier_addtional(rocksdb::Options &options,
                                      size_t max_hot_set_size) {
  rusty_assert_eq(options.db_paths.size(), 2.0);
  size_t sd_size = options.db_paths[0].target_size;
  for (double x : options.max_bytes_for_level_multiplier_additional) {
    rusty_assert(x - 1 < 1e-6);
  }
  options.max_bytes_for_level_multiplier_additional.clear();
  size_t level = 0;
  uint64_t level_size = options.max_bytes_for_level_base;
  while (level_size <= sd_size) {
    sd_size -= level_size;
    if (level > 0) {
      level_size *= options.max_bytes_for_level_multiplier;
    }
    level += 1;
  }
  level_size /= options.max_bytes_for_level_multiplier;
  // It seems that L0 and L1 are not affected by
  // options.max_bytes_for_level_multiplier_additional
  if (level <= 2) return level;
  size_t last_level_in_sd = level - 1;
  for (size_t i = 1; i < last_level_in_sd; ++i) {
    options.max_bytes_for_level_multiplier_additional.push_back(1.0);
  }
  // Multiply 0.99 to make room for floating point error
  options.max_bytes_for_level_multiplier_additional.push_back(
      1 + (double)sd_size / level_size * 0.99);
  uint64_t last_level_in_sd_size = sd_size + level_size;
  rusty_assert(last_level_in_sd_size > max_hot_set_size);
  uint64_t last_level_in_sd_effective_size =
      last_level_in_sd_size - max_hot_set_size;
  uint64_t first_level_in_cd_size = last_level_in_sd_effective_size * 10;
  options.max_bytes_for_level_multiplier_additional.push_back(
      (double)first_level_in_cd_size / (last_level_in_sd_size * 10));
  return level;
}

double MaxBytesMultiplerAdditional(const rocksdb::Options &options, int level) {
  if (level >= static_cast<int>(
                   options.max_bytes_for_level_multiplier_additional.size())) {
    return 1;
  }
  return options.max_bytes_for_level_multiplier_additional[level];
}

std::vector<std::pair<size_t, std::string>> predict_level_assignment(
    const rocksdb::Options &options) {
  std::vector<std::pair<size_t, std::string>> ret;
  uint32_t p = 0;
  int level = 0;
  assert(!options.db_paths.empty());

  // size remaining in the most recent path
  uint64_t current_path_size = options.db_paths[0].target_size;

  uint64_t level_size;
  int cur_level = 0;

  // max_bytes_for_level_base denotes L1 size.
  // We estimate L0 size to be the same as L1.
  level_size = options.max_bytes_for_level_base;

  // Last path is the fallback
  while (p < options.db_paths.size() - 1) {
    if (current_path_size < level_size) {
      p++;
      current_path_size = options.db_paths[p].target_size;
      continue;
    }
    if (cur_level == level) {
      // Does desired level fit in this path?
      rusty_assert_eq(ret.size(), (size_t)level);
      ret.emplace_back(level_size, options.db_paths[p].path);
      ++level;
    }
    current_path_size -= level_size;
    if (cur_level > 0) {
      if (options.level_compaction_dynamic_level_bytes) {
        // Currently, level_compaction_dynamic_level_bytes is ignored when
        // multiple db paths are specified. https://github.com/facebook/
        // rocksdb/blob/main/db/column_family.cc.
        // Still, adding this check to avoid accidentally using
        // max_bytes_for_level_multiplier_additional
        level_size =
            static_cast<uint64_t>(static_cast<double>(level_size) *
                                  options.max_bytes_for_level_multiplier);
      } else {
        level_size = static_cast<uint64_t>(
            static_cast<double>(level_size) *
            options.max_bytes_for_level_multiplier *
            MaxBytesMultiplerAdditional(options, cur_level));
      }
    }
    cur_level++;
  }
  rusty_assert_eq(ret.size(), (size_t)level);
  ret.emplace_back(level_size, options.db_paths[p].path);
  return ret;
}

void empty_directory(std::filesystem::path dir_path) {
  for (auto &path : std::filesystem::directory_iterator(dir_path)) {
    std::filesystem::remove_all(path);
  }
}

bool is_empty_directory(std::string dir_path) {
  auto it = std::filesystem::directory_iterator(dir_path);
  return it == std::filesystem::end(it);
}

enum class PerLevelTimerType : size_t {
  kAccess = 0,
  kEnd,
};
constexpr size_t PER_LEVEL_TIMER_NUM =
    static_cast<size_t>(PerLevelTimerType::kEnd);
const char *per_level_timer_names[] = {
    "Access",
};
static_assert(PER_LEVEL_TIMER_NUM ==
              sizeof(per_level_timer_names) / sizeof(const char *));
counter_timer_vec::TypedTimersVector<PerLevelTimerType> per_level_timers(
    PER_LEVEL_TIMER_NUM);

template <typename T>
class TimedIter : public rocksdb::TraitIterator<T> {
 public:
  TimedIter(std::unique_ptr<rocksdb::TraitIterator<T>> iter)
      : iter_(std::move(iter)) {}
  rocksdb::optional<T> next() override {
    auto guard = timers.timer(TimerType::kNextHot).start();
    return iter_->next();
  }

 private:
  std::unique_ptr<rocksdb::TraitIterator<T>> iter_;
};

class RouterVisCnts : public rocksdb::CompactionRouter {
 public:
  RouterVisCnts(const rocksdb::Comparator *ucmp, std::filesystem::path dir,
                int tier0_last_level, size_t max_hot_set_size,
                size_t max_viscnts_size, uint64_t switches)
      : switches_(switches),
        vc_(VisCnts::New(ucmp, dir.c_str(), max_hot_set_size,
                         max_viscnts_size)),
        tier0_last_level_(tier0_last_level),
        count_access_hot_per_tier_{0, 0} {}
  const char *Name() const override { return "RouterVisCnts"; }
  size_t Tier(int level) override {
    if (level <= tier0_last_level_) {
      return 0;
    } else {
      return 1;
    }
  }
  void Access(int level, rocksdb::Slice key, size_t vlen) override {
    size_t tier = Tier(level);

    if (switches_ & MASK_COUNT_ACCESS_HOT_PER_TIER) {
      if (vc_.IsHot(key)) count_access_hot_per_tier_[tier].fetch_add(1);
    }

    auto guard =
        per_level_timers.timer(level, PerLevelTimerType::kAccess).start();
    vc_.Access(key, vlen);
    if (get_key_hit_level_out().has_value()) {
      get_key_hit_level_out().value() << key.ToString() << ' ' << level << '\n';
    }
  }

  bool IsStablyHot(rocksdb::Slice key) override {
    auto guard = timers.timer(TimerType::kIsStablyHot).start();
    return vc_.IsStablyHot(key);
  }
  // The returned pointer will stay valid until the next call to Seek or
  // NextHot with this iterator
  rocksdb::CompactionRouter::Iter LowerBound(rocksdb::Slice key) override {
    auto guard = timers.timer(TimerType::kLowerBound).start();
    return rocksdb::CompactionRouter::Iter(
        std::make_unique<TimedIter<rocksdb::HotRecInfo>>(vc_.LowerBound(key)));
  }
  size_t RangeHotSize(rocksdb::Slice smallest,
                      rocksdb::Slice largest) override {
    auto guard = timers.timer(TimerType::kRangeHotSize).start();
    rocksdb::Bound start{
        .user_key = smallest,
        .excluded = false,
    };
    rocksdb::Bound end{
        .user_key = largest,
        .excluded = false,
    };
    rocksdb::RangeBounds range{.start = start, .end = end};
    size_t ret = vc_.RangeHotSize(range);
    return ret;
  }

  bool get_viscnts_int_property(std::string_view property, uint64_t *value) {
    return vc_.GetIntProperty(property, value);
  }

  std::vector<size_t> hit_count() {
    std::vector<size_t> ret;
    for (size_t i = 0; i < 2; ++i)
      ret.push_back(
          count_access_hot_per_tier_[i].load(std::memory_order_relaxed));
    return ret;
  }

 private:
  const uint64_t switches_;
  VisCnts vc_;
  int tier0_last_level_;

  std::atomic<size_t> count_access_hot_per_tier_[2];
};

void bg_stat_printer(WorkOptions *work_options, const rocksdb::Options *options,
                     std::atomic<bool> *should_stop) {
  rocksdb::DB *db = work_options->db;
  auto router = static_cast<RouterVisCnts *>(options->compaction_router);
  const std::filesystem::path &db_path = work_options->db_path;

  std::string pid = std::to_string(getpid());

  std::ofstream progress_out(db_path / "progress");
  progress_out << "Timestamp(ns) operations-executed get\n";

  auto mem_path = db_path / "mem";
  std::string mem_command =
      "ps -q " + pid + " -o rss | tail -n 1 >> " + mem_path.c_str();
  std::ofstream(mem_path) << "Timestamp(ns) RSS(KB)\n";

  auto cputimes_path = db_path / "cputimes";
  std::string cputimes_command = "echo $(ps -q " + pid +
                                 " -o cputimes | tail -n 1) >> " +
                                 cputimes_path.c_str();
  std::ofstream(cputimes_path) << "Timestamp(ns) cputime(s)\n";

  std::ofstream compaction_stats_out(db_path / "compaction-stats");

  std::ofstream timers_out(db_path / "timers");
  timers_out
      << "Timestamp(ns) compaction-cpu-micros put-cpu-nanos "
         "get-cpu-nanos viscnts.compaction.cpu.nanos viscnts.flush.cpu.nanos "
         "viscnts.decay.scan.cpu.nanos viscnts.decay.write.cpu.nanos\n";

  std::ofstream promoted_or_retained_out(db_path /
                                         "promoted-or-retained-bytes");
  promoted_or_retained_out
      << "Timestamp(ns) by-flush 2sdlast 2cdfront retained\n";

  std::ofstream not_promoted_bytes_out(db_path / "not-promoted-bytes");
  not_promoted_bytes_out << "Timestamp(ns) not-stably-hot has-newer-version\n";

  std::ofstream num_accesses_out(db_path / "num-accesses");

  std::ofstream viscnts_io_out(db_path / "viscnts-io");
  viscnts_io_out << "Timestamp(ns) read write\n";

  auto stats = options->statistics;

  std::ofstream rand_read_bytes_out(db_path / "rand-read-bytes");

  auto interval = rusty::time::Duration::from_secs(1);
  auto next_begin = rusty::time::Instant::now() + interval;
  while (!should_stop->load(std::memory_order_relaxed)) {
    auto timestamp = timestamp_ns();

    progress_out << timestamp << ' '
                 << work_options->progress->load(std::memory_order_relaxed)
                 << ' '
                 << work_options->progress_get->load(std::memory_order_relaxed)
                 << std::endl;

    std::ofstream(mem_path, std::ios_base::app) << timestamp << ' ';
    std::system(mem_command.c_str());

    std::ofstream(cputimes_path, std::ios_base::app) << timestamp << ' ';
    std::system(cputimes_command.c_str());

    std::string compaction_stats;
    rusty_assert(db->GetProperty(rocksdb::DB::Properties::kCompactionStats,
                                 &compaction_stats));
    compaction_stats_out << "Timestamp(ns) " << timestamp << '\n'
                         << compaction_stats << std::endl;

    uint64_t compaction_cpu_micros;
    rusty_assert(db->GetIntProperty(
        rocksdb::DB::Properties::kCompactionCPUMicros, &compaction_cpu_micros));
    uint64_t viscnts_compaction_cpu_nanos;
    rusty_assert(router->get_viscnts_int_property(
        VisCnts::Properties::kCompactionCPUNanos,
        &viscnts_compaction_cpu_nanos));
    uint64_t viscnts_flush_cpu_nanos;
    rusty_assert(router->get_viscnts_int_property(
        VisCnts::Properties::kFlushCPUNanos, &viscnts_flush_cpu_nanos));
    uint64_t viscnts_decay_scan_cpu_nanos;
    rusty_assert(router->get_viscnts_int_property(
        VisCnts::Properties::kDecayScanCPUNanos,
        &viscnts_decay_scan_cpu_nanos));
    uint64_t viscnts_decay_write_cpu_nanos;
    rusty_assert(router->get_viscnts_int_property(
        VisCnts::Properties::kDecayWriteCPUNanos,
        &viscnts_decay_write_cpu_nanos));
    timers_out << timestamp << ' ' << compaction_cpu_micros << ' '
               << put_cpu_nanos.load(std::memory_order_relaxed) << ' '
               << get_cpu_nanos.load(std::memory_order_relaxed) << ' '
               << viscnts_compaction_cpu_nanos << ' ' << viscnts_flush_cpu_nanos
               << ' ' << viscnts_decay_scan_cpu_nanos << ' '
               << viscnts_decay_write_cpu_nanos << std::endl;

    std::string rand_read_bytes;
    rusty_assert(db->GetProperty(rocksdb::DB::Properties::kRandReadBytes,
                                 &rand_read_bytes));
    rand_read_bytes_out << timestamp << ' ' << rand_read_bytes << std::endl;

    promoted_or_retained_out
        << timestamp << ' '
        << stats->getTickerCount(rocksdb::PROMOTED_FLUSH_BYTES) << ' '
        << stats->getTickerCount(rocksdb::PROMOTED_2SDLAST_BYTES) << ' '
        << stats->getTickerCount(rocksdb::PROMOTED_2CDFRONT_BYTES) << ' '
        << stats->getTickerCount(rocksdb::RETAINED_BYTES) << std::endl;

    not_promoted_bytes_out
        << timestamp << ' '
        << stats->getTickerCount(rocksdb::NOT_STABLY_HOT_BYTES) << ' '
        << stats->getTickerCount(rocksdb::HAS_NEWER_VERSION_BYTES) << std::endl;

    size_t num_level = per_level_timers.len();
    num_accesses_out << timestamp;
    for (size_t level = 0; level < num_level; ++level) {
      num_accesses_out
          << ' '
          << per_level_timers.timer(level, PerLevelTimerType::kAccess).count();
    }
    num_accesses_out << std::endl;

    uint64_t viscnts_read;
    rusty_assert(router->get_viscnts_int_property(
        VisCnts::Properties::kReadBytes, &viscnts_read));
    uint64_t viscnts_write;
    rusty_assert(router->get_viscnts_int_property(
        VisCnts::Properties::kWriteBytes, &viscnts_write));
    viscnts_io_out << timestamp << ' ' << viscnts_read << ' ' << viscnts_write
                   << std::endl;

    auto sleep_time =
        next_begin.checked_duration_since(rusty::time::Instant::now());
    if (sleep_time.has_value()) {
      std::this_thread::sleep_for(
          std::chrono::nanoseconds(sleep_time.value().as_nanos()));
    }
    next_begin += interval;
  }
}

int main(int argc, char **argv) {
  std::ios::sync_with_stdio(false);
  std::cin.tie(0);
  std::cout.tie(0);

  rocksdb::Options options;
  WorkOptions work_option;

  namespace po = boost::program_options;
  po::options_description desc("Available options");
  std::string format;
  std::string arg_switches;
  size_t num_threads;

  std::string arg_db_path;
  std::string arg_db_paths;
  std::string viscnts_path_str;
  size_t cache_size;

  double arg_max_hot_set_size;
  double arg_max_viscnts_size;
  int compaction_pri;

  // Options of executor
  desc.add_options()("help", "Print help message");
  desc.add_options()("format,f",
                     po::value<std::string>(&format)->default_value("ycsb"),
                     "Trace format: plain/ycsb");
  desc.add_options()(
      "load", "Execute the load phase. Will empty the directories first.");
  desc.add_options()(
      "run",
      "Execute the run phase. "
      "If --load is not provided, the run phase will be directly executed "
      "without executing the load phase, and the directories won't be cleaned "
      "up. "
      "If none of --load and --run is provided, the both phases will be "
      "executed.");
  desc.add_options()(
      "switches", po::value<std::string>(&arg_switches)->default_value("none"),
      "Switches for statistics: none/all/<hex value>\n"
      "0x1: Log the latency of each operation\n"
      "0x2: Output the result of READ\n"
      "0x4: count access hot per tier\n"
      "0x8: Log key and the level hit");
  desc.add_options()("num_threads",
                     po::value<size_t>(&num_threads)->default_value(1),
                     "The number of threads to execute the trace\n");
  desc.add_options()("enable_fast_process",
                     "Enable fast process including ignoring kNotFound and "
                     "pushing operations in one channel.");
  desc.add_options()("enable_fast_generator", "Enable fast generator");
  desc.add_options()("workload_file", po::value<std::string>(),
                     "Workload file used in built-in generator");
  desc.add_options()("export_key_only_trace",
                     "Export key-only trace generated by built-in generator.");

  // Options of rocksdb
  desc.add_options()("max_background_jobs", po::value<int>(), "");
  desc.add_options()("level0_file_num_compaction_trigger", po::value<int>(),
                     "Number of files in level-0 when compactions start");
  desc.add_options()(
      "use_direct_reads",
      po::value<bool>(&options.use_direct_reads)->default_value(true), "");
  desc.add_options()(
      "use_direct_io_for_flush_and_compaction",
      po::value<bool>(&options.use_direct_io_for_flush_and_compaction)
          ->default_value(true),
      "");
  desc.add_options()("db_path",
                     po::value<std::string>(&arg_db_path)->required(),
                     "Path to database");
  desc.add_options()(
      "db_paths", po::value<std::string>(&arg_db_paths)->required(),
      "For example: \"{{/tmp/sd,100000000},{/tmp/cd,1000000000}}\"");
  desc.add_options()("cache_size",
                     po::value<size_t>(&cache_size)->default_value(8 << 20),
                     "Capacity of LRU block cache in bytes. Default: 8MiB");
  desc.add_options()("block_size", po::value<size_t>(), "Default: 4096");
  desc.add_options()("max_bytes_for_level_base", po::value<uint64_t>(), "");
  desc.add_options()("optimize_filters_for_hits",
                     "Do not build filters for the last level");

  // Options for hotrap
  desc.add_options()("max_hot_set_size",
                     po::value<double>(&arg_max_hot_set_size)->required(),
                     "Max hot set size in bytes");
  desc.add_options()("max_viscnts_size",
                     po::value<double>(&arg_max_viscnts_size)->required(),
                     "Max physical size of viscnts in bytes");
  desc.add_options()("viscnts_path",
                     po::value<std::string>(&viscnts_path_str)->required(),
                     "Path to VisCnts");
  desc.add_options()("compaction_pri,p",
                     po::value<int>(&compaction_pri)->required(),
                     "Method to pick SST to compact (rocksdb::CompactionPri)");
  desc.add_options()(
      "db_paths_soft_size_limit_multiplier",
      po::value<double>(&work_option.db_paths_soft_size_limit_multiplier)
          ->default_value(1.1));

  po::variables_map vm;
  po::store(po::parse_command_line(argc, argv, desc), vm);
  if (vm.count("help")) {
    std::cerr << desc << std::endl;
    return 1;
  }
  po::notify(vm);

<<<<<<< HEAD
  size_t max_hot_set_size = arg_max_hot_set_size;
  size_t max_viscnts_size = arg_max_viscnts_size;
=======
  if (vm.count("load")) {
    work_option.load = true;
  }
  if (vm.count("run")) {
    work_option.run = true;
  }
  if (work_option.load == false && work_option.run == false) {
    work_option.load = true;
    work_option.run = true;
  }

>>>>>>> 76484a58
  uint64_t switches;
  if (arg_switches == "none") {
    switches = 0;
  } else if (arg_switches == "all") {
    switches = 0xf;
  } else {
    std::istringstream in(std::move(arg_switches));
    in >> std::hex >> switches;
  }

  std::filesystem::path db_path(arg_db_path);
  std::filesystem::path viscnts_path(viscnts_path_str);
  options.db_paths = decode_db_paths(arg_db_paths);
  options.compaction_pri = static_cast<rocksdb::CompactionPri>(compaction_pri);
  options.statistics = rocksdb::CreateDBStatistics();
  options.compression = rocksdb::CompressionType::kNoCompression;
  // Doesn't make sense for tiered storage
  options.level_compaction_dynamic_level_bytes = false;

  rocksdb::BlockBasedTableOptions table_options;
  table_options.block_cache = rocksdb::NewLRUCache(cache_size);
  table_options.filter_policy.reset(rocksdb::NewBloomFilterPolicy(10, false));
  if (vm.count("block_size")) {
    table_options.block_size = vm["block_size"].as<size_t>();
  }
  options.table_factory.reset(
      rocksdb::NewBlockBasedTableFactory(table_options));

  if (vm.count("max_background_jobs")) {
    options.max_background_jobs = vm["max_background_jobs"].as<int>();
  }

  if (vm.count("level0_file_num_compaction_trigger")) {
    options.level0_file_num_compaction_trigger =
        vm["level0_file_num_compaction_trigger"].as<int>();
  }
  if (vm.count("max_bytes_for_level_base")) {
    options.max_bytes_for_level_base =
        vm["max_bytes_for_level_base"].as<uint64_t>();
  }
  if (vm.count("optimize_filters_for_hits")) {
    options.optimize_filters_for_hits = true;
  }

<<<<<<< HEAD
  bool load = false;
  bool run = false;
  if (vm.count("load")) {
    load = true;
  }
  if (vm.count("run")) {
    run = true;
  }
  if (load == false && run == false) {
    load = true;
    run = true;
  }

  size_t first_level_in_cd =
      calculate_multiplier_addtional(options, max_hot_set_size);
  std::cerr << "options.max_bytes_for_level_multiplier_additional: ";
  print_vector(options.max_bytes_for_level_multiplier_additional);
  std::cerr << std::endl;
  auto ret = predict_level_assignment(options);
  rusty_assert_eq(ret.size() - 1, first_level_in_cd);
  for (size_t level = 0; level < first_level_in_cd; ++level) {
    std::cerr << level << ' ' << ret[level].second << ' ' << ret[level].first
              << std::endl;
  }
  std::cerr << first_level_in_cd << "+ " << ret[first_level_in_cd].second << ' '
            << ret[first_level_in_cd].first << std::endl;
  if (options.db_paths.size() == 1) {
    first_level_in_cd = 100;
  }

  RouterVisCnts *router = nullptr;
  if (first_level_in_cd != 0) {
    router = new RouterVisCnts(options.comparator, viscnts_path_str,
                               first_level_in_cd - 1, max_hot_set_size,
                               max_viscnts_size, switches);
    options.compaction_router = router;
  }

=======
>>>>>>> 76484a58
  rocksdb::DB *db;
  if (work_option.load) {
    std::cerr << "Emptying directories\n";
    empty_directory(db_path);
    for (auto path : options.db_paths) {
      empty_directory(path.path);
    }
    std::ofstream(db_path / "first-level-in-cd")
        << first_level_in_cd << std::endl;

    std::cerr << "Creating database\n";
    options.create_if_missing = true;
  }
  auto s = rocksdb::DB::Open(options, db_path.string(), &db);
  if (!s.ok()) {
    std::cerr << s.ToString() << std::endl;
    return -1;
  }

  std::string cmd =
      "pidstat -p " + std::to_string(getpid()) +
      " -Hu 1 | awk '{if(NR>3){print $1,$8; fflush(stdout)}}' > " +
      db_path.c_str() + "/cpu &";
  std::cerr << cmd << std::endl;
  std::system(cmd.c_str());

  std::atomic<size_t> progress(0);
  std::atomic<size_t> progress_get(0);

<<<<<<< HEAD
  work_option.load = load;
  work_option.run = run;
=======
>>>>>>> 76484a58
  work_option.db = db;
  work_option.switches = switches;
  work_option.db_path = db_path;
  work_option.progress = &progress;
  work_option.progress_get = &progress_get;
  work_option.num_threads = num_threads;
  work_option.enable_fast_process = vm.count("enable_fast_process");
  work_option.format_type =
      format == "ycsb" ? FormatType::YCSB : FormatType::Plain;
  work_option.enable_fast_generator = vm.count("enable_fast_generator");
  if (work_option.enable_fast_generator) {
    std::string workload_file = vm["workload_file"].as<std::string>();
    work_option.ycsb_gen_options =
        YCSBGen::YCSBGeneratorOptions::ReadFromFile(workload_file);
    work_option.export_key_only_trace = vm.count("export_key_only_trace");
  } else {
    rusty_assert(vm.count("workload_file") == 0,
                 "workload_file only works with built-in generator!");
    rusty_assert(vm.count("export_key_only_trace") == 0,
                 "export_key_only_trace only works with built-in generator!");
    work_option.ycsb_gen_options = YCSBGen::YCSBGeneratorOptions();
  }

  std::atomic<bool> should_stop(false);
  std::thread stat_printer(bg_stat_printer, &work_option, &options,
                           &should_stop);

  Tester tester(work_option);

  auto stats_print_func = [&](std::ostream &log) {
    log << "Timestamp: " << timestamp_ns() << "\n";
    log << "rocksdb.block.cache.data.miss: "
        << options.statistics->getTickerCount(rocksdb::BLOCK_CACHE_DATA_MISS)
        << "\n";
    log << "rocksdb.block.cache.data.hit: "
        << options.statistics->getTickerCount(rocksdb::BLOCK_CACHE_DATA_HIT)
        << "\n";
    log << "rocksdb.bloom.filter.useful: "
        << options.statistics->getTickerCount(rocksdb::BLOOM_FILTER_USEFUL)
        << "\n";
    log << "rocksdb.bloom.filter.full.positive: "
        << options.statistics->getTickerCount(
               rocksdb::BLOOM_FILTER_FULL_POSITIVE)
        << "\n";
    log << "rocksdb.bloom.filter.full.true.positive: "
        << options.statistics->getTickerCount(
               rocksdb::BLOOM_FILTER_FULL_TRUE_POSITIVE)
        << "\n";
    log << "rocksdb.memtable.hit: "
        << options.statistics->getTickerCount(rocksdb::MEMTABLE_HIT) << "\n";
    log << "rocksdb.l0.hit: "
        << options.statistics->getTickerCount(rocksdb::GET_HIT_L0) << "\n";
    log << "rocksdb.l1.hit: "
        << options.statistics->getTickerCount(rocksdb::GET_HIT_L1) << "\n";
    log << "rocksdb.rocksdb.l2andup.hit: "
        << options.statistics->getTickerCount(rocksdb::GET_HIT_L2_AND_UP)
        << "\n";
    log << "rocksdb Perf: " << tester.GetRocksdbPerf() << "\n";
    log << "rocksdb IOStats: " << tester.GetRocksdbIOStats() << "\n";

    /* Statistics of router */
    if (router) {
      if (switches & MASK_COUNT_ACCESS_HOT_PER_TIER) {
        auto counters = router->hit_count();
        assert(counters.size() == 2);
        log << "Access hot per tier: " << counters[0] << ' ' << counters[1]
            << "\n";
      }
      log << "end===\n";

      size_t num_levels = per_level_timers.len();
      for (size_t level = 0; level < num_levels; ++level) {
        log << "Level timers: {level: " << level << ", timers: [\n";
        const auto &timers = per_level_timers.timers(level);
        size_t num_types = timers.len();
        for (size_t type = 0; type < num_types; ++type) {
          const auto &timer = timers.timer(type);
          log << per_level_timer_names[type] << ": count " << timer.count()
              << ", total " << timer.time().as_secs_double() << " s,\n";
        }
        log << "]},\n";
      }
      log << "end===\n";
    }

    /* Timer data */
    std::vector<counter_timer::CountTime> timers_status;
    const auto &ts = timers.timers();
    size_t num_types = ts.len();
    for (size_t i = 0; i < num_types; ++i) {
      const auto &timer = ts.timer(i);
      uint64_t count = timer.count();
      rusty::time::Duration time = timer.time();
      timers_status.push_back(counter_timer::CountTime{count, time});
      log << timer_names[i] << ": count " << count << ", total "
          << time.as_secs_double() << " s\n";
    }

    /* Operation counts*/
    log << "operation counts: " << tester.GetOpParseCounts() << "\n";
    log << "notfound counts: " << tester.GetNotFoundCounts() << "\n";
    log << "stat end===" << std::endl;
  };

  auto period_print_stat = [&]() {
    std::ofstream period_stats(db_path / "period_stats");
    while (!should_stop.load()) {
      stats_print_func(period_stats);
      std::this_thread::sleep_for(std::chrono::seconds(1));
    }
  };

  std::thread period_print_thread(period_print_stat);

  std::filesystem::path info_json_path = db_path / "info.json";
  std::ofstream info_json_out;
  if (work_option.load) {
    info_json_out = std::ofstream(info_json_path);
    info_json_out << "{" << std::endl;
  } else {
    info_json_out = std::ofstream(info_json_path, std::ios_base::app);
  }
  rusty::sync::Mutex<std::ofstream> info_json(std::move(info_json_out));
  tester.Test(info_json);
<<<<<<< HEAD
  if (run) {
    auto info_json_locked = info_json.lock();
    *info_json_locked
        << "\t\"IsStablyHot(secs)\": "
        << timers.timer(TimerType::kIsStablyHot).time().as_secs_double()
        << ",\n"
        << "\t\"LowerBound(secs)\": "
        << timers.timer(TimerType::kLowerBound).time().as_secs_double() << ",\n"
        << "\t\"RangeHotSize(secs)\": "
        << timers.timer(TimerType::kRangeHotSize).time().as_secs_double()
        << ",\n"
        << "\t\"NextHot(secs)\": "
        << timers.timer(TimerType::kNextHot).time().as_secs_double() << ",\n";
    auto access_time = rusty::time::Duration::from_nanos(0);
    size_t num_levels = per_level_timers.len();
    for (size_t level = 0; level < num_levels; ++level) {
      access_time +=
          per_level_timers.timer(level, PerLevelTimerType::kAccess).time();
    }
    *info_json_locked << "\t\"Access(secs)\": " << access_time.as_secs_double()
                      << ",\n}" << std::endl;
=======
  if (work_option.run) {
    *info_json.lock() << "}" << std::endl;
>>>>>>> 76484a58
  }

  should_stop.store(true, std::memory_order_relaxed);
  stats_print_func(std::cerr);

  stat_printer.join();
  period_print_thread.join();
  delete db;
  delete router;

  return 0;
}<|MERGE_RESOLUTION|>--- conflicted
+++ resolved
@@ -508,10 +508,9 @@
   }
   po::notify(vm);
 
-<<<<<<< HEAD
   size_t max_hot_set_size = arg_max_hot_set_size;
   size_t max_viscnts_size = arg_max_viscnts_size;
-=======
+
   if (vm.count("load")) {
     work_option.load = true;
   }
@@ -523,7 +522,6 @@
     work_option.run = true;
   }
 
->>>>>>> 76484a58
   uint64_t switches;
   if (arg_switches == "none") {
     switches = 0;
@@ -566,20 +564,6 @@
   }
   if (vm.count("optimize_filters_for_hits")) {
     options.optimize_filters_for_hits = true;
-  }
-
-<<<<<<< HEAD
-  bool load = false;
-  bool run = false;
-  if (vm.count("load")) {
-    load = true;
-  }
-  if (vm.count("run")) {
-    run = true;
-  }
-  if (load == false && run == false) {
-    load = true;
-    run = true;
   }
 
   size_t first_level_in_cd =
@@ -607,8 +591,6 @@
     options.compaction_router = router;
   }
 
-=======
->>>>>>> 76484a58
   rocksdb::DB *db;
   if (work_option.load) {
     std::cerr << "Emptying directories\n";
@@ -638,11 +620,6 @@
   std::atomic<size_t> progress(0);
   std::atomic<size_t> progress_get(0);
 
-<<<<<<< HEAD
-  work_option.load = load;
-  work_option.run = run;
-=======
->>>>>>> 76484a58
   work_option.db = db;
   work_option.switches = switches;
   work_option.db_path = db_path;
@@ -767,8 +744,7 @@
   }
   rusty::sync::Mutex<std::ofstream> info_json(std::move(info_json_out));
   tester.Test(info_json);
-<<<<<<< HEAD
-  if (run) {
+  if (work_option.run) {
     auto info_json_locked = info_json.lock();
     *info_json_locked
         << "\t\"IsStablyHot(secs)\": "
@@ -789,10 +765,6 @@
     }
     *info_json_locked << "\t\"Access(secs)\": " << access_time.as_secs_double()
                       << ",\n}" << std::endl;
-=======
-  if (work_option.run) {
-    *info_json.lock() << "}" << std::endl;
->>>>>>> 76484a58
   }
 
   should_stop.store(true, std::memory_order_relaxed);
