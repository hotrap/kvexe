#include <pthread.h>
#include <rocksdb/cache.h>
#include <rocksdb/db.h>
#include <rocksdb/filter_policy.h>
#include <rocksdb/iostats_context.h>
#include <rocksdb/perf_context.h>
#include <rocksdb/rate_limiter.h>
#include <rocksdb/secondary_cache.h>
#include <rocksdb/statistics.h>
#include <rocksdb/table.h>
#include <rusty/macro.h>
#include <rusty/sync.h>
#include <rusty/time.h>
#include <sys/resource.h>
#include <unistd.h>
#include <xxhash.h>

#include <algorithm>
#include <atomic>
#include <boost/program_options/errors.hpp>
#include <boost/program_options/options_description.hpp>
#include <boost/program_options/parsers.hpp>
#include <boost/program_options/variables_map.hpp>
#include <cctype>
#include <chrono>
#include <cinttypes>
#include <condition_variable>
#include <counter_timer.hpp>
#include <cstddef>
#include <cstdio>
#include <cstdlib>
#include <ctime>
#include <deque>
#include <filesystem>
#include <fstream>
#include <functional>
#include <iostream>
#include <limits>
#include <optional>
#include <queue>
#include <set>
#include <string>
#include <thread>
#include <vector>

#include "ycsbgen/ycsbgen.hpp"

static inline auto timestamp_ns() {
  return std::chrono::duration_cast<std::chrono::nanoseconds>(
             std::chrono::system_clock::now().time_since_epoch())
      .count();
}

static inline time_t cpu_timestamp_ns(
    clockid_t clockid = CLOCK_THREAD_CPUTIME_ID) {
  struct timespec t;
  if (-1 == clock_gettime(clockid, &t)) {
    perror("clock_gettime");
    rusty_panic();
  }
  return t.tv_sec * 1000000000 + t.tv_nsec;
}

template <typename T>
void print_vector(const std::vector<T> &v) {
  std::cerr << '[';
  for (double x : v) {
    std::cerr << x << ',';
  }
  std::cerr << "]";
}

static bool has_background_work(rocksdb::DB *db) {
  uint64_t flush_pending;
  uint64_t compaction_pending;
  uint64_t flush_running;
  uint64_t compaction_running;
  bool ok = db->GetIntProperty(
      rocksdb::Slice("rocksdb.mem-table-flush-pending"), &flush_pending);
  rusty_assert(ok);
  ok = db->GetIntProperty(rocksdb::Slice("rocksdb.compaction-pending"),
                          &compaction_pending);
  rusty_assert(ok);
  ok = db->GetIntProperty(rocksdb::Slice("rocksdb.num-running-flushes"),
                          &flush_running);
  rusty_assert(ok);
  ok = db->GetIntProperty(rocksdb::Slice("rocksdb.num-running-compactions"),
                          &compaction_running);
  rusty_assert(ok);
  return flush_pending || compaction_pending || flush_running ||
         compaction_running;
}

static void wait_for_background_work(rocksdb::DB *db) {
  while (1) {
    if (has_background_work(db)) {
      std::this_thread::sleep_for(std::chrono::seconds(1));
      continue;
    }
    // The properties are not get atomically. Test for more 20 times more.
    int i;
    for (i = 0; i < 20; ++i) {
      std::this_thread::sleep_for(std::chrono::milliseconds(100));
      if (has_background_work(db)) {
        break;
      }
    }
    if (i == 20) {
      // std::cerr << "There is no background work detected for more than 2
      // seconds. Exiting...\n";
      break;
    }
  }
}

enum class FormatType {
  Plain,
  PlainLengthOnly,
  YCSB,
};

static inline const char *to_string(YCSBGen::OpType type) {
  switch (type) {
    case YCSBGen::OpType::INSERT:
      return "INSERT";
    case YCSBGen::OpType::READ:
      return "READ";
    case YCSBGen::OpType::UPDATE:
      return "UPDATE";
    case YCSBGen::OpType::RMW:
      return "RMW";
    case YCSBGen::OpType::DELETE:
      return "DELETE";
    case YCSBGen::OpType::SCAN:
      return "SCAN";
  }
  rusty_panic();
}
static inline void print_latency(std::ofstream &out, YCSBGen::OpType op,
                                 uint64_t nanos) {
  out << timestamp_ns() << ' ' << to_string(op) << ' ' << nanos << '\n';
}

enum class TimerType : size_t {
  kPut,
  kGet,
  kDelete,
  kScan,
  kInputOperation,
  kInputInsert,
  kInputRead,
  kInputUpdate,
  kOutput,
  kSerialize,
  kDeserialize,
  kEnd,
};

constexpr size_t TIMER_NUM = static_cast<size_t>(TimerType::kEnd);
static const char *timer_names[] = {
    "Put",         "Get",       "Delete",      "Scan",   "InputOperation",
    "InputInsert", "InputRead", "InputUpdate", "Output", "Serialize",
    "Deserialize",
};
static_assert(sizeof(timer_names) == TIMER_NUM * sizeof(const char *));
static counter_timer::TypedTimers<TimerType> timers(TIMER_NUM);

static inline void print_timers(std::ostream &out) {
  const auto &ts = timers.timers();
  size_t num_types = ts.size();
  for (size_t i = 0; i < num_types; ++i) {
    const auto &timer = ts[i];
    uint64_t count = timer.count();
    rusty::time::Duration time = timer.time();
    out << timer_names[i] << ": count " << count << ", total "
        << time.as_secs_double() << " s\n";
  }
}

static std::atomic<time_t> put_cpu_nanos(0);
static std::atomic<time_t> get_cpu_nanos(0);
static std::atomic<time_t> delete_cpu_nanos(0);
static std::atomic<time_t> scan_cpu_nanos(0);

constexpr uint64_t MASK_LATENCY = 0x1;
constexpr uint64_t MASK_OUTPUT_ANS = 0x2;

template <typename T>
class BlockChannel {
  std::queue<std::vector<T>> q_;
  std::mutex m_;
  std::condition_variable cv_r_;
  std::condition_variable cv_w_;
  size_t reader_waiting_{0};
  size_t limit_size_{0};
  bool finish_{false};
  bool writer_waiting_{0};

  uint64_t queue_empty_when_put_{0};
  uint64_t queue_non_empty_when_put_{0};
  uint64_t reader_blocked_{0};
  uint64_t reader_not_blocked_{0};

 public:
  BlockChannel(size_t limit_size = 64) : limit_size_(limit_size) {}
  std::vector<T> GetBlock() {
    std::unique_lock lck(m_);
    if (writer_waiting_) {
      if (q_.size() < limit_size_ / 2) {
        cv_w_.notify_one();
      }
    }
    if (q_.size()) {
      reader_not_blocked_ += 1;
      auto ret = std::move(q_.front());
      q_.pop();
      return ret;
    }
    if (finish_) {
      return {};
    }
    reader_blocked_ += 1;
    reader_waiting_ += 1;
    cv_r_.wait(lck, [&]() { return finish_ || !q_.empty(); });
    if (q_.empty() && finish_) {
      return {};
    }
    reader_waiting_ -= 1;
    auto ret = std::move(q_.front());
    q_.pop();
    return ret;
  }

  void PutBlock(std::vector<T> &&block) {
    std::unique_lock lck(m_);
    q_.push(std::move(block));
    if (reader_waiting_) {
      cv_r_.notify_one();
    }
  }

  void PutBlock(const std::vector<T> &block) {
    std::unique_lock lck(m_);
    if (q_.empty()) {
      queue_empty_when_put_ += 1;
    } else {
      queue_non_empty_when_put_ += 1;
    }
    q_.push(block);
    if (reader_waiting_) {
      cv_r_.notify_one();
    }
    if (q_.size() >= limit_size_) {
      writer_waiting_ = true;
      cv_w_.wait(lck, [&]() { return q_.size() < limit_size_ / 2; });
      writer_waiting_ = false;
    }
  }

  void Finish() {
    finish_ = true;
    cv_r_.notify_all();
  }

  // Must be called when there is no writer.
  uint64_t queue_empty_when_put() const { return queue_empty_when_put_; }
  uint64_t queue_non_empty_when_put() const {
    return queue_non_empty_when_put_;
  }
  uint64_t reader_blocked() const { return reader_blocked_; }
  uint64_t reader_not_blocked() const { return reader_not_blocked_; }
};

template <typename T>
class BlockChannelClient {
  BlockChannel<T> *channel_;
  std::vector<T> opblock_;
  size_t opnum_{0};

 public:
  BlockChannelClient(BlockChannel<T> *channel, size_t block_size)
      : channel_(channel), opblock_(block_size) {}

  void Push(T &&data) {
    opblock_[opnum_++] = std::move(data);
    if (opnum_ == opblock_.size()) {
      channel_->PutBlock(opblock_);
      opnum_ = 0;
    }
  }

  void Flush() {
    channel_->PutBlock(
        std::vector<T>(opblock_.begin(), opblock_.begin() + opnum_));
    opnum_ = 0;
  }

  void Finish() { channel_->Finish(); }
};

struct WorkOptions {
  bool load{false};
  bool run{false};
  std::string load_trace;
  std::string run_trace;
  FormatType format_type;
  rocksdb::DB *db;
  const rocksdb::Options *options;
  uint64_t switches;
  std::filesystem::path db_path;
  bool enable_fast_process{false};
  size_t num_threads{1};
  bool enable_fast_generator{false};
  YCSBGen::YCSBGeneratorOptions ycsb_gen_options;
  std::shared_ptr<rocksdb::RateLimiter> rate_limiter;
  bool wait_for_background_job_after_run{false};
  bool export_key_only_trace{false};
  bool export_ans_xxh64{false};

  // For stats
  std::shared_ptr<rocksdb::Cache> block_cache;
};

class Tester {
 public:
  Tester(const WorkOptions &option)
      : options_(option),
        perf_contexts_(options_.num_threads),
        iostats_contexts_(options_.num_threads) {
    for (size_t i = 0; i < options_.num_threads; ++i) {
      workers_.emplace_back(*this, i);
    }
  }

  const WorkOptions &work_options() const { return options_; }
  uint64_t progress() const {
    return progress_.load(std::memory_order_relaxed);
  }
  uint64_t num_reads() const {
    return num_reads_.load(std::memory_order_relaxed);
  }

  void Test() {
    std::filesystem::path info_json_path = options_.db_path / "info.json";
    std::ofstream info_json;
    if (options_.load) {
      info_json = std::ofstream(info_json_path);
      info_json << "{" << std::endl;
    } else {
      info_json = std::ofstream(info_json_path, std::ios_base::app);
    }
    rusty::sync::Mutex<std::ofstream> info_json_out(std::move(info_json));

    if (options_.enable_fast_generator) {
      GenerateAndExecute(info_json_out);
    } else {
      ReadAndExecute(info_json_out);
    }

    uint64_t not_found = 0;
    uint64_t scanned = 0;
    for (const auto &worker : workers_) {
      not_found += worker.not_found();
      scanned += worker.scanned();
    }
    if (options_.run) {
      *info_json_out.lock() << "\t\"not-found\": " << not_found << ",\n"
                            << "\t\"scanned-records\": " << scanned << "\n}";
    } else {
      rusty_assert_eq(not_found, (uint64_t)0);
      rusty_assert_eq(scanned, (uint64_t)0);
    }
  }

  void print_other_stats(std::ostream &log) {
    const std::shared_ptr<rocksdb::Statistics> &stats =
        options_.options->statistics;
    log << "Timestamp: " << timestamp_ns() << "\n";
    log << "rocksdb.block.cache.data.miss: "
        << stats->getTickerCount(rocksdb::BLOCK_CACHE_DATA_MISS) << '\n';
    log << "rocksdb.block.cache.data.hit: "
        << stats->getTickerCount(rocksdb::BLOCK_CACHE_DATA_HIT) << '\n';
    log << "rocksdb.bloom.filter.useful: "
        << stats->getTickerCount(rocksdb::BLOOM_FILTER_USEFUL) << '\n';
    log << "rocksdb.bloom.filter.full.positive: "
        << stats->getTickerCount(rocksdb::BLOOM_FILTER_FULL_POSITIVE) << '\n';
    log << "rocksdb.bloom.filter.full.true.positive: "
        << stats->getTickerCount(rocksdb::BLOOM_FILTER_FULL_TRUE_POSITIVE)
        << '\n';
    log << "rocksdb.memtable.hit: "
        << stats->getTickerCount(rocksdb::MEMTABLE_HIT) << '\n';
    log << "rocksdb.l0.hit: " << stats->getTickerCount(rocksdb::GET_HIT_L0)
        << '\n';
    log << "rocksdb.l1.hit: " << stats->getTickerCount(rocksdb::GET_HIT_L1)
        << '\n';
    log << "rocksdb.rocksdb.l2andup.hit: "
        << stats->getTickerCount(rocksdb::GET_HIT_L2_AND_UP) << '\n';

    print_timers(log);

    rocksdb::Cache &block_cache = *work_options().block_cache;
    log << "Block cache usage: " << block_cache.GetUsage()
        << ", pinned usage: " << block_cache.GetPinnedUsage() << '\n';

    {
      std::unique_lock lck(thread_local_m_);
      if (perf_contexts_[0]) {
        log << "rocksdb Perf: " << perf_contexts_[0]->ToString() << '\n';
      }
      if (iostats_contexts_[0]) {
        log << "rocksdb IOStats: " << iostats_contexts_[0]->ToString() << '\n';
      }
    }

    log << "stat end===" << std::endl;
  }

 private:
  class Worker {
   public:
    Worker(Tester &tester, size_t id)
        : tester_(tester),
          id_(id),
          options_(tester.options_),
          ans_out_(options_.switches & MASK_OUTPUT_ANS
                       ? std::optional<std::ofstream>(
                             options_.db_path / ("ans_" + std::to_string(id)))
                       : std::nullopt) {}

    void prepare_load_phase() {
      rocksdb::SetPerfLevel(rocksdb::PerfLevel::kEnableTimeExceptForMutex);
      std::unique_lock lck(tester_.thread_local_m_);
      tester_.perf_contexts_[id_] = rocksdb::get_perf_context();
      tester_.iostats_contexts_[id_] = rocksdb::get_iostats_context();
    }
    void finish_load_phase() {
      std::string id = std::to_string(id_);
      std::ofstream(options_.db_path / ("load-phase-perf-context-" + id))
          << tester_.perf_contexts_[id_]->ToString();
      std::ofstream(options_.db_path / ("load-phase-iostats-contexts-" + id))
          << tester_.iostats_contexts_[id_]->ToString();

      std::unique_lock lck(tester_.thread_local_m_);
      tester_.perf_contexts_[id_] = nullptr;
      tester_.iostats_contexts_[id_] = nullptr;
    }
    void load(YCSBGen::YCSBLoadGenerator &loader) {
      prepare_load_phase();
      while (!loader.IsEOF()) {
        auto op = loader.GetNextOp();
        rusty_assert(op.type == YCSBGen::OpType::INSERT);
        do_put(op);
        tester_.progress_.fetch_add(1, std::memory_order_relaxed);
      }
      finish_load_phase();
    }
    void prepare_run_phase() {
      if (options_.switches & MASK_LATENCY) {
        latency_out_ = std::make_optional<std::ofstream>(
            options_.db_path / ("latency-" + std::to_string(id_)));
      }
      if (options_.export_ans_xxh64) {
        ans_xxhash_state_ = XXH64_createState();
        rusty_assert(ans_xxhash_state_);
        XXH64_reset(ans_xxhash_state_, 0);
      }

      rocksdb::SetPerfLevel(rocksdb::PerfLevel::kEnableTimeExceptForMutex);
      {
        std::unique_lock lck(tester_.thread_local_m_);
        tester_.perf_contexts_[id_] = rocksdb::get_perf_context();
        tester_.iostats_contexts_[id_] = rocksdb::get_iostats_context();
      }
    }
    void finish_run_phase() {
      std::string id = std::to_string(id_);
      if (ans_xxhash_state_) {
        std::ofstream(options_.db_path / ("ans-" + id + ".xxh64"))
            << std::hex << std::setw(16) << std::setfill('0')
            << XXH64_digest(ans_xxhash_state_) << std::endl;
        XXH64_freeState(ans_xxhash_state_);
        ans_xxhash_state_ = nullptr;
      }

      std::ofstream(options_.db_path / ("run-phase-perf-context-" + id))
          << tester_.perf_contexts_[id_]->ToString();
      std::ofstream(options_.db_path / ("run-phase-iostats-contexts-" + id))
          << tester_.iostats_contexts_[id_]->ToString();
      {
        std::unique_lock lck(tester_.thread_local_m_);
        tester_.perf_contexts_[id_] = nullptr;
        tester_.iostats_contexts_[id_] = nullptr;
      }
    }
    void run(YCSBGen::YCSBRunGenerator &runner) {
      prepare_run_phase();
      std::mt19937_64 rndgen(id_ + options_.ycsb_gen_options.base_seed);

      std::optional<std::ofstream> key_only_trace_out =
          options_.export_key_only_trace
              ? std::make_optional<std::ofstream>(
                    options_.db_path /
                    (std::to_string(id_) + "_key_only_trace"))
              : std::nullopt;
      while (!runner.IsEOF()) {
        auto op = runner.GetNextOp(rndgen);
        if (key_only_trace_out.has_value())
          key_only_trace_out.value()
              << to_string(op.type) << ' ' << op.key << '\n';
        process_op(op);
        tester_.progress_.fetch_add(1, std::memory_order_relaxed);
      }
      finish_run_phase();
    }
    void work(bool load, BlockChannel<YCSBGen::Operation> &chan) {
      if (load) {
        prepare_load_phase();
      } else {
        prepare_run_phase();
      }
      for (;;) {
        auto block = chan.GetBlock();
        if (block.empty()) {
          break;
        }
        for (const YCSBGen::Operation &op : block) {
          process_op(op);
          tester_.progress_.fetch_add(1, std::memory_order_relaxed);
        }
      }
      if (load) {
        finish_load_phase();
      } else {
        finish_run_phase();
      }
    }

    uint64_t not_found() const { return not_found_; }
    uint64_t scanned() const { return scanned_; }

   private:
    void do_put(const YCSBGen::Operation &put) {
      time_t put_cpu_start = cpu_timestamp_ns();
      auto put_start = rusty::time::Instant::now();
      auto s =
          options_.db->Put(write_options_, put.key,
                           rocksdb::Slice(put.value.data(), put.value.size()));
      auto put_time = put_start.elapsed();
      time_t put_cpu_ns = cpu_timestamp_ns() - put_cpu_start;
      if (!s.ok()) {
        std::string err = s.ToString();
        rusty_panic("Put failed with error: %s\n", err.c_str());
      }
      timers.timer(TimerType::kPut).add(put_time);
      put_cpu_nanos.fetch_add(put_cpu_ns, std::memory_order_relaxed);
      if (latency_out_) {
        print_latency(latency_out_.value(), put.type, put_time.as_nanos());
      }
    }

    // Return found or not
    bool do_read(const YCSBGen::Operation &read,
                 rocksdb::PinnableSlice *value) {
      time_t get_cpu_start = cpu_timestamp_ns();
      auto get_start = rusty::time::Instant::now();
      auto s = options_.db->Get(
          read_options_, options_.db->DefaultColumnFamily(), read.key, value);
      auto get_time = get_start.elapsed();
      time_t get_cpu_ns = cpu_timestamp_ns() - get_cpu_start;
      timers.timer(TimerType::kGet).add(get_time);
      get_cpu_nanos.fetch_add(get_cpu_ns, std::memory_order_relaxed);
      if (latency_out_) {
        print_latency(latency_out_.value(), YCSBGen::OpType::READ,
                      get_time.as_nanos());
      }
      tester_.num_reads_.fetch_add(1, std::memory_order_relaxed);
      if (!s.ok()) {
        if (s.IsNotFound()) {
          return false;
        } else {
          std::string err = s.ToString();
          rusty_panic("GET failed with error: %s\n", err.c_str());
        }
      }
      return true;
    }

    void do_read_modify_write(const YCSBGen::Operation &op) {
      time_t get_cpu_start = cpu_timestamp_ns();
      auto start = rusty::time::Instant::now();
      std::string value;
      auto s = options_.db->Get(read_options_, op.key, &value);
      if (!s.ok()) {
        std::string err = s.ToString();
        rusty_panic("GET failed with error: %s\n", err.c_str());
      }
      time_t put_cpu_start = cpu_timestamp_ns();
      time_t get_cpu_ns = put_cpu_start - get_cpu_start;
      s = options_.db->Put(write_options_, op.key,
                           rocksdb::Slice(op.value.data(), op.value.size()));
      time_t put_cpu_ns = cpu_timestamp_ns() - put_cpu_start;
      if (!s.ok()) {
        std::string err = s.ToString();
        rusty_panic("Update failed with error: %s\n", err.c_str());
      }
      get_cpu_nanos.fetch_add(get_cpu_ns, std::memory_order_relaxed);
      put_cpu_nanos.fetch_add(put_cpu_ns, std::memory_order_relaxed);
      if (latency_out_) {
        print_latency(latency_out_.value(), YCSBGen::OpType::RMW,
                      start.elapsed().as_nanos());
      }
      tester_.num_reads_.fetch_add(1, std::memory_order_relaxed);
    }

    void do_delete(const YCSBGen::Operation &op) {
      time_t cpu_start = cpu_timestamp_ns();
      auto start = rusty::time::Instant::now();
      auto s = options_.db->Delete(write_options_, op.key);
      auto time = start.elapsed();
      time_t cpu_ns = cpu_timestamp_ns() - cpu_start;
      if (!s.ok()) {
        std::string err = s.ToString();
        rusty_panic("Delete failed with error: %s\n", err.c_str());
      }
      timers.timer(TimerType::kDelete).add(time);
      delete_cpu_nanos.fetch_add(cpu_ns, std::memory_order_relaxed);
      if (latency_out_) {
        print_latency(latency_out_.value(), YCSBGen::OpType::DELETE,
                      time.as_nanos());
      }
    }

    void do_scan(const YCSBGen::Operation &op) {
      time_t cpu_start = cpu_timestamp_ns();
      auto start = rusty::time::Instant::now();
      {
        std::unique_ptr<rocksdb::Iterator> it(
            options_.db->NewIterator(read_options_));
        it->Seek(op.key);
        for (size_t i = 0; i < op.scan_len && it->Valid(); ++i) {
          ++scanned_;
          it->Next();
        }
      }
      auto time = start.elapsed();
      time_t cpu_ns = cpu_timestamp_ns() - cpu_start;
      timers.timer(TimerType::kScan).add(time);
      scan_cpu_nanos.fetch_add(cpu_ns, std::memory_order_relaxed);
      if (latency_out_) {
        print_latency(latency_out_.value(), YCSBGen::OpType::SCAN,
                      time.as_nanos());
      }
    }

    void process_op(const YCSBGen::Operation &op) {
      switch (op.type) {
        case YCSBGen::OpType::INSERT:
        case YCSBGen::OpType::UPDATE:
          do_put(op);
          break;
        case YCSBGen::OpType::READ: {
          rocksdb::PinnableSlice value;
          bool found = do_read(op, &value);
          std::string_view ans;
          if (found) {
            ans = std::string_view(value.data(), value.size());
          } else {
            ans = std::string_view(nullptr, 0);
          };
          if (ans_xxhash_state_) {
            rusty_assert_eq(
                XXH64_update(ans_xxhash_state_, ans.data(), ans.size()),
                XXH_OK);
            static const char delimiter = '\n';
            rusty_assert_eq(
                XXH64_update(ans_xxhash_state_, &delimiter, sizeof(delimiter)),
                XXH_OK);
          }
          if (ans_out_) {
            ans_out_.value() << ans << '\n';
          }
          if (!found) {
            not_found_ += 1;
          }
        } break;
        case YCSBGen::OpType::RMW:
          do_read_modify_write(op);
          break;
        case YCSBGen::OpType::DELETE:
          do_delete(op);
          break;
        case YCSBGen::OpType::SCAN:
          do_scan(op);
          break;
      }
    }

    Tester &tester_;
    size_t id_;
    const WorkOptions &options_;
    rocksdb::ReadOptions read_options_;
    rocksdb::WriteOptions write_options_;

    uint64_t not_found_{0};
    uint64_t scanned_{0};
    XXH64_state_t *ans_xxhash_state_{nullptr};
    std::optional<std::ofstream> ans_out_;
    std::optional<std::ofstream> latency_out_;
  };

  void parse(bool load, std::istream &trace) {
    size_t num_channels =
        options_.enable_fast_process ? 1 : options_.num_threads;
    std::vector<BlockChannel<YCSBGen::Operation>> channel_for_workers(
        num_channels);

    std::vector<BlockChannelClient<YCSBGen::Operation>> opblocks;
    for (auto &channel : channel_for_workers) {
      opblocks.emplace_back(&channel, 1024);
    }

    std::vector<std::thread> threads;
    for (size_t i = 0; i < options_.num_threads; i++) {
      threads.emplace_back([this, load, &channel_for_workers, i]() {
        size_t index = options_.enable_fast_process ? 0 : i;
        workers_[i].work(load, channel_for_workers[index]);
      });
    }

    std::hash<std::string> hasher{};

    uint64_t parse_counts = 0;
    while (1) {
      std::string op;
      trace >> op;
      if (!trace) {
        break;
      }
      if (op == "INSERT" || op == "UPDATE") {
        YCSBGen::OpType type;
        if (op == "INSERT") {
          type = YCSBGen::OpType::INSERT;
        } else {
          type = YCSBGen::OpType::UPDATE;
        }
        if (options_.format_type == FormatType::YCSB) {
          handle_table_name(trace);
        }
        std::string key;
        trace >> key;
        int i = options_.enable_fast_process
                    ? 0
                    : hasher(key) % options_.num_threads;
        std::vector<char> value;
        if (options_.format_type == FormatType::YCSB) {
          value = read_value(trace);
        } else {
          rusty_assert_eq(trace.get(), ' ');
          char c;
          if (options_.format_type == FormatType::Plain) {
            while ((c = trace.get()) != '\n' && c != EOF) {
              value.push_back(c);
            }
          } else {
            size_t value_length;
            trace >> value_length;
            value.resize(value_length);
            int ret = snprintf(value.data(), value.size(), "%s%" PRIu64,
                               load ? "load-" : "run-", parse_counts + 1);
            rusty_assert(ret > 0);
            if ((size_t)ret < value_length) {
              memset(value.data() + ret, '-', value_length - ret);
            }
          }
        }
        opblocks[i].Push(
            YCSBGen::Operation(type, std::move(key), std::move(value)));
      } else if (op == "READ") {
        std::string key;
        if (options_.format_type == FormatType::YCSB) {
          handle_table_name(trace);
          trace >> key;
          read_fields_read(trace);
        } else {
          trace >> key;
        }
        int i = options_.enable_fast_process
                    ? 0
                    : hasher(key) % options_.num_threads;
        opblocks[i].Push(
            YCSBGen::Operation(YCSBGen::OpType::READ, std::move(key), {}));
      } else if (op == "DELETE") {
        std::string key;
        rusty_assert(options_.format_type == FormatType::Plain ||
                     options_.format_type == FormatType::PlainLengthOnly);
        trace >> key;
        int i = options_.enable_fast_process
                    ? 0
                    : hasher(key) % options_.num_threads;
        opblocks[i].Push(
            YCSBGen::Operation(YCSBGen::OpType::DELETE, std::move(key), {}));
      } else {
        std::cerr << "Ignore line: " << op;
        std::getline(trace, op);  // Skip the rest of the line
        std::cerr << op << std::endl;
        continue;
      }
      parse_counts += 1;
    }

    for (auto &o : opblocks) {
      o.Flush();
      o.Finish();
    }

    for (auto &t : threads) t.join();

    uint64_t queue_empty_when_put = 0;
    uint64_t queue_non_empty_when_put = 0;
    uint64_t reader_blocked = 0;
    uint64_t reader_not_blocked = 0;
    for (const auto &channel : channel_for_workers) {
      queue_empty_when_put += channel.queue_empty_when_put();
      queue_non_empty_when_put += channel.queue_non_empty_when_put();
      reader_blocked += channel.reader_blocked();
      reader_not_blocked += channel.reader_not_blocked();
    }
    std::cerr << "Queue empty when put: " << queue_empty_when_put << std::endl;
    std::cerr << "Queue non-empty when put: " << queue_non_empty_when_put
              << std::endl;
    std::cerr << "Reader blocked: " << reader_blocked << std::endl;
    std::cerr << "Reader not blocked: " << reader_not_blocked << std::endl;
  }

  void handle_table_name(std::istream &in) {
    std::string table;
    in >> table;
    rusty_assert(table == "usertable", "Column families not supported yet.");
  }

  std::vector<std::pair<int, std::vector<char>>> read_fields(std::istream &in) {
    std::vector<std::pair<int, std::vector<char>>> ret;
    char c;
    do {
      c = static_cast<char>(in.get());
    } while (isspace(c));
    rusty_assert(c == '[', "Invalid KV trace!");
    rusty_assert(in.get() == ' ', "Invalid KV trace!");
    while (in.peek() != ']') {
      constexpr size_t vallen = 100;
      std::string field;
      std::vector<char> value(vallen);
      while ((c = static_cast<char>(in.get())) != '=') {
        field.push_back(c);
      }
      rusty_assert(field.size() > 5);
      rusty_assert(field.substr(0, 5) == "field");
      int i = std::stoi(field.substr(5));
      rusty_assert(in.read(value.data(), vallen), "Invalid KV trace!");
      rusty_assert(in.get() == ' ', "Invalid KV trace!");
      ret.emplace_back(i, std::move(value));
    }
    in.get();  // ]
    return ret;
  }

  std::vector<char> read_value(std::istream &in) {
    auto fields = read_fields(in);
    std::sort(fields.begin(), fields.end());
    std::vector<char> ret;
    for (int i = 0; i < (int)fields.size(); ++i) {
      rusty_assert(fields[i].first == i);
      ret.insert(ret.end(), fields[i].second.begin(), fields[i].second.end());
    }
    return ret;
  }

  void read_fields_read(std::istream &in) {
    char c;
    do {
      c = static_cast<char>(in.get());
    } while (isspace(c));
    rusty_assert(c == '[', "Invalid KV trace!");
    std::string s;
    std::getline(in, s);
    rusty_assert(s == " <all fields>]",
                 "Reading specific fields is not supported yet.");
  }

  void finish_load_phase(const rusty::sync::Mutex<std::ofstream> &info_json_out,
                         rusty::time::Instant load_start) {
    std::string rocksdb_stats;
    *info_json_out.lock() << "\t\"load-time(secs)\": "
                          << load_start.elapsed().as_secs_double() << ','
                          << std::endl;
    rusty_assert(options_.db->GetProperty("rocksdb.stats", &rocksdb_stats));
    std::ofstream(options_.db_path / "rocksdb-stats-load.txt") << rocksdb_stats;

    auto load_wait_start = rusty::time::Instant::now();
    wait_for_background_work(options_.db);
    *info_json_out.lock() << "\t\"load-wait-time(secs)\": "
                          << load_wait_start.elapsed().as_secs_double() << ','
                          << std::endl;
    rusty_assert(options_.db->GetProperty("rocksdb.stats", &rocksdb_stats));
    std::ofstream(options_.db_path / "rocksdb-stats-load-finish.txt")
        << rocksdb_stats;

    std::ofstream other_stats_out(options_.db_path /
                                  "other-stats-load-finish.txt");
    print_other_stats(other_stats_out);
  }

  void prepare_run_phase(
      const rusty::sync::Mutex<std::ofstream> &info_json_out) {
    const auto &ts = timers.timers();
    for (const auto &timer : ts) {
      timer.reset();
    }

    if (options_.rate_limiter) {
      options_.rate_limiter->SetBytesPerSecond(
          std::numeric_limits<int64_t>::max());
    }

    *info_json_out.lock() << "\t\"run-start-timestamp(ns)\": " << timestamp_ns()
                          << ',' << std::endl;
  }

  void finish_run_phase(const rusty::sync::Mutex<std::ofstream> &info_json_out,
                        rusty::time::Instant run_start) {
    std::string rocksdb_stats;
    *info_json_out.lock() << "\t\"run-end-timestamp(ns)\": " << timestamp_ns()
                          << ",\n"
                          << "\t\"run-time(secs)\": "
                          << run_start.elapsed().as_secs_double() << ','
                          << std::endl;
    rusty_assert(options_.db->GetProperty("rocksdb.stats", &rocksdb_stats));
    std::ofstream(options_.db_path / "rocksdb-stats-run.txt") << rocksdb_stats;

    if (options_.wait_for_background_job_after_run) {
      auto run_wait_start = rusty::time::Instant::now();
      wait_for_background_work(options_.db);
      *info_json_out.lock()
          << "\t\"run_wait_time(secs)\": "
          << run_wait_start.elapsed().as_secs_double() << "," << std::endl;
    }
    rusty_assert(options_.db->GetProperty("rocksdb.stats", &rocksdb_stats));
    std::ofstream(options_.db_path / "rocksdb-stats.txt") << rocksdb_stats;
  }

  void GenerateAndExecute(
      const rusty::sync::Mutex<std::ofstream> &info_json_out) {
    std::vector<std::thread> threads;

    std::cerr << "YCSB Options: " << options_.ycsb_gen_options.ToString()
              << std::endl;
    uint64_t now_key_num =
        options_.load ? 0 : options_.ycsb_gen_options.record_count;
    YCSBGen::YCSBLoadGenerator loader(options_.ycsb_gen_options, now_key_num);
    if (options_.load) {
      *info_json_out.lock()
          << "\t\"num-load-op\": " << options_.ycsb_gen_options.record_count
          << ',' << std::endl;

      auto load_start = rusty::time::Instant::now();
      for (size_t i = 0; i < options_.num_threads; ++i) {
        threads.emplace_back(
            [this, &loader, i]() { workers_[i].load(loader); });
      }
      for (auto &t : threads) t.join();
      threads.clear();
      finish_load_phase(info_json_out, load_start);
    }

    if (options_.run) {
      prepare_run_phase(info_json_out);
      auto run_start = rusty::time::Instant::now();
      YCSBGen::YCSBRunGenerator runner = loader.into_run_generator();
      std::vector<clockid_t> clockids;
      std::atomic<size_t> finished(0);
      bool permit_join = false;
      std::condition_variable cv;
      std::mutex mu;
      for (size_t i = 0; i < options_.num_threads; ++i) {
        threads.emplace_back(
            [this, &runner, i, &finished, &permit_join, &cv, &mu]() {
              workers_[i].run(runner);
              finished.fetch_add(1, std::memory_order_relaxed);
              std::unique_lock lock(mu);
              cv.wait(lock, [&permit_join]() { return permit_join; });
            });
        pthread_t thread_id = threads[i].native_handle();
        clockid_t clock_id;
        int ret = pthread_getcpuclockid(thread_id, &clock_id);
        if (ret) {
          switch (ret) {
            case ENOENT:
              rusty_panic(
                  "pthread_getcpuclockid: Per-thread CPU time clocks are not "
                  "supported by the system.");
            case ESRCH:
              rusty_panic(
                  "pthread_getcpuclockid: No thread with the ID %lu could "
                  "be found.",
                  thread_id);
            default:
              rusty_panic("pthread_getcpuclockid returns %d", ret);
          }
        }
        clockids.push_back(clock_id);
      }
      std::ofstream out(options_.db_path / "worker-cpu-nanos");
      out << "Timestamp(ns) cpu-time(ns)\n";
      auto interval = rusty::time::Duration::from_secs(1);
      auto next_begin = rusty::time::Instant::now() + interval;
      std::vector<uint64_t> ori_cpu_timestamp_ns;
      for (size_t i = 0; i < clockids.size(); ++i) {
        ori_cpu_timestamp_ns.push_back(cpu_timestamp_ns(clockids[i]));
      }
      while (finished.load(std::memory_order_relaxed) != threads.size()) {
        auto sleep_time =
            next_begin.checked_duration_since(rusty::time::Instant::now());
        if (sleep_time.has_value()) {
          std::this_thread::sleep_for(
              std::chrono::nanoseconds(sleep_time.value().as_nanos()));
        }
        next_begin += interval;

        auto timestamp = timestamp_ns();

        uint64_t nanos = 0;
        for (size_t i = 0; i < clockids.size(); ++i) {
          nanos += cpu_timestamp_ns(clockids[i]) - ori_cpu_timestamp_ns[i];
        }
        out << timestamp << ' ' << nanos << std::endl;
      }
      {
        std::unique_lock<std::mutex> lock(mu);
        permit_join = true;
      }
      cv.notify_all();
      for (auto &t : threads) t.join();
      finish_run_phase(info_json_out, run_start);
    }
  }

  void ReadAndExecute(const rusty::sync::Mutex<std::ofstream> &info_json_out) {
    if (options_.load) {
      std::optional<std::ifstream> trace_file;
      if (!options_.load_trace.empty()) {
        trace_file = std::ifstream(options_.load_trace);
        rusty_assert(trace_file.value());
      }
      std::istream &trace =
          trace_file.has_value() ? trace_file.value() : std::cin;

      auto start = rusty::time::Instant::now();
      parse(true, trace);
      finish_load_phase(info_json_out, start);
    }
    if (options_.run) {
      std::optional<std::ifstream> trace_file;
      if (!options_.run_trace.empty()) {
        trace_file = std::ifstream(options_.run_trace);
        rusty_assert(trace_file.value());
      }
      std::istream &trace =
          trace_file.has_value() ? trace_file.value() : std::cin;

      prepare_run_phase(info_json_out);
      auto start = rusty::time::Instant::now();
      parse(false, trace);
      finish_run_phase(info_json_out, start);
    }
  }

  WorkOptions options_;
  std::vector<Worker> workers_;

  std::vector<rocksdb::PerfContext *> perf_contexts_;
  std::vector<rocksdb::IOStatsContext *> iostats_contexts_;
  std::mutex thread_local_m_;

  std::atomic<uint64_t> progress_{0};
  std::atomic<uint64_t> num_reads_{0};
};

static inline void empty_directory(std::filesystem::path dir_path) {
  for (auto &path : std::filesystem::directory_iterator(dir_path)) {
    std::filesystem::remove_all(path);
  }
}

std::vector<rocksdb::DbPath> decode_db_paths(std::string db_paths) {
  std::istringstream in(db_paths);
  std::vector<rocksdb::DbPath> ret;
  rusty_assert_eq(in.get(), '{', "Invalid db_paths");
  char c = static_cast<char>(in.get());
  if (c == '}') return ret;
  rusty_assert_eq(c, '{', "Invalid db_paths");
  while (1) {
    std::string path;
    uint64_t size;
    if (in.peek() == '"') {
      in >> std::quoted(path);
      rusty_assert_eq(in.get(), ',', "Invalid db_paths");
    } else {
      while ((c = static_cast<char>(in.get())) != ',') path.push_back(c);
    }
    in >> size;
    ret.emplace_back(std::move(path), size);
    rusty_assert_eq(in.get(), '}', "Invalid db_paths");
    c = static_cast<char>(in.get());
    if (c != ',') break;
    rusty_assert_eq(in.get(), '{', "Invalid db_paths");
  }
  rusty_assert_eq(c, '}', "Invalid db_paths");
  return ret;
}

double MaxBytesMultiplerAdditional(const rocksdb::Options &options, int level) {
  if (level >= static_cast<int>(
                   options.max_bytes_for_level_multiplier_additional.size())) {
    return 1;
  }
  return options.max_bytes_for_level_multiplier_additional[level];
}

std::vector<std::pair<uint64_t, uint32_t>> predict_level_assignment(
    const rocksdb::Options &options) {
  std::vector<std::pair<uint64_t, uint32_t>> ret;
  uint32_t p = 0;
  size_t level = 0;
  assert(!options.db_paths.empty());

  // size remaining in the most recent path
  uint64_t current_path_size = options.db_paths[0].target_size;

  uint64_t level_size;
  size_t cur_level = 0;

  // max_bytes_for_level_base denotes L1 size.
  // We estimate L0 size to be the same as L1.
  level_size = options.max_bytes_for_level_base;

  // Last path is the fallback
  while (p < options.db_paths.size() - 1) {
    if (current_path_size < level_size) {
      p++;
      current_path_size = options.db_paths[p].target_size;
      continue;
    }
    if (cur_level == level) {
      // Does desired level fit in this path?
      rusty_assert_eq(ret.size(), level);
      ret.emplace_back(level_size, p);
      ++level;
    }
    current_path_size -= level_size;
    if (cur_level > 0) {
      if (options.level_compaction_dynamic_level_bytes) {
        // Currently, level_compaction_dynamic_level_bytes is ignored when
        // multiple db paths are specified. https://github.com/facebook/
        // rocksdb/blob/main/db/column_family.cc.
        // Still, adding this check to avoid accidentally using
        // max_bytes_for_level_multiplier_additional
        level_size =
            static_cast<uint64_t>(static_cast<double>(level_size) *
                                  options.max_bytes_for_level_multiplier);
      } else {
        level_size = static_cast<uint64_t>(
            static_cast<double>(level_size) *
            options.max_bytes_for_level_multiplier *
            MaxBytesMultiplerAdditional(options, cur_level));
      }
    }
    cur_level++;
  }
  rusty_assert_eq(ret.size(), level);
  ret.emplace_back(level_size, p);
  return ret;
}

size_t calc_first_level_in_last_tier(const rocksdb::Options &options) {
  if (options.db_paths.size() < 2) {
    return 0;
  }
  uint64_t fd_size = options.db_paths[0].target_size;
  size_t level = 0;
  uint64_t level_size = options.max_bytes_for_level_base;
  while (level_size <= fd_size) {
    fd_size -= level_size;
    if (level > 0) {
      level_size *= options.max_bytes_for_level_multiplier;
    }
    level += 1;
  }
  return level;
}

// Solve the equation: x^a + x^{a-1} + ... + x = b
double calc_size_ratio(size_t a, double b) {
  assert(a > 0);
  double inv_a = 1 / (double)a;
  // Let f(x) = x^a + x^{a-1} + ... + x - b = 0
  // x^a + x^{a-1} + ... + 1 = (x^{a+1} - 1) / (x - 1)
  // x^a + x^{a-1} + ... + x = (x^{a+1} - 1) / (x - 1) - 1
  // (x^{a+1} - 1) / (x - 1) - 1 = b
  // x^{a+1} - 1 = (x - 1) * (b + 1)
  // x^{a+1} - 1 = (b + 1) x - b - 1
  // x^{a+1} - (b + 1) x + b = 0
  // Let g(u) = u^{a+1} - (b + 1) u + maxb
  // g'(u) = (a + 1) u^a - b - 1
  // Let g'(u_min) = 0, then u_min = ((b + 1) / (a + 1)) ^ (1 / a)
  // So x >= ((b + 1) / (a + 1)) ^ (1 / a)
  // x^a + x^{a-1} + ... + x = b > x^a
  // So x < b ^ (1 / a)
  // In conclusion, ((b + 1) / (a + 1)) ^ (1 / a) <= x < b ^ (1 / a)
  double min = pow((b + 1) / (a + 1), inv_a);
  double max = pow(b, inv_a);
  auto f = [a, b](double x) {
    double sum = 0;
    double xa = x;
    for (size_t i = 1; i <= a; ++i) {
      sum += xa;
      xa *= x;
    }
    return sum - b;
  };
  while (max - min >= 0.001) {
    double x = (max + min) / 2;
    if (f(x) > 0) {
      max = x;
    } else {
      min = x;
    }
  }
  return (max + min) / 2;
}
void calc_fd_size_ratio(rocksdb::Options &options, size_t first_level_in_sd) {
  options.max_bytes_for_level_multiplier_additional.clear();
  // It seems that L0 and L1 are not affected by
  // options.max_bytes_for_level_multiplier_additional
  options.max_bytes_for_level_multiplier_additional.push_back(1.0);
  if (first_level_in_sd <= 2) return;

  uint64_t fd_size = options.db_paths[0].target_size;
  double ratio =
      calc_size_ratio(first_level_in_sd - 2,
                      (double)(fd_size - 2 * options.max_bytes_for_level_base) /
                          options.max_bytes_for_level_base);
  // Multiply 0.999 to make room for floating point error
  ratio *= 0.999;
  assert(options.max_bytes_for_level_multiplier_additional.empty());
  for (size_t i = 2; i < first_level_in_sd; ++i) {
    options.max_bytes_for_level_multiplier_additional.push_back(
        ratio / options.max_bytes_for_level_multiplier);
  }
}
void calc_last_tier_size_ratio(rocksdb::Options &options, rocksdb::DB &db,
                               size_t last_calculated_level,
                               uint64_t last_calculated_level_size) {
  std::string str;
  db.GetProperty(rocksdb::DB::Properties::kLevelStats, &str);
  std::istringstream in(str);
  // The first two lines are headers.
  size_t lines_to_skip = 2 + last_calculated_level + 1;
  while (in && lines_to_skip) {
    --lines_to_skip;
    while (in && in.get() != '\n')
      ;
  }
  if (!in) return;

  size_t last_level = last_calculated_level;
  uint64_t size_to_distribute = 0;
  while (in) {
    size_t level;
    size_t num_files;
    size_t size;
    in >> level >> num_files >> size;
    if (size == 0) break;
    last_level = level;
    size_to_distribute += size;
  }
  size_to_distribute *= 1048576;
  if (last_level <= last_calculated_level + 1) return;
  // unlikely
  if (size_to_distribute <= last_calculated_level_size) return;

  size_t a = last_level - last_calculated_level;
  double b = (double)size_to_distribute / last_calculated_level_size;
  double size_ratio = calc_size_ratio(a, b);
  size_t level = last_calculated_level + 1;
  while (size_ratio > options.max_bytes_for_level_multiplier) {
    last_level += 1;
    a += 1;
    size_ratio = calc_size_ratio(a, b);
  }
  size_ratio /= options.max_bytes_for_level_multiplier;
  for (; level < last_level; ++level) {
    options.max_bytes_for_level_multiplier_additional.push_back(size_ratio);
  }
  options.max_bytes_for_level_multiplier_additional.push_back(100.0);
}
bool should_update_max_bytes_for_level_multiplier_additional(
    const std::vector<double> &ori, const std::vector<double> &cur) {
  if (ori.size() != cur.size()) {
    assert(ori.size() < cur.size());
    return true;
  }
  for (size_t i = 0; i < ori.size(); ++i) {
    if (cur[i] < ori[i] * 0.99) return true;
    if (cur[i] > ori[i] * 1.01) return true;
  }
  return false;
}
void update_multiplier_additional(const std::atomic<bool> *should_stop,
                                  rocksdb::DB *db, rocksdb::Options options) {
  std::vector<double> ori_multiplier_additional =
      options.max_bytes_for_level_multiplier_additional;
  size_t last_calculated_level =
      options.max_bytes_for_level_multiplier_additional.size();
  rusty_assert(last_calculated_level > 0);
  uint64_t last_calculated_level_size;
  if (last_calculated_level == 1) {
    last_calculated_level_size = options.max_bytes_for_level_base;
  } else {
    last_calculated_level_size =
        predict_level_assignment(options).at(last_calculated_level).first;
  }
  std::cerr << "last_calculated_level: " << last_calculated_level << ", size "
            << last_calculated_level_size << std::endl;
  while (!should_stop->load(std::memory_order_relaxed)) {
    calc_last_tier_size_ratio(options, *db, last_calculated_level,
                              last_calculated_level_size);
    if (should_update_max_bytes_for_level_multiplier_additional(
            ori_multiplier_additional,
            options.max_bytes_for_level_multiplier_additional)) {
      ori_multiplier_additional.assign(
          options.max_bytes_for_level_multiplier_additional.begin(),
          options.max_bytes_for_level_multiplier_additional.end());
      std::ostringstream out;
      for (size_t i = 0; i < ori_multiplier_additional.size(); ++i) {
        out << ori_multiplier_additional[i];
        if (i != ori_multiplier_additional.size() - 1) {
          out << ':';
        }
      }
      std::string str = out.str();
      std::cerr << "Update max_bytes_for_level_multiplier_additional: " << str
                << std::endl;
      db->SetOptions({{"max_bytes_for_level_multiplier_additional", str}});
    }
    options.max_bytes_for_level_multiplier_additional.resize(
        last_calculated_level);
    std::this_thread::sleep_for(std::chrono::seconds(1));
  }
}

void bg_stat_printer(Tester *tester, std::atomic<bool> *should_stop) {
  const WorkOptions &work_options = tester->work_options();
  rocksdb::DB *db = work_options.db;
  const std::filesystem::path &db_path = work_options.db_path;

  char buf[16];

  std::string pid = std::to_string(getpid());

  std::ofstream progress_out(db_path / "progress");
  progress_out << "Timestamp(ns) operations-executed\n";

  std::ofstream mem_out(db_path / "mem");
  std::string mem_command = "ps -q " + pid + " -o rss | tail -n 1";
  mem_out << "Timestamp(ns) RSS(KiB) max-rss(KiB)\n";
  struct rusage rusage;

  auto cputimes_path = db_path / "cputimes";
  std::string cputimes_command = "echo $(ps -q " + pid +
                                 " -o cputimes | tail -n 1) >> " +
                                 cputimes_path.c_str();
  std::ofstream(cputimes_path) << "Timestamp(ns) cputime(s)\n";

  std::ofstream compaction_stats_out(db_path / "compaction-stats");

  std::ofstream timers_out(db_path / "timers");
  timers_out << "Timestamp(ns) compaction-cpu-micros put-cpu-nanos "
                "get-cpu-nanos delete-cpu-nanos\n";

  std::ofstream rand_read_bytes_out(db_path / "rand-read-bytes");

  std::ofstream report(db_path / "report.csv");
  report << "Timestamp(ns),num-reads\n";
  uint64_t num_reads = 0;

  auto interval = rusty::time::Duration::from_secs(1);
  auto next_begin = rusty::time::Instant::now() + interval;
  while (!should_stop->load(std::memory_order_relaxed)) {
    auto timestamp = timestamp_ns();
    progress_out << timestamp << ' ' << tester->progress() << std::endl;

    FILE *pipe = popen(mem_command.c_str(), "r");
    if (pipe == NULL) {
      perror("popen");
      rusty_panic();
    }
    rusty_assert(fgets(buf, sizeof(buf), pipe) != NULL, "buf too short");
    size_t buflen = strlen(buf);
    rusty_assert(buflen > 0);
    rusty_assert(buf[--buflen] == '\n');
    buf[buflen] = 0;
    if (-1 == pclose(pipe)) {
      perror("pclose");
      rusty_panic();
    }
    if (-1 == getrusage(RUSAGE_SELF, &rusage)) {
      perror("getrusage");
      rusty_panic();
    }
    mem_out << timestamp << ' ' << buf << ' ' << rusage.ru_maxrss << std::endl;

    std::ofstream(cputimes_path, std::ios_base::app) << timestamp << ' ';
    std::system(cputimes_command.c_str());

    std::string compaction_stats;
    rusty_assert(db->GetProperty(rocksdb::DB::Properties::kCompactionStats,
                                 &compaction_stats));
    compaction_stats_out << "Timestamp(ns) " << timestamp << '\n'
                         << compaction_stats << std::endl;

    uint64_t compaction_cpu_micros;
    rusty_assert(db->GetIntProperty(
        rocksdb::DB::Properties::kCompactionCPUMicros, &compaction_cpu_micros));
    timers_out << timestamp << ' ' << compaction_cpu_micros << ' '
               << put_cpu_nanos.load(std::memory_order_relaxed) << ' '
               << get_cpu_nanos.load(std::memory_order_relaxed) << ' '
               << delete_cpu_nanos.load(std::memory_order_relaxed) << std::endl;

    std::string rand_read_bytes;
    rusty_assert(db->GetProperty(rocksdb::DB::Properties::kRandReadBytes,
                                 &rand_read_bytes));
    rand_read_bytes_out << timestamp << ' ' << rand_read_bytes << std::endl;

    report << timestamp;

    uint64_t value = tester->num_reads();
    report << ',' << value - num_reads;
    num_reads = value;

    report << std::endl;

    auto sleep_time =
        next_begin.checked_duration_since(rusty::time::Instant::now());
    if (sleep_time.has_value()) {
      std::this_thread::sleep_for(
          std::chrono::nanoseconds(sleep_time.value().as_nanos()));
    }
    next_begin += interval;
  }
}

int main(int argc, char **argv) {
  std::ios::sync_with_stdio(false);
  std::cin.tie(0);
  std::cout.tie(0);

  rocksdb::BlockBasedTableOptions table_options;
  rocksdb::Options options;
  WorkOptions work_options;

  namespace po = boost::program_options;
  po::options_description desc("Available options");
  std::string format;
  std::string arg_switches;

  std::string arg_db_path;
  std::string arg_db_paths;
  size_t cache_size;
  int64_t load_phase_rate_limit;
  double db_paths_soft_size_limit_multiplier;
<<<<<<< HEAD
  uint64_t secondary_cache_size_MiB;
=======
  double db_paths_hard_size_limit_multiplier;
>>>>>>> b5a65b06

  // Options of executor
  desc.add_options()("help", "Print help message");
  desc.add_options()("format,f",
                     po::value<std::string>(&format)->default_value("ycsb"),
                     "Trace format: plain/plain-length-only/ycsb");
  desc.add_options()(
      "load", po::value<std::string>()->implicit_value(""),
      "Execute the load phase. If a trace is provided with this option, "
      "execute the trace in the load phase. Will empty the directories first.");
  desc.add_options()(
      "run", po::value<std::string>()->implicit_value(""),
      "Execute the run phase. If a trace is provided with this option, execute "
      "the trace in the run phase. "
      "If --load is not provided, the run phase will be executed directly "
      "without executing the load phase, and the directories won't be cleaned "
      "up. "
      "If none of --load and --run is provided, the both phases will be "
      "executed.");
  desc.add_options()("switches",
                     po::value(&arg_switches)->default_value("none"),
                     "Switches for statistics: none/all/<hex value>\n"
                     "0x1: Log the latency of each operation\n"
                     "0x2: Output the result of READ");
  desc.add_options()("num_threads",
                     po::value(&work_options.num_threads)->default_value(1),
                     "The number of threads to execute the trace\n");
  desc.add_options()("enable_fast_process",
                     "Enable fast process including ignoring kNotFound and "
                     "pushing operations in one channel.");
  desc.add_options()("enable_fast_generator", "Enable fast generator");
  desc.add_options()("workload_file", po::value<std::string>(),
                     "Workload file used in built-in generator");
  desc.add_options()("wait_for_background_job_after_run", "");
  desc.add_options()("export_key_only_trace",
                     "Export key-only trace generated by built-in generator.");
  desc.add_options()("export_ans_xxh64", "Export xxhash of ans");

  // Options of rocksdb
  desc.add_options()("max_background_jobs",
                     po::value(&options.max_background_jobs)->default_value(6),
                     "");
  desc.add_options()("level0_file_num_compaction_trigger",
                     po::value(&options.level0_file_num_compaction_trigger),
                     "Number of files in level-0 when compactions start");
  desc.add_options()("use_direct_reads",
                     po::value(&options.use_direct_reads)->default_value(true),
                     "");
  desc.add_options()("use_direct_io_for_flush_and_compaction",
                     po::value(&options.use_direct_io_for_flush_and_compaction)
                         ->default_value(true),
                     "");
  desc.add_options()("db_path",
                     po::value<std::string>(&arg_db_path)->required(),
                     "Path to database");
  desc.add_options()(
      "db_paths", po::value<std::string>(&arg_db_paths)->required(),
      "For example: \"{{/tmp/sd,100000000},{/tmp/cd,1000000000}}\"");
  desc.add_options()("cache_size",
                     po::value<size_t>(&cache_size)->default_value(8 << 20),
                     "Capacity of LRU block cache in bytes. Default: 8MiB");
  desc.add_options()(
      "block_size",
      po::value<size_t>(&table_options.block_size)->default_value(16384));
  desc.add_options()("max_bytes_for_level_base",
                     po::value(&options.max_bytes_for_level_base));
  desc.add_options()("optimize_filters_for_hits",
                     "Do not build filters for the last level");
  desc.add_options()("load_phase_rate_limit",
                     po::value(&load_phase_rate_limit)->default_value(0),
                     "0 means not limited.");
  desc.add_options()("db_paths_soft_size_limit_multiplier",
                     po::value<double>(&db_paths_soft_size_limit_multiplier)
                         ->default_value(1.1));
  desc.add_options()("db_paths_hard_size_limit_multiplier",
                     po::value<double>(&db_paths_hard_size_limit_multiplier)
                         ->default_value(1.2));

  desc.add_options()(
      "secondary_cache_size_MiB",
      po::value<uint64_t>(&secondary_cache_size_MiB)->default_value(5120),
      "MiB");

  po::variables_map vm;
  po::store(po::parse_command_line(argc, argv, desc), vm);
  if (vm.count("help")) {
    std::cerr << desc << std::endl;
    return 1;
  }
  po::notify(vm);

  if (vm.count("load")) {
    work_options.load = true;
    work_options.load_trace = vm["load"].as<std::string>();
  }
  if (vm.count("run")) {
    work_options.run = true;
    work_options.run_trace = vm["run"].as<std::string>();
  }
  if (work_options.load == false && work_options.run == false) {
    work_options.load = true;
    work_options.run = true;
  }

  uint64_t switches;
  if (arg_switches == "none") {
    switches = 0;
  } else if (arg_switches == "all") {
    switches = 0x3;
  } else {
    std::istringstream in(std::move(arg_switches));
    in >> std::hex >> switches;
  }

  std::filesystem::path db_path(arg_db_path);
  options.db_paths = decode_db_paths(arg_db_paths);
  options.statistics = rocksdb::CreateDBStatistics();
  options.compression = rocksdb::CompressionType::kNoCompression;
  // Doesn't make sense for tiered storage
  options.level_compaction_dynamic_level_bytes = false;
  // The ttl feature will try to compact old data into the last level, which is
  // not compatible with the retention of HotRAP. So we disable the ttl feature.
  options.ttl = 0;
  // We don't need ordered writes here. In reality visibility is often managed
  // by an additional transaction layer.
  options.unordered_write = true;

  if (work_options.load) {
    std::cerr << "Emptying directories\n";
    empty_directory(db_path);
    for (auto path : options.db_paths) {
      empty_directory(path.path);
    }
    std::cerr << "Creating database\n";
    options.create_if_missing = true;
  }

  options.enable_flash_evict_blocks = true;
  options.enable_flash_prefetch_files = true;

  // It seems that the argument enable_replacement is not used.
  auto secondary_cache =
      facebook::rocks_secondary_cache::NewRocksCachelibWrapper(
          db_path.string() + '/', secondary_cache_size_MiB, true, true, false);

  rocksdb::LRUCacheOptions lru_cache_opts;
  lru_cache_opts.capacity = cache_size;
  lru_cache_opts.secondary_cache = std::move(secondary_cache);
  table_options.block_cache = rocksdb::NewLRUCache(lru_cache_opts);
  table_options.filter_policy.reset(rocksdb::NewBloomFilterPolicy(10, false));
  options.table_factory.reset(
      rocksdb::NewBlockBasedTableFactory(table_options));

  if (vm.count("optimize_filters_for_hits")) {
    options.optimize_filters_for_hits = true;
  }

  if (load_phase_rate_limit) {
    rocksdb::RateLimiter *rate_limiter =
        rocksdb::NewGenericRateLimiter(load_phase_rate_limit, 100 * 1000, 10,
                                       rocksdb::RateLimiter::Mode::kAllIo);
    options.rate_limiter.reset(rate_limiter);
    work_options.rate_limiter = options.rate_limiter;
  }

<<<<<<< HEAD
=======
  rusty_assert(options.db_paths_soft_size_limit_multiplier.empty());
  options.db_paths_soft_size_limit_multiplier.push_back(
      db_paths_soft_size_limit_multiplier);
  rusty_assert(options.db_paths_hard_size_limit_multiplier.empty());
  options.db_paths_hard_size_limit_multiplier.push_back(
      db_paths_hard_size_limit_multiplier);

  if (work_options.load) {
    std::cerr << "Emptying directories\n";
    empty_directory(db_path);
    for (auto path : options.db_paths) {
      empty_directory(path.path);
    }
    std::cerr << "Creating database\n";
    options.create_if_missing = true;
  }

>>>>>>> b5a65b06
  size_t first_level_in_last_tier = calc_first_level_in_last_tier(options);
  calc_fd_size_ratio(options, first_level_in_last_tier);
  std::cerr << "Initial options.max_bytes_for_level_multiplier_additional: [";
  for (double x : options.max_bytes_for_level_multiplier_additional) {
    std::cerr << x << ',';
  }
  std::cerr << "]\n";

  auto level_size_path_id = predict_level_assignment(options);
  rusty_assert_eq(level_size_path_id.size(), first_level_in_last_tier + 1);
  for (size_t level = 0; level < level_size_path_id.size() - 1; ++level) {
    auto p = level_size_path_id[level].second;
    std::cerr << level << ' ' << options.db_paths[p].path << ' '
              << level_size_path_id[level].first << std::endl;
  }
  auto p = level_size_path_id[first_level_in_last_tier].second;
  std::cerr << level_size_path_id.size() - 1 << "+ " << options.db_paths[p].path
            << ' ' << level_size_path_id[first_level_in_last_tier].first
            << std::endl;
  auto first_level_in_last_tier_path = db_path / "first-level-in-last-tier";
  if (std::filesystem::exists(first_level_in_last_tier_path)) {
    std::ifstream first_level_in_last_tier_in(first_level_in_last_tier_path);
    rusty_assert(first_level_in_last_tier_in);
    std::string first_level_in_last_tier_stored;
    std::getline(first_level_in_last_tier_in, first_level_in_last_tier_stored);
    rusty_assert_eq((size_t)std::atoi(first_level_in_last_tier_stored.c_str()),
                    first_level_in_last_tier);
  } else {
    std::ofstream(first_level_in_last_tier_path)
        << first_level_in_last_tier << std::endl;
  }

  rocksdb::DB *db;
  auto s = rocksdb::DB::Open(options, db_path.string(), &db);
  if (!s.ok()) {
    std::cerr << s.ToString() << std::endl;
    return -1;
  }

  std::string cmd =
      "pidstat -p " + std::to_string(getpid()) +
      " -Hu 1 | awk '{if(NR>3){print $1,$8; fflush(stdout)}}' > " +
      db_path.c_str() + "/cpu &";
  std::cerr << cmd << std::endl;
  std::system(cmd.c_str());

  work_options.db = db;
  work_options.options = &options;
  work_options.switches = switches;
  work_options.db_path = db_path;
  work_options.enable_fast_process = vm.count("enable_fast_process");
  if (format == "plain") {
    work_options.format_type = FormatType::Plain;
  } else if (format == "plain-length-only") {
    work_options.format_type = FormatType::PlainLengthOnly;
  } else if (format == "ycsb") {
    work_options.format_type = FormatType::YCSB;
  } else {
    rusty_panic("Unrecognized format %s", format.c_str());
  }
  work_options.enable_fast_generator = vm.count("enable_fast_generator");
  work_options.wait_for_background_job_after_run =
      vm.count("wait_for_background_job_after_run");
  if (work_options.enable_fast_generator) {
    std::string workload_file = vm["workload_file"].as<std::string>();
    work_options.ycsb_gen_options =
        YCSBGen::YCSBGeneratorOptions::ReadFromFile(workload_file);
    work_options.export_key_only_trace = vm.count("export_key_only_trace");
  } else {
    rusty_assert(vm.count("workload_file") == 0,
                 "workload_file only works with built-in generator!");
    rusty_assert(vm.count("export_key_only_trace") == 0,
                 "export_key_only_trace only works with built-in generator!");
    work_options.ycsb_gen_options = YCSBGen::YCSBGeneratorOptions();
  }
  work_options.export_ans_xxh64 = vm.count("export_ans_xxh64");

  work_options.block_cache = table_options.block_cache;

  Tester tester(work_options);

  std::atomic<bool> should_stop(false);
  std::thread autotuner(update_multiplier_additional, &should_stop, db,
                        options);

  std::thread stat_printer(bg_stat_printer, &tester, &should_stop);

  std::thread period_print_thread([&]() {
    std::ofstream period_stats(db_path / "period_stats");
    while (!should_stop.load()) {
      tester.print_other_stats(period_stats);
      std::this_thread::sleep_for(std::chrono::seconds(1));
    }
  });

  tester.Test();
  tester.print_other_stats(std::cerr);

  should_stop.store(true, std::memory_order_relaxed);
  autotuner.join();
  stat_printer.join();
  period_print_thread.join();
  delete db;

  return 0;
}<|MERGE_RESOLUTION|>--- conflicted
+++ resolved
@@ -1478,11 +1478,8 @@
   size_t cache_size;
   int64_t load_phase_rate_limit;
   double db_paths_soft_size_limit_multiplier;
-<<<<<<< HEAD
+  double db_paths_hard_size_limit_multiplier;
   uint64_t secondary_cache_size_MiB;
-=======
-  double db_paths_hard_size_limit_multiplier;
->>>>>>> b5a65b06
 
   // Options of executor
   desc.add_options()("help", "Print help message");
@@ -1648,26 +1645,6 @@
     work_options.rate_limiter = options.rate_limiter;
   }
 
-<<<<<<< HEAD
-=======
-  rusty_assert(options.db_paths_soft_size_limit_multiplier.empty());
-  options.db_paths_soft_size_limit_multiplier.push_back(
-      db_paths_soft_size_limit_multiplier);
-  rusty_assert(options.db_paths_hard_size_limit_multiplier.empty());
-  options.db_paths_hard_size_limit_multiplier.push_back(
-      db_paths_hard_size_limit_multiplier);
-
-  if (work_options.load) {
-    std::cerr << "Emptying directories\n";
-    empty_directory(db_path);
-    for (auto path : options.db_paths) {
-      empty_directory(path.path);
-    }
-    std::cerr << "Creating database\n";
-    options.create_if_missing = true;
-  }
-
->>>>>>> b5a65b06
   size_t first_level_in_last_tier = calc_first_level_in_last_tier(options);
   calc_fd_size_ratio(options, first_level_in_last_tier);
   std::cerr << "Initial options.max_bytes_for_level_multiplier_additional: [";
