--- conflicted
+++ resolved
@@ -1252,7 +1252,6 @@
   return ret;
 }
 
-<<<<<<< HEAD
 class RaltWrapper : public ralt::RALT {
  public:
   RaltWrapper(const ralt::Options &options, const rocksdb::Comparator *ucmp,
@@ -1270,81 +1269,6 @@
         count_access_fd_cold_(0) {
     for (size_t i = 0; i < MAX_NUM_LEVELS; ++i) {
       level_hits_[i].store(0, std::memory_order_relaxed);
-=======
-// Return the first level in the last tier
-size_t initial_multiplier_addtional(rocksdb::Options &options) {
-  for (double x : options.max_bytes_for_level_multiplier_additional) {
-    rusty_assert(x - 1 < 1e-6);
-  }
-  options.max_bytes_for_level_multiplier_additional.clear();
-  if (options.db_paths.size() < 2) {
-    options.max_bytes_for_level_multiplier_additional.push_back(1);
-    return 0;
-  }
-  size_t fd_size = options.db_paths[0].target_size;
-  size_t level = 0;
-  uint64_t level_size = options.max_bytes_for_level_base;
-  while (level_size <= fd_size) {
-    fd_size -= level_size;
-    if (level > 0) {
-      level_size *= options.max_bytes_for_level_multiplier;
-    }
-    level += 1;
-  }
-  level_size /= options.max_bytes_for_level_multiplier;
-  // It seems that L0 and L1 are not affected by
-  // options.max_bytes_for_level_multiplier_additional
-  if (level <= 2) return level;
-  size_t last_level_in_fd = level - 1;
-  for (size_t i = 1; i < last_level_in_fd; ++i) {
-    options.max_bytes_for_level_multiplier_additional.push_back(1.0);
-  }
-  // Multiply 0.99 to make room for floating point error
-  options.max_bytes_for_level_multiplier_additional.push_back(
-      1 + (double)fd_size / level_size * 0.99);
-  return level;
-}
-
-double calc_size_ratio(size_t last_calculated_level,
-                       uint64_t last_calculated_level_size, size_t last_level,
-                       uint64_t size_to_distribute) {
-  size_t a = last_level - last_calculated_level;
-  rusty_assert(a > 0);
-  double inv_a = 1 / (double)a;
-  rusty_assert(size_to_distribute >= last_calculated_level_size);
-  double b = (double)size_to_distribute / last_calculated_level_size;
-  // Solve the equation: f(x) = x^a + x^{a-1} + ... + x - b = 0
-  // x^a + x^{a-1} + ... + 1 = (x^{a+1} - 1) / (x - 1)
-  // x^a + x^{a-1} + ... + x = (x^{a+1} - 1) / (x - 1) - 1
-  // (x^{a+1} - 1) / (x - 1) - 1 = b
-  // x^{a+1} - 1 = (x - 1) * (b + 1)
-  // x^{a+1} - 1 = (b + 1) x - b - 1
-  // x^{a+1} - (b + 1) x + b = 0
-  // Let g(u) = u^{a+1} - (b + 1) u + maxb
-  // g'(u) = (a + 1) u^a - b - 1
-  // Let g'(u_min) = 0, then u_min = ((b + 1) / (a + 1)) ^ (1 / a)
-  // So x >= ((b + 1) / (a + 1)) ^ (1 / a)
-  // x^a + x^{a-1} + ... + x = b > x^a
-  // So x < b ^ (1 / a)
-  // In conclusion, ((b + 1) / (a + 1)) ^ (1 / a) <= x < b ^ (1 / a)
-  double min = pow((b + 1) / (a + 1), inv_a);
-  double max = pow(b, inv_a);
-  auto f = [a, b](double x) {
-    double sum = 0;
-    double xa = x;
-    for (size_t i = 1; i <= a; ++i) {
-      sum += xa;
-      xa *= x;
-    }
-    return sum - b;
-  };
-  while (max - min >= 0.001) {
-    double x = (max + min) / 2;
-    if (f(x) > 0) {
-      max = x;
-    } else {
-      min = x;
->>>>>>> 9a3c13e9
     }
   }
   const char *Name() const override { return "RALT-wrapper"; }
@@ -1848,17 +1772,8 @@
     options.create_if_missing = true;
   }
 
-<<<<<<< HEAD
-  size_t first_level_in_sd = calc_first_level_in_sd(options);
-  calc_fd_size_ratio(options, first_level_in_sd, max_ralt_size);
-=======
-  size_t first_level_in_last_tier = initial_multiplier_addtional(options);
-  std::cerr << "Initial options.max_bytes_for_level_multiplier_additional: [";
-  for (double x : options.max_bytes_for_level_multiplier_additional) {
-    std::cerr << x << ',';
-  }
-  std::cerr << "]\n";
->>>>>>> 9a3c13e9
+  size_t first_level_in_last_tier = calc_first_level_in_sd(options);
+  calc_fd_size_ratio(options, first_level_in_last_tier, max_ralt_size);
 
   auto level_size_path_id = predict_level_assignment(options);
   rusty_assert_eq(level_size_path_id.size(), first_level_in_last_tier + 1);
@@ -1884,26 +1799,14 @@
         << first_level_in_last_tier << std::endl;
   }
 
-<<<<<<< HEAD
   std::shared_ptr<RaltWrapper> ralt = nullptr;
-  if (first_level_in_sd != 0) {
+  if (first_level_in_last_tier != 0) {
     uint64_t fd_size = options.db_paths[0].target_size;
     ralt = std::make_shared<RaltWrapper>(
-        ralt_options, options.comparator, ralt_path_str, first_level_in_sd - 1,
-        hot_set_size_limit, max_ralt_size, switches, hot_set_size_limit,
-        hot_set_size_limit, fd_size);
+        ralt_options, options.comparator, ralt_path_str,
+        first_level_in_last_tier - 1, hot_set_size_limit, max_ralt_size,
+        switches, hot_set_size_limit, hot_set_size_limit, fd_size);
     options.ralt = ralt;
-=======
-  size_t last_calculated_level;
-  uint64_t last_calculated_level_size;
-  if (first_level_in_last_tier == 0) {
-    last_calculated_level = 1;
-    last_calculated_level_size = options.max_bytes_for_level_base;
-  } else {
-    last_calculated_level = first_level_in_last_tier - 1;
-    last_calculated_level_size =
-        level_size_path_id[last_calculated_level].first;
->>>>>>> 9a3c13e9
   }
 
   rocksdb::DB *db;
@@ -1969,8 +1872,8 @@
   if (vm.count("enable_auto_tuning") && ralt) {
     assert(first_level_in_sd > 0);
     uint64_t fd_size = options.db_paths[0].target_size;
-    autotuner =
-        new AutoTuner(*db, first_level_in_sd, fd_size / 20, 0.85, fd_size / 20);
+    autotuner = new AutoTuner(*db, first_level_in_last_tier, fd_size / 20, 0.85,
+                              fd_size / 20);
   }
 
   Tester tester(work_options);
@@ -1981,12 +1884,6 @@
   std::thread period_print_thread([&]() {
     std::ofstream period_stats(db_path / "period_stats");
     while (!should_stop.load()) {
-<<<<<<< HEAD
-=======
-      update_multiplier_additional(db, options, last_calculated_level,
-                                   last_calculated_level_size, ori_last_level,
-                                   ori_size_ratio);
->>>>>>> 9a3c13e9
       tester.print_other_stats(period_stats);
       std::this_thread::sleep_for(std::chrono::seconds(1));
     }
