--- conflicted
+++ resolved
@@ -310,12 +310,8 @@
   int tier0_last_level_;
 
   std::atomic<size_t> count_access_hot_per_tier_[2];
-<<<<<<< HEAD
-  std::atomic<size_t> count_access_per_tier_[2];
+  std::atomic<size_t> level_hits_[MAX_NUM_LEVELS];
   bool enable_sampling_{false};
-=======
-  std::atomic<size_t> level_hits_[MAX_NUM_LEVELS];
->>>>>>> 077415c4
 };
 
 class HitRateMonitor {
