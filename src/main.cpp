--- conflicted
+++ resolved
@@ -567,16 +567,6 @@
     run = true;
   }
 
-  rocksdb::DB *db;
-  if (load) {
-    std::cerr << "Emptying directories\n";
-    empty_directory(db_path);
-    for (auto path : options.db_paths) {
-      empty_directory(path.path);
-    }
-<<<<<<< HEAD
-    empty_directory(viscnts_path_str);
-  }
   size_t first_level_in_cd =
       calculate_multiplier_addtional(options, max_hot_set_size);
   std::cerr << "options.max_bytes_for_level_multiplier_additional: ";
@@ -593,8 +583,6 @@
   if (options.db_paths.size() == 1) {
     first_level_in_cd = 100;
   }
-  std::ofstream(db_path / "first-level-in-cd")
-      << first_level_in_cd << std::endl;
 
   RouterVisCnts *router = nullptr;
   if (first_level_in_cd != 0) {
@@ -605,30 +593,15 @@
   }
 
   rocksdb::DB *db;
-  auto s = rocksdb::DB::Open(options, db_path.string(), &db);
-  if (!s.ok()) {
-=======
-    size_t first_level_in_cd = calculate_multiplier_addtional(options);
-    std::cerr << "options.max_bytes_for_level_multiplier_additional: [";
-    for (double x : options.max_bytes_for_level_multiplier_additional) {
-      std::cerr << x << ',';
-    }
-    std::cerr << "]\n";
-    auto ret = predict_level_assignment(options);
-    rusty_assert_eq(ret.size() - 1, first_level_in_cd);
-    for (size_t level = 0; level < first_level_in_cd; ++level) {
-      std::cerr << level << ' ' << ret[level].second << ' ' << ret[level].first
-                << std::endl;
-    }
-    std::cerr << first_level_in_cd << "+ " << ret[first_level_in_cd].second
-              << ' ' << ret[first_level_in_cd].first << std::endl;
-    if (options.db_paths.size() == 1) {
-      first_level_in_cd = 100;
+  if (load) {
+    std::cerr << "Emptying directories\n";
+    empty_directory(db_path);
+    for (auto path : options.db_paths) {
+      empty_directory(path.path);
     }
     std::ofstream(db_path / "first-level-in-cd")
         << first_level_in_cd << std::endl;
 
->>>>>>> 251bc1bc
     std::cerr << "Creating database\n";
     options.create_if_missing = true;
   }
@@ -648,12 +621,8 @@
   std::atomic<size_t> progress(0);
   std::atomic<size_t> progress_get(0);
 
-<<<<<<< HEAD
-=======
-  WorkOptions work_option;
   work_option.load = load;
   work_option.run = run;
->>>>>>> 251bc1bc
   work_option.db = db;
   work_option.switches = switches;
   work_option.db_path = db_path;
@@ -768,14 +737,19 @@
 
   std::thread period_print_thread(period_print_stat);
 
-<<<<<<< HEAD
-  rusty::sync::Mutex<std::ofstream> info_json_out(
-      std::ofstream(db_path / "info.json"));
-  *info_json_out.lock() << "{" << std::endl;
-  tester.Test(info_json_out);
-  {
-    auto info_json_out_locked = info_json_out.lock();
-    *info_json_out_locked
+  std::filesystem::path info_json_path = db_path / "info.json";
+  std::ofstream info_json_out;
+  if (load) {
+    info_json_out = std::ofstream(info_json_path);
+    info_json_out << "{" << std::endl;
+  } else {
+    info_json_out = std::ofstream(info_json_path, std::ios_base::app);
+  }
+  rusty::sync::Mutex<std::ofstream> info_json(std::move(info_json_out));
+  tester.Test(info_json);
+  if (run) {
+    auto info_json_locked = info_json.lock();
+    *info_json_locked
         << "\t\"IsStablyHot(secs)\": "
         << timers.timer(TimerType::kIsStablyHot).time().as_secs_double()
         << ",\n"
@@ -792,23 +766,8 @@
       access_time +=
           per_level_timers.timer(level, PerLevelTimerType::kAccess).time();
     }
-    *info_json_out_locked << "\t\"Access(secs)\": "
-                          << access_time.as_secs_double() << ",\n}"
-                          << std::endl;
-=======
-  std::filesystem::path info_json_path = db_path / "info.json";
-  std::ofstream info_json_out;
-  if (load) {
-    info_json_out = std::ofstream(info_json_path);
-    info_json_out << "{" << std::endl;
-  } else {
-    info_json_out = std::ofstream(info_json_path, std::ios_base::app);
-  }
-  rusty::sync::Mutex<std::ofstream> info_json(std::move(info_json_out));
-  tester.Test(info_json);
-  if (run) {
-    *info_json.lock() << "}" << std::endl;
->>>>>>> 251bc1bc
+    *info_json_locked << "\t\"Access(secs)\": " << access_time.as_secs_double()
+                      << ",\n}" << std::endl;
   }
 
   should_stop.store(true, std::memory_order_relaxed);
