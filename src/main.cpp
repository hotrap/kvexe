--- conflicted
+++ resolved
@@ -1106,7 +1106,6 @@
     log << "rocksdb Perf: " << tester.GetRocksdbPerf() << "\n";
     log << "rocksdb IOStats: " << tester.GetRocksdbIOStats() << "\n";
 
-<<<<<<< HEAD
     /* Statistics of router */
     if (router) {
       if (switches & MASK_COUNT_ACCESS_HOT_PER_TIER) {
@@ -1119,21 +1118,7 @@
       log << "end===\n";
     }
 
-    /* Timer data */
-    std::vector<counter_timer::CountTime> timers_status;
-    const auto &ts = timers.timers();
-    size_t num_types = ts.len();
-    for (size_t i = 0; i < num_types; ++i) {
-      const auto &timer = ts.timer(i);
-      uint64_t count = timer.count();
-      rusty::time::Duration time = timer.time();
-      timers_status.push_back(counter_timer::CountTime{count, time});
-      log << timer_names[i] << ": count " << count << ", total "
-          << time.as_secs_double() << " s\n";
-    }
-=======
     print_timers(log);
->>>>>>> 8b3a2e68
 
     /* Operation counts*/
     log << "notfound counts: " << tester.GetNotFoundCounts() << "\n";
