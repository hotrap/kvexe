--- conflicted
+++ resolved
@@ -857,7 +857,6 @@
 	crash_if(!db->GetProperty("rocksdb.stats", &rocksdb_stats), "");
 	std::cerr << rocksdb_stats << std::endl;
 
-<<<<<<< HEAD
 	std::cerr << "New iterator count: " << router->new_iter_cnt() << std::endl;
 	if (switches & MASK_COUNT_ACCESS_HOT_PER_TIER) {
 		auto counters = router->hit_count();
@@ -911,8 +910,6 @@
 	}
 	std::cerr << "]\n";
 
-	timers.Print(std::cerr);
-=======
 	auto timers_status = timers.Collect();
 	for (size_t i = 0; i < static_cast<size_t>(TimerType::kEnd); ++i) {
 		std::cerr << timer_names[i] << ": count " << timers_status[i].count <<
@@ -927,7 +924,6 @@
 	std::cerr << "\tInput: count " << input_time.count << ", total " <<
 		input_time.nsec << "ns\n";
 	std::cerr << "]\n";
->>>>>>> dc7adb2b
 
 	delete db;
 	delete router;
