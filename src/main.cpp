<<<<<<< HEAD
#include <rocksdb/secondary_cache.h>
=======
#include <pthread.h>
#include <rocksdb/cache.h>
#include <rocksdb/db.h>
#include <rocksdb/filter_policy.h>
#include <rocksdb/iostats_context.h>
#include <rocksdb/perf_context.h>
#include <rocksdb/rate_limiter.h>
#include <rocksdb/statistics.h>
#include <rocksdb/table.h>
#include <rusty/macro.h>
#include <rusty/sync.h>
#include <rusty/time.h>
>>>>>>> e365d810
#include <sys/resource.h>
#include <unistd.h>
#include <xxhash.h>

#include <algorithm>
#include <atomic>
#include <boost/program_options/errors.hpp>
#include <boost/program_options/options_description.hpp>
#include <boost/program_options/parsers.hpp>
#include <boost/program_options/variables_map.hpp>
#include <cctype>
#include <chrono>
#include <cinttypes>
#include <condition_variable>
#include <counter_timer.hpp>
#include <cstddef>
#include <cstdio>
#include <cstdlib>
#include <ctime>
#include <deque>
#include <filesystem>
#include <fstream>
#include <functional>
#include <iostream>
#include <limits>
#include <optional>
#include <queue>
#include <set>
#include <string>
#include <thread>
#include <vector>

#include "ycsbgen/ycsbgen.hpp"

static inline auto timestamp_ns() {
  return std::chrono::duration_cast<std::chrono::nanoseconds>(
             std::chrono::system_clock::now().time_since_epoch())
      .count();
}

static inline time_t cpu_timestamp_ns(
    clockid_t clockid = CLOCK_THREAD_CPUTIME_ID) {
  struct timespec t;
  if (-1 == clock_gettime(clockid, &t)) {
    perror("clock_gettime");
    rusty_panic();
  }
  return t.tv_sec * 1000000000 + t.tv_nsec;
}

template <typename T>
void print_vector(const std::vector<T>& v) {
  std::cerr << '[';
  for (double x : v) {
    std::cerr << x << ',';
  }
  std::cerr << "]";
}

static bool has_background_work(rocksdb::DB* db) {
  uint64_t flush_pending;
  uint64_t compaction_pending;
  uint64_t flush_running;
  uint64_t compaction_running;
  bool ok = db->GetIntProperty(
      rocksdb::Slice("rocksdb.mem-table-flush-pending"), &flush_pending);
  rusty_assert(ok);
  ok = db->GetIntProperty(rocksdb::Slice("rocksdb.compaction-pending"),
                          &compaction_pending);
  rusty_assert(ok);
  ok = db->GetIntProperty(rocksdb::Slice("rocksdb.num-running-flushes"),
                          &flush_running);
  rusty_assert(ok);
  ok = db->GetIntProperty(rocksdb::Slice("rocksdb.num-running-compactions"),
                          &compaction_running);
  rusty_assert(ok);
  return flush_pending || compaction_pending || flush_running ||
         compaction_running;
}

static void wait_for_background_work(rocksdb::DB* db) {
  while (1) {
    if (has_background_work(db)) {
      std::this_thread::sleep_for(std::chrono::seconds(1));
      continue;
    }
    // The properties are not get atomically. Test for more 20 times more.
    int i;
    for (i = 0; i < 20; ++i) {
      std::this_thread::sleep_for(std::chrono::milliseconds(100));
      if (has_background_work(db)) {
        break;
      }
    }
    if (i == 20) {
      // std::cerr << "There is no background work detected for more than 2
      // seconds. Exiting...\n";
      break;
    }
  }
}

enum class FormatType {
  Plain,
  PlainLengthOnly,
  YCSB,
};

static inline const char* to_string(YCSBGen::OpType type) {
  switch (type) {
    case YCSBGen::OpType::INSERT:
      return "INSERT";
    case YCSBGen::OpType::READ:
      return "READ";
    case YCSBGen::OpType::UPDATE:
      return "UPDATE";
    case YCSBGen::OpType::RMW:
      return "RMW";
    case YCSBGen::OpType::DELETE:
      return "DELETE";
    case YCSBGen::OpType::SCAN:
      return "SCAN";
  }
  rusty_panic();
}
static inline void print_latency(std::ofstream& out, YCSBGen::OpType op,
                                 uint64_t nanos) {
  out << timestamp_ns() << ' ' << to_string(op) << ' ' << nanos << '\n';
}

enum class TimerType : size_t {
  kPut,
  kGet,
  kDelete,
  kScan,
  kInputOperation,
  kInputInsert,
  kInputRead,
  kInputUpdate,
  kOutput,
  kSerialize,
  kDeserialize,
  kEnd,
};

constexpr size_t TIMER_NUM = static_cast<size_t>(TimerType::kEnd);
static const char* timer_names[] = {
    "Put",         "Get",       "Delete",      "Scan",   "InputOperation",
    "InputInsert", "InputRead", "InputUpdate", "Output", "Serialize",
    "Deserialize",
};
static_assert(sizeof(timer_names) == TIMER_NUM * sizeof(const char*));
static counter_timer::TypedTimers<TimerType> timers(TIMER_NUM);

static inline void print_timers(std::ostream& out) {
  const auto& ts = timers.timers();
  size_t num_types = ts.size();
  for (size_t i = 0; i < num_types; ++i) {
    const auto& timer = ts[i];
    uint64_t count = timer.count();
    rusty::time::Duration time = timer.time();
    out << timer_names[i] << ": count " << count << ", total "
        << time.as_secs_double() << " s\n";
  }
}

static std::atomic<time_t> put_cpu_nanos(0);
static std::atomic<time_t> get_cpu_nanos(0);
static std::atomic<time_t> delete_cpu_nanos(0);
static std::atomic<time_t> scan_cpu_nanos(0);

constexpr uint64_t MASK_LATENCY = 0x1;
constexpr uint64_t MASK_OUTPUT_ANS = 0x2;

template <typename T>
class BlockChannel {
  std::queue<std::vector<T>> q_;
  std::mutex m_;
  std::condition_variable cv_r_;
  std::condition_variable cv_w_;
  size_t reader_waiting_{0};
  size_t limit_size_{0};
  bool finish_{false};
  bool writer_waiting_{0};

  uint64_t queue_empty_when_put_{0};
  uint64_t queue_non_empty_when_put_{0};
  uint64_t reader_blocked_{0};
  uint64_t reader_not_blocked_{0};

 public:
  BlockChannel(size_t limit_size = 64) : limit_size_(limit_size) {}
  std::vector<T> GetBlock() {
    std::unique_lock lck(m_);
    if (writer_waiting_) {
      if (q_.size() < limit_size_ / 2) {
        cv_w_.notify_one();
      }
    }
    if (q_.size()) {
      reader_not_blocked_ += 1;
      auto ret = std::move(q_.front());
      q_.pop();
      return ret;
    }
    if (finish_) {
      return {};
    }
    reader_blocked_ += 1;
    reader_waiting_ += 1;
    cv_r_.wait(lck, [&]() { return finish_ || !q_.empty(); });
    if (q_.empty() && finish_) {
      return {};
    }
    reader_waiting_ -= 1;
    auto ret = std::move(q_.front());
    q_.pop();
    return ret;
  }

  void PutBlock(std::vector<T>&& block) {
    std::unique_lock lck(m_);
    q_.push(std::move(block));
    if (reader_waiting_) {
      cv_r_.notify_one();
    }
  }

  void PutBlock(const std::vector<T>& block) {
    std::unique_lock lck(m_);
    if (q_.empty()) {
      queue_empty_when_put_ += 1;
    } else {
      queue_non_empty_when_put_ += 1;
    }
    q_.push(block);
    if (reader_waiting_) {
      cv_r_.notify_one();
    }
    if (q_.size() >= limit_size_) {
      writer_waiting_ = true;
      cv_w_.wait(lck, [&]() { return q_.size() < limit_size_ / 2; });
      writer_waiting_ = false;
    }
  }

  void Finish() {
    finish_ = true;
    cv_r_.notify_all();
  }

  // Must be called when there is no writer.
  uint64_t queue_empty_when_put() const { return queue_empty_when_put_; }
  uint64_t queue_non_empty_when_put() const {
    return queue_non_empty_when_put_;
  }
  uint64_t reader_blocked() const { return reader_blocked_; }
  uint64_t reader_not_blocked() const { return reader_not_blocked_; }
};

template <typename T>
class BlockChannelClient {
  BlockChannel<T>* channel_;
  std::vector<T> opblock_;
  size_t opnum_{0};

 public:
  BlockChannelClient(BlockChannel<T>* channel, size_t block_size)
      : channel_(channel), opblock_(block_size) {}

  void Push(T&& data) {
    opblock_[opnum_++] = std::move(data);
    if (opnum_ == opblock_.size()) {
      channel_->PutBlock(opblock_);
      opnum_ = 0;
    }
  }

  void Flush() {
    channel_->PutBlock(
        std::vector<T>(opblock_.begin(), opblock_.begin() + opnum_));
    opnum_ = 0;
  }

  void Finish() { channel_->Finish(); }
};

struct WorkOptions {
  bool load{false};
  bool run{false};
  std::string load_trace;
  std::string run_trace;
  FormatType format_type;
  rocksdb::DB* db;
  const rocksdb::Options* options;
  uint64_t switches;
  std::filesystem::path db_path;
  bool enable_fast_process{false};
  size_t num_threads{1};
  bool enable_fast_generator{false};
  YCSBGen::YCSBGeneratorOptions ycsb_gen_options;
  double db_paths_soft_size_limit_multiplier;
  std::shared_ptr<rocksdb::RateLimiter> rate_limiter;
  bool export_key_only_trace{false};
  bool export_ans_xxh64{false};
};

class Tester {
 public:
  Tester(const WorkOptions& option)
      : options_(option),
        perf_contexts_(options_.num_threads),
        iostats_contexts_(options_.num_threads) {
    for (size_t i = 0; i < options_.num_threads; ++i) {
      workers_.emplace_back(*this, i);
    }
  }

  const WorkOptions& work_options() const { return options_; }
  uint64_t progress() const {
    return progress_.load(std::memory_order_relaxed);
  }
  uint64_t progress_get() const {
    return progress_get_.load(std::memory_order_relaxed);
  }

  void Test() {
    std::filesystem::path info_json_path = options_.db_path / "info.json";
    std::ofstream info_json;
    if (options_.load) {
      info_json = std::ofstream(info_json_path);
      info_json << "{" << std::endl;
    } else {
      info_json = std::ofstream(info_json_path, std::ios_base::app);
    }
    rusty::sync::Mutex<std::ofstream> info_json_out(std::move(info_json));

    if (options_.enable_fast_generator) {
      GenerateAndExecute(info_json_out);
    } else {
      ReadAndExecute(info_json_out);
    }

    uint64_t not_found = 0;
    uint64_t scanned = 0;
    for (const auto& worker : workers_) {
      not_found += worker.not_found();
      scanned += worker.scanned();
    }
    if (options_.run) {
      *info_json_out.lock() << "\t\"not-found\": " << not_found << ",\n"
                            << "\t\"scanned-records\": " << scanned << "\n}";
    } else {
      rusty_assert_eq(not_found, (uint64_t)0);
      rusty_assert_eq(scanned, (uint64_t)0);
    }
  }

  void print_other_stats(std::ostream& log) {
    const std::shared_ptr<rocksdb::Statistics>& stats =
        options_.options->statistics;
    log << "Timestamp: " << timestamp_ns() << "\n";
    log << "rocksdb.block.cache.data.miss: "
        << stats->getTickerCount(rocksdb::BLOCK_CACHE_DATA_MISS) << '\n';
    log << "rocksdb.block.cache.data.hit: "
        << stats->getTickerCount(rocksdb::BLOCK_CACHE_DATA_HIT) << '\n';
    log << "rocksdb.bloom.filter.useful: "
        << stats->getTickerCount(rocksdb::BLOOM_FILTER_USEFUL) << '\n';
    log << "rocksdb.bloom.filter.full.positive: "
        << stats->getTickerCount(rocksdb::BLOOM_FILTER_FULL_POSITIVE) << '\n';
    log << "rocksdb.bloom.filter.full.true.positive: "
        << stats->getTickerCount(rocksdb::BLOOM_FILTER_FULL_TRUE_POSITIVE)
        << '\n';
    log << "rocksdb.memtable.hit: "
        << stats->getTickerCount(rocksdb::MEMTABLE_HIT) << '\n';
    log << "rocksdb.l0.hit: " << stats->getTickerCount(rocksdb::GET_HIT_L0)
        << '\n';
    log << "rocksdb.l1.hit: " << stats->getTickerCount(rocksdb::GET_HIT_L1)
        << '\n';
    log << "rocksdb.rocksdb.l2andup.hit: "
        << stats->getTickerCount(rocksdb::GET_HIT_L2_AND_UP) << '\n';
    log << "leader write count: "
        << stats->getTickerCount(rocksdb::LEADER_WRITE_COUNT) << '\n';
    log << "non leader write count: "
        << stats->getTickerCount(rocksdb::NON_LEADER_WRITE_COUNT) << '\n';

    print_timers(log);

    {
      std::unique_lock lck(thread_local_m_);
      if (perf_contexts_[0]) {
        log << "rocksdb Perf: " << perf_contexts_[0]->ToString() << '\n';
      }
      if (iostats_contexts_[0]) {
        log << "rocksdb IOStats: " << iostats_contexts_[0]->ToString() << '\n';
      }
    }

    log << "stat end===" << std::endl;
  }

 private:
  class Worker {
   public:
    Worker(Tester& tester, size_t id)
        : tester_(tester),
          id_(id),
          options_(tester.options_),
          ans_out_(options_.switches & MASK_OUTPUT_ANS
                       ? std::optional<std::ofstream>(
                             options_.db_path / ("ans_" + std::to_string(id)))
                       : std::nullopt) {}

    void load(YCSBGen::YCSBLoadGenerator& loader) {
      while (!loader.IsEOF()) {
        auto op = loader.GetNextOp();
        rusty_assert(op.type == YCSBGen::OpType::INSERT);
        do_put(op);
        tester_.progress_.fetch_add(1, std::memory_order_relaxed);
      }
    }
    void prepare_run_phase() {
      if (options_.switches & MASK_LATENCY) {
        latency_out_ = std::make_optional<std::ofstream>(
            options_.db_path / ("latency-" + std::to_string(id_)));
      }
      if (options_.export_ans_xxh64) {
        ans_xxhash_state_ = XXH64_createState();
        rusty_assert(ans_xxhash_state_);
        XXH64_reset(ans_xxhash_state_, 0);
      }

      rocksdb::SetPerfLevel(rocksdb::PerfLevel::kEnableTimeExceptForMutex);
      {
        std::unique_lock lck(tester_.thread_local_m_);
        tester_.perf_contexts_[id_] = rocksdb::get_perf_context();
        tester_.iostats_contexts_[id_] = rocksdb::get_iostats_context();
      }
    }
    void finish_run_phase() {
      std::string id = std::to_string(id_);
      if (ans_xxhash_state_) {
        std::ofstream(options_.db_path / ("ans-" + id + ".xxh64"))
            << std::hex << std::setw(16) << std::setfill('0')
            << XXH64_digest(ans_xxhash_state_) << std::endl;
        XXH64_freeState(ans_xxhash_state_);
        ans_xxhash_state_ = nullptr;
      }

      std::ofstream(options_.db_path / ("run-phase-perf-context-" + id))
          << tester_.perf_contexts_[id_]->ToString();
      std::ofstream(options_.db_path / ("run-phase-iostats-contexts-" + id))
          << tester_.iostats_contexts_[id_]->ToString();
      {
        std::unique_lock lck(tester_.thread_local_m_);
        tester_.perf_contexts_[id_] = nullptr;
        tester_.iostats_contexts_[id_] = nullptr;
      }
    }
    void run(YCSBGen::YCSBRunGenerator& runner) {
      prepare_run_phase();
      std::mt19937_64 rndgen(id_ + options_.ycsb_gen_options.base_seed);

      std::optional<std::ofstream> key_only_trace_out =
          options_.export_key_only_trace
              ? std::make_optional<std::ofstream>(
                    options_.db_path /
                    (std::to_string(id_) + "_key_only_trace"))
              : std::nullopt;
      std::string value;
      while (!runner.IsEOF()) {
        auto op = runner.GetNextOp(rndgen);
        if (key_only_trace_out.has_value())
          key_only_trace_out.value()
              << to_string(op.type) << ' ' << op.key << '\n';
        process_op(op, &value);
        tester_.progress_.fetch_add(1, std::memory_order_relaxed);
      }
      finish_run_phase();
    }
    void work(bool run, BlockChannel<YCSBGen::Operation>& chan) {
      if (run) {
        prepare_run_phase();
      }
      std::string value;
      for (;;) {
        auto block = chan.GetBlock();
        if (block.empty()) {
          break;
        }
        for (const YCSBGen::Operation& op : block) {
          process_op(op, &value);
          tester_.progress_.fetch_add(1, std::memory_order_relaxed);
        }
      }
      if (run) {
        finish_run_phase();
      }
    }

    uint64_t not_found() const { return not_found_; }
    uint64_t scanned() const { return scanned_; }

   private:
    void do_put(const YCSBGen::Operation& put) {
      time_t put_cpu_start = cpu_timestamp_ns();
      auto put_start = rusty::time::Instant::now();
      auto s =
          options_.db->Put(write_options_, put.key,
                           rocksdb::Slice(put.value.data(), put.value.size()));
      auto put_time = put_start.elapsed();
      time_t put_cpu_ns = cpu_timestamp_ns() - put_cpu_start;
      if (!s.ok()) {
        std::string err = s.ToString();
        rusty_panic("Put failed with error: %s\n", err.c_str());
      }
      timers.timer(TimerType::kPut).add(put_time);
      put_cpu_nanos.fetch_add(put_cpu_ns, std::memory_order_relaxed);
      if (latency_out_) {
        print_latency(latency_out_.value(), put.type, put_time.as_nanos());
      }
    }

    // Return found or not
    bool do_read(const YCSBGen::Operation& read, std::string* value) {
      time_t get_cpu_start = cpu_timestamp_ns();
      auto get_start = rusty::time::Instant::now();
      auto s = options_.db->Get(read_options_, read.key, value);
      auto get_time = get_start.elapsed();
      time_t get_cpu_ns = cpu_timestamp_ns() - get_cpu_start;
      timers.timer(TimerType::kGet).add(get_time);
      get_cpu_nanos.fetch_add(get_cpu_ns, std::memory_order_relaxed);
      if (latency_out_) {
        print_latency(latency_out_.value(), YCSBGen::OpType::READ,
                      get_time.as_nanos());
      }
      tester_.progress_get_.fetch_add(1, std::memory_order_relaxed);
      if (!s.ok()) {
        if (s.IsNotFound()) {
          return false;
        } else {
          std::string err = s.ToString();
          rusty_panic("GET failed with error: %s\n", err.c_str());
        }
      }
      return true;
    }

    void do_read_modify_write(const YCSBGen::Operation& op) {
      time_t get_cpu_start = cpu_timestamp_ns();
      auto start = rusty::time::Instant::now();
      std::string value;
      auto s = options_.db->Get(read_options_, op.key, &value);
      if (!s.ok()) {
        std::string err = s.ToString();
        rusty_panic("GET failed with error: %s\n", err.c_str());
      }
      time_t put_cpu_start = cpu_timestamp_ns();
      time_t get_cpu_ns = put_cpu_start - get_cpu_start;
      s = options_.db->Put(write_options_, op.key,
                           rocksdb::Slice(op.value.data(), op.value.size()));
      time_t put_cpu_ns = cpu_timestamp_ns() - put_cpu_start;
      if (!s.ok()) {
        std::string err = s.ToString();
        rusty_panic("Update failed with error: %s\n", err.c_str());
      }
      get_cpu_nanos.fetch_add(get_cpu_ns, std::memory_order_relaxed);
      put_cpu_nanos.fetch_add(put_cpu_ns, std::memory_order_relaxed);
      if (latency_out_) {
        print_latency(latency_out_.value(), YCSBGen::OpType::RMW,
                      start.elapsed().as_nanos());
      }
      tester_.progress_get_.fetch_add(1, std::memory_order_relaxed);
    }

    void do_delete(const YCSBGen::Operation& op) {
      time_t cpu_start = cpu_timestamp_ns();
      auto start = rusty::time::Instant::now();
      auto s = options_.db->Delete(write_options_, op.key);
      auto time = start.elapsed();
      time_t cpu_ns = cpu_timestamp_ns() - cpu_start;
      if (!s.ok()) {
        std::string err = s.ToString();
        rusty_panic("Delete failed with error: %s\n", err.c_str());
      }
      timers.timer(TimerType::kDelete).add(time);
      delete_cpu_nanos.fetch_add(cpu_ns, std::memory_order_relaxed);
      if (latency_out_) {
        print_latency(latency_out_.value(), YCSBGen::OpType::DELETE,
                      time.as_nanos());
      }
    }

    void do_scan(const YCSBGen::Operation& op) {
      time_t cpu_start = cpu_timestamp_ns();
      auto start = rusty::time::Instant::now();
      {
        std::unique_ptr<rocksdb::Iterator> it(
            options_.db->NewIterator(read_options_));
        it->Seek(op.key);
        for (size_t i = 0; i < op.scan_len && it->Valid(); ++i) {
          ++scanned_;
          it->Next();
        }
      }
      auto time = start.elapsed();
      time_t cpu_ns = cpu_timestamp_ns() - cpu_start;
      timers.timer(TimerType::kScan).add(time);
      scan_cpu_nanos.fetch_add(cpu_ns, std::memory_order_relaxed);
      if (latency_out_) {
        print_latency(latency_out_.value(), YCSBGen::OpType::SCAN,
                      time.as_nanos());
      }
    }

    void process_op(const YCSBGen::Operation& op, std::string* value) {
      switch (op.type) {
        case YCSBGen::OpType::INSERT:
        case YCSBGen::OpType::UPDATE:
          do_put(op);
          break;
        case YCSBGen::OpType::READ: {
          bool found = do_read(op, value);
          std::string_view ans;
          if (found) {
            ans = std::string_view(value->data(), value->size());
          } else {
            ans = std::string_view(nullptr, 0);
          };
          if (ans_xxhash_state_) {
            rusty_assert_eq(
                XXH64_update(ans_xxhash_state_, ans.data(), ans.size()),
                XXH_OK);
            static const char delimiter = '\n';
            rusty_assert_eq(
                XXH64_update(ans_xxhash_state_, &delimiter, sizeof(delimiter)),
                XXH_OK);
          }
          if (ans_out_) {
            ans_out_.value() << ans << '\n';
          }
          if (!found) {
            not_found_ += 1;
          }
        } break;
        case YCSBGen::OpType::RMW:
          do_read_modify_write(op);
          break;
        case YCSBGen::OpType::DELETE:
          do_delete(op);
          break;
        case YCSBGen::OpType::SCAN:
          do_scan(op);
          break;
      }
    }

    Tester& tester_;
    size_t id_;
    const WorkOptions& options_;
    rocksdb::ReadOptions read_options_;
    rocksdb::WriteOptions write_options_;

    uint64_t not_found_{0};
    uint64_t scanned_{0};
    XXH64_state_t* ans_xxhash_state_{nullptr};
    std::optional<std::ofstream> ans_out_;
    std::optional<std::ofstream> latency_out_;
  };

  void parse(bool run, std::istream& trace) {
    size_t num_channels =
        options_.enable_fast_process ? 1 : options_.num_threads;
    std::vector<BlockChannel<YCSBGen::Operation>> channel_for_workers(
        num_channels);

    std::vector<BlockChannelClient<YCSBGen::Operation>> opblocks;
    for (auto& channel : channel_for_workers) {
      opblocks.emplace_back(&channel, 1024);
    }

    std::vector<std::thread> threads;
    for (size_t i = 0; i < options_.num_threads; i++) {
      threads.emplace_back([this, run, &channel_for_workers, i]() {
        size_t index = options_.enable_fast_process ? 0 : i;
        workers_[i].work(run, channel_for_workers[index]);
      });
    }

    std::hash<std::string> hasher{};

    uint64_t parse_counts = 0;
    while (1) {
      std::string op;
      trace >> op;
      if (!trace) {
        break;
      }
      if (op == "INSERT" || op == "UPDATE") {
        YCSBGen::OpType type;
        if (op == "INSERT") {
          type = YCSBGen::OpType::INSERT;
        } else {
          type = YCSBGen::OpType::UPDATE;
        }
        if (options_.format_type == FormatType::YCSB) {
          handle_table_name(trace);
        }
        std::string key;
        trace >> key;
        int i = options_.enable_fast_process
                    ? 0
                    : hasher(key) % options_.num_threads;
        std::vector<char> value;
        if (options_.format_type == FormatType::YCSB) {
          value = read_value(trace);
        } else {
          rusty_assert_eq(trace.get(), ' ');
          char c;
          if (options_.format_type == FormatType::Plain) {
            while ((c = trace.get()) != '\n' && c != EOF) {
              value.push_back(c);
            }
          } else {
            size_t value_length;
            trace >> value_length;
            value.resize(value_length);
            int ret = snprintf(value.data(), value.size(), "%s%" PRIu64,
                               run ? "load-" : "run-", parse_counts + 1);
            rusty_assert(ret > 0);
            if ((size_t)ret < value_length) {
              memset(value.data() + ret, '-', value_length - ret);
            }
          }
        }
        opblocks[i].Push(
            YCSBGen::Operation(type, std::move(key), std::move(value)));
      } else if (op == "READ") {
        std::string key;
        if (options_.format_type == FormatType::YCSB) {
          handle_table_name(trace);
          trace >> key;
          read_fields_read(trace);
        } else {
          trace >> key;
        }
        int i = options_.enable_fast_process
                    ? 0
                    : hasher(key) % options_.num_threads;
        opblocks[i].Push(
            YCSBGen::Operation(YCSBGen::OpType::READ, std::move(key), {}));
      } else if (op == "DELETE") {
        std::string key;
        rusty_assert(options_.format_type == FormatType::Plain ||
                     options_.format_type == FormatType::PlainLengthOnly);
        trace >> key;
        int i = options_.enable_fast_process
                    ? 0
                    : hasher(key) % options_.num_threads;
        opblocks[i].Push(
            YCSBGen::Operation(YCSBGen::OpType::DELETE, std::move(key), {}));
      } else {
        std::cerr << "Ignore line: " << op;
        std::getline(trace, op);  // Skip the rest of the line
        std::cerr << op << std::endl;
        continue;
      }
      parse_counts += 1;
    }

    for (auto& o : opblocks) {
      o.Flush();
      o.Finish();
    }

    for (auto& t : threads) t.join();

    uint64_t queue_empty_when_put = 0;
    uint64_t queue_non_empty_when_put = 0;
    uint64_t reader_blocked = 0;
    uint64_t reader_not_blocked = 0;
    for (const auto& channel : channel_for_workers) {
      queue_empty_when_put += channel.queue_empty_when_put();
      queue_non_empty_when_put += channel.queue_non_empty_when_put();
      reader_blocked += channel.reader_blocked();
      reader_not_blocked += channel.reader_not_blocked();
    }
    std::cerr << "Queue empty when put: " << queue_empty_when_put << std::endl;
    std::cerr << "Queue non-empty when put: " << queue_non_empty_when_put
              << std::endl;
    std::cerr << "Reader blocked: " << reader_blocked << std::endl;
    std::cerr << "Reader not blocked: " << reader_not_blocked << std::endl;
  }

  void handle_table_name(std::istream& in) {
    std::string table;
    in >> table;
    rusty_assert(table == "usertable", "Column families not supported yet.");
  }

  std::vector<std::pair<int, std::vector<char>>> read_fields(std::istream& in) {
    std::vector<std::pair<int, std::vector<char>>> ret;
    char c;
    do {
      c = static_cast<char>(in.get());
    } while (isspace(c));
    rusty_assert(c == '[', "Invalid KV trace!");
    rusty_assert(in.get() == ' ', "Invalid KV trace!");
    while (in.peek() != ']') {
      constexpr size_t vallen = 100;
      std::string field;
      std::vector<char> value(vallen);
      while ((c = static_cast<char>(in.get())) != '=') {
        field.push_back(c);
      }
      rusty_assert(field.size() > 5);
      rusty_assert(field.substr(0, 5) == "field");
      int i = std::stoi(field.substr(5));
      rusty_assert(in.read(value.data(), vallen), "Invalid KV trace!");
      rusty_assert(in.get() == ' ', "Invalid KV trace!");
      ret.emplace_back(i, std::move(value));
    }
    in.get();  // ]
    return ret;
  }

  std::vector<char> read_value(std::istream& in) {
    auto fields = read_fields(in);
    std::sort(fields.begin(), fields.end());
    std::vector<char> ret;
    for (int i = 0; i < (int)fields.size(); ++i) {
      rusty_assert(fields[i].first == i);
      ret.insert(ret.end(), fields[i].second.begin(), fields[i].second.end());
    }
    return ret;
  }

  void read_fields_read(std::istream& in) {
    char c;
    do {
      c = static_cast<char>(in.get());
    } while (isspace(c));
    rusty_assert(c == '[', "Invalid KV trace!");
    std::string s;
    std::getline(in, s);
    rusty_assert(s == " <all fields>]",
                 "Reading specific fields is not supported yet.");
  }

  void finish_load_phase(const rusty::sync::Mutex<std::ofstream>& info_json_out,
                         rusty::time::Instant load_start) {
    std::string rocksdb_stats;
    *info_json_out.lock() << "\t\"load-time(secs)\": "
                          << load_start.elapsed().as_secs_double() << ','
                          << std::endl;
    rusty_assert(options_.db->GetProperty("rocksdb.stats", &rocksdb_stats));
    std::ofstream(options_.db_path / "rocksdb-stats-load.txt") << rocksdb_stats;

    auto load_wait_start = rusty::time::Instant::now();
    wait_for_background_work(options_.db);
    *info_json_out.lock() << "\t\"load-wait-time(secs)\": "
                          << load_wait_start.elapsed().as_secs_double() << ','
                          << std::endl;
    rusty_assert(options_.db->GetProperty("rocksdb.stats", &rocksdb_stats));
    std::ofstream(options_.db_path / "rocksdb-stats-load-finish.txt")
        << rocksdb_stats;

    std::ofstream other_stats_out(options_.db_path /
                                  "other-stats-load-finish.txt");
    print_other_stats(other_stats_out);
  }

  void prepare_run_phase(
      const rusty::sync::Mutex<std::ofstream>& info_json_out) {
    const auto& ts = timers.timers();
    for (const auto& timer : ts) {
      timer.reset();
    }

    if (options_.rate_limiter) {
      options_.rate_limiter->SetBytesPerSecond(
          std::numeric_limits<int64_t>::max());
    }

    options_.db->SetOptions(
        {{"db_paths_soft_size_limit_multiplier",
          std::to_string(options_.db_paths_soft_size_limit_multiplier)}});
    std::cerr << "options.db_paths_soft_size_limit_multiplier: ";
    print_vector(options_.db->GetOptions().db_paths_soft_size_limit_multiplier);
    std::cerr << std::endl;

    *info_json_out.lock() << "\t\"run-start-timestamp(ns)\": " << timestamp_ns()
                          << ',' << std::endl;
  }

  void finish_run_phase(const rusty::sync::Mutex<std::ofstream>& info_json_out,
                        rusty::time::Instant run_start) {
    std::string rocksdb_stats;
    *info_json_out.lock() << "\t\"run-end-timestamp(ns)\": " << timestamp_ns()
                          << ",\n"
                          << "\t\"run-time(secs)\": "
                          << run_start.elapsed().as_secs_double() << ','
                          << std::endl;
    rusty_assert(options_.db->GetProperty("rocksdb.stats", &rocksdb_stats));
    std::ofstream(options_.db_path / "rocksdb-stats-run.txt") << rocksdb_stats;

    auto run_wait_start = rusty::time::Instant::now();
    wait_for_background_work(options_.db);
    *info_json_out.lock() << "\t\"run_wait_time(secs)\": "
                          << run_wait_start.elapsed().as_secs_double() << ","
                          << std::endl;
    rusty_assert(options_.db->GetProperty("rocksdb.stats", &rocksdb_stats));
    std::ofstream(options_.db_path / "rocksdb-stats.txt") << rocksdb_stats;
  }

  void GenerateAndExecute(
      const rusty::sync::Mutex<std::ofstream>& info_json_out) {
    std::vector<std::thread> threads;

    std::cerr << "YCSB Options: " << options_.ycsb_gen_options.ToString()
              << std::endl;
    uint64_t now_key_num =
        options_.load ? 0 : options_.ycsb_gen_options.record_count;
    YCSBGen::YCSBLoadGenerator loader(options_.ycsb_gen_options, now_key_num);
    if (options_.load) {
      *info_json_out.lock()
          << "\t\"num-load-op\": " << options_.ycsb_gen_options.record_count
          << ',' << std::endl;

      auto load_start = rusty::time::Instant::now();
      for (size_t i = 0; i < options_.num_threads; ++i) {
        threads.emplace_back(
            [this, &loader, i]() { workers_[i].load(loader); });
      }
      for (auto& t : threads) t.join();
      threads.clear();
      finish_load_phase(info_json_out, load_start);
    }

    if (options_.run) {
      prepare_run_phase(info_json_out);
      auto run_start = rusty::time::Instant::now();
      YCSBGen::YCSBRunGenerator runner = loader.into_run_generator();
      std::vector<clockid_t> clockids;
      std::atomic<size_t> finished(0);
      bool permit_join = false;
      std::condition_variable cv;
      std::mutex mu;
      for (size_t i = 0; i < options_.num_threads; ++i) {
        threads.emplace_back(
            [this, &runner, i, &finished, &permit_join, &cv, &mu]() {
              workers_[i].run(runner);
              finished.fetch_add(1, std::memory_order_relaxed);
              std::unique_lock lock(mu);
              cv.wait(lock, [&permit_join]() { return permit_join; });
            });
        pthread_t thread_id = threads[i].native_handle();
        clockid_t clock_id;
        int ret = pthread_getcpuclockid(thread_id, &clock_id);
        if (ret) {
          switch (ret) {
            case ENOENT:
              rusty_panic(
                  "pthread_getcpuclockid: Per-thread CPU time clocks are not "
                  "supported by the system.");
            case ESRCH:
              rusty_panic(
                  "pthread_getcpuclockid: No thread with the ID %lu could "
                  "be found.",
                  thread_id);
            default:
              rusty_panic("pthread_getcpuclockid returns %d", ret);
          }
        }
        clockids.push_back(clock_id);
      }
      std::ofstream out(options_.db_path / "worker-cpu-nanos");
      out << "Timestamp(ns) cpu-time(ns)\n";
      auto interval = rusty::time::Duration::from_secs(1);
      auto next_begin = rusty::time::Instant::now() + interval;
      std::vector<uint64_t> ori_cpu_timestamp_ns;
      for (size_t i = 0; i < clockids.size(); ++i) {
        ori_cpu_timestamp_ns.push_back(cpu_timestamp_ns(clockids[i]));
      }
      while (finished.load(std::memory_order_relaxed) != threads.size()) {
        auto sleep_time =
            next_begin.checked_duration_since(rusty::time::Instant::now());
        if (sleep_time.has_value()) {
          std::this_thread::sleep_for(
              std::chrono::nanoseconds(sleep_time.value().as_nanos()));
        }
        next_begin += interval;

        auto timestamp = timestamp_ns();

        uint64_t nanos = 0;
        for (size_t i = 0; i < clockids.size(); ++i) {
          nanos += cpu_timestamp_ns(clockids[i]) - ori_cpu_timestamp_ns[i];
        }
        out << timestamp << ' ' << nanos << std::endl;
      }
      {
        std::unique_lock<std::mutex> lock(mu);
        permit_join = true;
      }
      cv.notify_all();
      for (auto& t : threads) t.join();
      finish_run_phase(info_json_out, run_start);
    }
  }

  void ReadAndExecute(const rusty::sync::Mutex<std::ofstream>& info_json_out) {
    if (options_.load) {
      std::optional<std::ifstream> trace_file;
      if (!options_.load_trace.empty()) {
        trace_file = std::ifstream(options_.load_trace);
        rusty_assert(trace_file.value());
      }
      std::istream& trace =
          trace_file.has_value() ? trace_file.value() : std::cin;

      auto start = rusty::time::Instant::now();
      parse(false, trace);
      finish_load_phase(info_json_out, start);
    }
    if (options_.run) {
      std::optional<std::ifstream> trace_file;
      if (!options_.run_trace.empty()) {
        trace_file = std::ifstream(options_.run_trace);
        rusty_assert(trace_file.value());
      }
      std::istream& trace =
          trace_file.has_value() ? trace_file.value() : std::cin;

      prepare_run_phase(info_json_out);
      auto start = rusty::time::Instant::now();
      parse(true, trace);
      finish_run_phase(info_json_out, start);
    }
  }

  WorkOptions options_;
  std::vector<Worker> workers_;

  std::vector<rocksdb::PerfContext*> perf_contexts_;
  std::vector<rocksdb::IOStatsContext*> iostats_contexts_;
  std::mutex thread_local_m_;

  std::atomic<uint64_t> progress_{0};
  std::atomic<uint64_t> progress_get_{0};
};

static inline void empty_directory(std::filesystem::path dir_path) {
  for (auto &path : std::filesystem::directory_iterator(dir_path)) {
    std::filesystem::remove_all(path);
  }
}

std::vector<rocksdb::DbPath> decode_db_paths(std::string db_paths) {
  std::istringstream in(db_paths);
  std::vector<rocksdb::DbPath> ret;
  rusty_assert_eq(in.get(), '{', "Invalid db_paths");
  char c = static_cast<char>(in.get());
  if (c == '}') return ret;
  rusty_assert_eq(c, '{', "Invalid db_paths");
  while (1) {
    std::string path;
    uint64_t size;
    if (in.peek() == '"') {
      in >> std::quoted(path);
      rusty_assert_eq(in.get(), ',', "Invalid db_paths");
    } else {
      while ((c = static_cast<char>(in.get())) != ',') path.push_back(c);
    }
    in >> size;
    ret.emplace_back(std::move(path), size);
    rusty_assert_eq(in.get(), '}', "Invalid db_paths");
    c = static_cast<char>(in.get());
    if (c != ',') break;
    rusty_assert_eq(in.get(), '{', "Invalid db_paths");
  }
  rusty_assert_eq(c, '}', "Invalid db_paths");
  return ret;
}

// Return the first level in SD
size_t initial_multiplier_addtional(rocksdb::Options &options) {
  rusty_assert_eq(options.db_paths.size(), 2.0);
  size_t fd_size = options.db_paths[0].target_size;
  for (double x : options.max_bytes_for_level_multiplier_additional) {
    rusty_assert(x - 1 < 1e-6);
  }
  options.max_bytes_for_level_multiplier_additional.clear();
  size_t level = 0;
  uint64_t level_size = options.max_bytes_for_level_base;
  while (level_size <= fd_size) {
    fd_size -= level_size;
    if (level > 0) {
      level_size *= options.max_bytes_for_level_multiplier;
    }
    level += 1;
  }
  level_size /= options.max_bytes_for_level_multiplier;
  // It seems that L0 and L1 are not affected by
  // options.max_bytes_for_level_multiplier_additional
  if (level <= 2) return level;
  size_t last_level_in_fd = level - 1;
  for (size_t i = 1; i < last_level_in_fd; ++i) {
    options.max_bytes_for_level_multiplier_additional.push_back(1.0);
  }
  // Multiply 0.99 to make room for floating point error
  options.max_bytes_for_level_multiplier_additional.push_back(
      1 + (double)fd_size / level_size * 0.99);
  return level;
}

double calc_size_ratio(size_t last_calculated_level,
                       uint64_t last_calculated_level_size, size_t last_level,
                       uint64_t size_to_distribute) {
  size_t a = last_level - last_calculated_level;
  rusty_assert(a > 0);
  double inv_a = 1 / (double)a;
  rusty_assert(size_to_distribute >= last_calculated_level_size);
  double b = (double)size_to_distribute / last_calculated_level_size;
  // Solve the equation: f(x) = x^a + x^{a-1} + ... + x - b = 0
  // x^a + x^{a-1} + ... + 1 = (x^{a+1} - 1) / (x - 1)
  // x^a + x^{a-1} + ... + x = (x^{a+1} - 1) / (x - 1) - 1
  // (x^{a+1} - 1) / (x - 1) - 1 = b
  // x^{a+1} - 1 = (x - 1) * (b + 1)
  // x^{a+1} - 1 = (b + 1) x - b - 1
  // x^{a+1} - (b + 1) x + b = 0
  // Let g(u) = u^{a+1} - (b + 1) u + maxb
  // g'(u) = (a + 1) u^a - b - 1
  // Let g'(u_min) = 0, then u_min = ((b + 1) / (a + 1)) ^ (1 / a)
  // So x >= ((b + 1) / (a + 1)) ^ (1 / a)
  // x^a + x^{a-1} + ... + x = b > x^a
  // So x < b ^ (1 / a)
  // In conclusion, ((b + 1) / (a + 1)) ^ (1 / a) <= x < b ^ (1 / a)
  double min = pow((b + 1) / (a + 1), inv_a);
  double max = pow(b, inv_a);
  auto f = [a, b](double x) {
    double sum = 0;
    double xa = x;
    for (size_t i = 1; i <= a; ++i) {
      sum += xa;
      xa *= x;
    }
    return sum - b;
  };
  while (max - min >= 0.001) {
    double x = (max + min) / 2;
    if (f(x) > 0) {
      max = x;
    } else {
      min = x;
    }
  }
  return (max + min) / 2;
}
void update_multiplier_additional(rocksdb::DB *db,
                                  const rocksdb::Options &options,
                                  size_t last_calculated_level,
                                  uint64_t last_calculated_level_size,
                                  size_t &ori_last_level,
                                  double &ori_size_ratio) {
  std::string str;
  db->GetProperty(rocksdb::DB::Properties::kLevelStats, &str);
  std::istringstream in(str);
  // The first two lines are headers.
  size_t lines_to_skip = 2 + last_calculated_level + 1;
  while (in && lines_to_skip) {
    --lines_to_skip;
    while (in && in.get() != '\n')
      ;
  }
  if (!in) return;

  size_t last_level = last_calculated_level;
  uint64_t size_to_distribute = 0;
  while (in) {
    size_t level;
    size_t num_files;
    size_t size;
    in >> level >> num_files >> size;
    if (size == 0) break;
    last_level = level;
    size_to_distribute += size;
  }
  size_to_distribute *= 1048576;
  if (last_level <= last_calculated_level + 1) return;
  // unlikely
  if (size_to_distribute <= last_calculated_level_size) return;

  double size_ratio =
      calc_size_ratio(last_calculated_level, last_calculated_level_size,
                      last_level, size_to_distribute);
  if (last_level > ori_last_level) {
    std::cerr << "Last level: " << ori_last_level << " -> " << last_level
              << std::endl;
    ori_last_level = last_level;
  } else if (size_ratio > 10) {
    do {
      last_level += 1;
      ori_last_level = last_level;
      std::cerr << "Increase num_levels to " << last_level + 1 << std::endl;
      size_ratio =
          calc_size_ratio(last_calculated_level, last_calculated_level_size,
                          last_level, size_to_distribute);
    } while (size_ratio > 10);
  } else {
    // When applying the new size ratio configuration, sd_ratio < ori_sd_ratio.
    // At this time we don't change the size ratio configuration.
    if (size_ratio - ori_size_ratio <= 0.01) return;
  }
  ori_size_ratio = size_ratio;
  size_ratio /= 10;
  std::ostringstream out;
  for (double x : options.max_bytes_for_level_multiplier_additional) {
    out << x << ':';
  }
  for (size_t level = last_calculated_level + 1; level < last_level; ++level) {
    out << size_ratio << ':';
  }
  out << "100";
  str = out.str();
  std::cerr << "Update max_bytes_for_level_multiplier_additional: " << str
            << std::endl;
  db->SetOptions(
      {{"max_bytes_for_level_multiplier_additional", std::move(str)}});
}

double MaxBytesMultiplerAdditional(const rocksdb::Options &options, int level) {
  if (level >= static_cast<int>(
                   options.max_bytes_for_level_multiplier_additional.size())) {
    return 1;
  }
  return options.max_bytes_for_level_multiplier_additional[level];
}

std::vector<std::pair<uint64_t, uint32_t>> predict_level_assignment(
    const rocksdb::Options &options) {
  std::vector<std::pair<uint64_t, uint32_t>> ret;
  uint32_t p = 0;
  size_t level = 0;
  assert(!options.db_paths.empty());

  // size remaining in the most recent path
  uint64_t current_path_size = options.db_paths[0].target_size;

  uint64_t level_size;
  size_t cur_level = 0;

  // max_bytes_for_level_base denotes L1 size.
  // We estimate L0 size to be the same as L1.
  level_size = options.max_bytes_for_level_base;

  // Last path is the fallback
  while (p < options.db_paths.size() - 1) {
    if (current_path_size < level_size) {
      p++;
      current_path_size = options.db_paths[p].target_size;
      continue;
    }
    if (cur_level == level) {
      // Does desired level fit in this path?
      rusty_assert_eq(ret.size(), level);
      ret.emplace_back(level_size, p);
      ++level;
    }
    current_path_size -= level_size;
    if (cur_level > 0) {
      if (options.level_compaction_dynamic_level_bytes) {
        // Currently, level_compaction_dynamic_level_bytes is ignored when
        // multiple db paths are specified. https://github.com/facebook/
        // rocksdb/blob/main/db/column_family.cc.
        // Still, adding this check to avoid accidentally using
        // max_bytes_for_level_multiplier_additional
        level_size =
            static_cast<uint64_t>(static_cast<double>(level_size) *
                                  options.max_bytes_for_level_multiplier);
      } else {
        level_size = static_cast<uint64_t>(
            static_cast<double>(level_size) *
            options.max_bytes_for_level_multiplier *
            MaxBytesMultiplerAdditional(options, cur_level));
      }
    }
    cur_level++;
  }
  rusty_assert_eq(ret.size(), level);
  ret.emplace_back(level_size, p);
  return ret;
}

void bg_stat_printer(Tester *tester, std::atomic<bool> *should_stop) {
  const WorkOptions &work_options = tester->work_options();
  rocksdb::DB *db = work_options.db;
  const std::filesystem::path &db_path = work_options.db_path;

  char buf[16];

  std::string pid = std::to_string(getpid());

  std::ofstream progress_out(db_path / "progress");
  progress_out << "Timestamp(ns) operations-executed get\n";

  std::ofstream mem_out(db_path / "mem");
  std::string mem_command = "ps -q " + pid + " -o rss | tail -n 1";
  mem_out << "Timestamp(ns) RSS(KiB) max-rss(KiB)\n";
  struct rusage rusage;

  auto cputimes_path = db_path / "cputimes";
  std::string cputimes_command = "echo $(ps -q " + pid +
                                 " -o cputimes | tail -n 1) >> " +
                                 cputimes_path.c_str();
  std::ofstream(cputimes_path) << "Timestamp(ns) cputime(s)\n";

  std::ofstream compaction_stats_out(db_path / "compaction-stats");

  std::ofstream timers_out(db_path / "timers");
  timers_out << "Timestamp(ns) compaction-cpu-micros put-cpu-nanos "
                "get-cpu-nanos delete-cpu-nanos\n";

  std::ofstream rand_read_bytes_out(db_path / "rand-read-bytes");

  auto interval = rusty::time::Duration::from_secs(1);
  auto next_begin = rusty::time::Instant::now() + interval;
  while (!should_stop->load(std::memory_order_relaxed)) {
    auto timestamp = timestamp_ns();
    progress_out << timestamp << ' ' << tester->progress() << ' '
                 << tester->progress_get() << std::endl;

    FILE *pipe = popen(mem_command.c_str(), "r");
    if (pipe == NULL) {
      perror("popen");
      rusty_panic();
    }
    rusty_assert(fgets(buf, sizeof(buf), pipe) != NULL, "buf too short");
    size_t buflen = strlen(buf);
    rusty_assert(buflen > 0);
    rusty_assert(buf[--buflen] == '\n');
    buf[buflen] = 0;
    if (-1 == pclose(pipe)) {
      perror("pclose");
      rusty_panic();
    }
    if (-1 == getrusage(RUSAGE_SELF, &rusage)) {
      perror("getrusage");
      rusty_panic();
    }
    mem_out << timestamp << ' ' << buf << ' ' << rusage.ru_maxrss << std::endl;

    std::ofstream(cputimes_path, std::ios_base::app) << timestamp << ' ';
    std::system(cputimes_command.c_str());

    std::string compaction_stats;
    rusty_assert(db->GetProperty(rocksdb::DB::Properties::kCompactionStats,
                                 &compaction_stats));
    compaction_stats_out << "Timestamp(ns) " << timestamp << '\n'
                         << compaction_stats << std::endl;

    uint64_t compaction_cpu_micros;
    rusty_assert(db->GetIntProperty(
        rocksdb::DB::Properties::kCompactionCPUMicros, &compaction_cpu_micros));
    timers_out << timestamp << ' ' << compaction_cpu_micros << ' '
               << put_cpu_nanos.load(std::memory_order_relaxed) << ' '
               << get_cpu_nanos.load(std::memory_order_relaxed) << ' '
               << delete_cpu_nanos.load(std::memory_order_relaxed) << std::endl;

    std::string rand_read_bytes;
    rusty_assert(db->GetProperty(rocksdb::DB::Properties::kRandReadBytes,
                                 &rand_read_bytes));
    rand_read_bytes_out << timestamp << ' ' << rand_read_bytes << std::endl;

    auto sleep_time =
        next_begin.checked_duration_since(rusty::time::Instant::now());
    if (sleep_time.has_value()) {
      std::this_thread::sleep_for(
          std::chrono::nanoseconds(sleep_time.value().as_nanos()));
    }
    next_begin += interval;
  }
}

int main(int argc, char **argv) {
  std::ios::sync_with_stdio(false);
  std::cin.tie(0);
  std::cout.tie(0);

  rocksdb::BlockBasedTableOptions table_options;
  rocksdb::Options options;
  WorkOptions work_options;

  namespace po = boost::program_options;
  po::options_description desc("Available options");
  std::string format;
  std::string arg_switches;

  std::string arg_db_path;
  std::string arg_db_paths;
  size_t cache_size;
  int64_t load_phase_rate_limit;
  uint64_t secondary_cache_size_MiB;

  // Options of executor
  desc.add_options()("help", "Print help message");
  desc.add_options()("format,f",
                     po::value<std::string>(&format)->default_value("ycsb"),
                     "Trace format: plain/plain-length-only/ycsb");
  desc.add_options()(
      "load", po::value<std::string>()->implicit_value(""),
      "Execute the load phase. If a trace is provided with this option, "
      "execute the trace in the load phase. Will empty the directories first.");
  desc.add_options()(
      "run", po::value<std::string>()->implicit_value(""),
      "Execute the run phase. If a trace is provided with this option, execute "
      "the trace in the run phase. "
      "If --load is not provided, the run phase will be executed directly "
      "without executing the load phase, and the directories won't be cleaned "
      "up. "
      "If none of --load and --run is provided, the both phases will be "
      "executed.");
  desc.add_options()("switches",
                     po::value(&arg_switches)->default_value("none"),
                     "Switches for statistics: none/all/<hex value>\n"
                     "0x1: Log the latency of each operation\n"
                     "0x2: Output the result of READ");
  desc.add_options()("num_threads",
                     po::value(&work_options.num_threads)->default_value(1),
                     "The number of threads to execute the trace\n");
  desc.add_options()("enable_fast_process",
                     "Enable fast process including ignoring kNotFound and "
                     "pushing operations in one channel.");
  desc.add_options()("enable_fast_generator", "Enable fast generator");
  desc.add_options()("workload_file", po::value<std::string>(),
                     "Workload file used in built-in generator");
  desc.add_options()("export_key_only_trace",
                     "Export key-only trace generated by built-in generator.");
  desc.add_options()("export_ans_xxh64", "Export xxhash of ans");

  // Options of rocksdb
  desc.add_options()("max_background_jobs",
                     po::value(&options.max_background_jobs)->default_value(6),
                     "");
  desc.add_options()("level0_file_num_compaction_trigger",
                     po::value(&options.level0_file_num_compaction_trigger),
                     "Number of files in level-0 when compactions start");
  desc.add_options()("use_direct_reads",
                     po::value(&options.use_direct_reads)->default_value(true),
                     "");
  desc.add_options()("use_direct_io_for_flush_and_compaction",
                     po::value(&options.use_direct_io_for_flush_and_compaction)
                         ->default_value(true),
                     "");
  desc.add_options()("db_path",
                     po::value<std::string>(&arg_db_path)->required(),
                     "Path to database");
  desc.add_options()(
      "db_paths", po::value<std::string>(&arg_db_paths)->required(),
      "For example: \"{{/tmp/sd,100000000},{/tmp/cd,1000000000}}\"");
  desc.add_options()("cache_size",
                     po::value<size_t>(&cache_size)->default_value(8 << 20),
                     "Capacity of LRU block cache in bytes. Default: 8MiB");
  desc.add_options()(
      "block_size",
      po::value<size_t>(&table_options.block_size)->default_value(16384));
  desc.add_options()("max_bytes_for_level_base",
                     po::value(&options.max_bytes_for_level_base));
  desc.add_options()("optimize_filters_for_hits",
                     "Do not build filters for the last level");
  desc.add_options()("load_phase_rate_limit",
                     po::value(&load_phase_rate_limit)->default_value(0),
                     "0 means not limited.");

  desc.add_options()(
      "secondary_cache_size_MiB",
      po::value<uint64_t>(&secondary_cache_size_MiB)->default_value(5120),
      "MiB");

  po::variables_map vm;
  po::store(po::parse_command_line(argc, argv, desc), vm);
  if (vm.count("help")) {
    std::cerr << desc << std::endl;
    return 1;
  }
  po::notify(vm);

  if (vm.count("load")) {
    work_options.load = true;
    work_options.load_trace = vm["load"].as<std::string>();
  }
  if (vm.count("run")) {
    work_options.run = true;
    work_options.run_trace = vm["run"].as<std::string>();
  }
  if (work_options.load == false && work_options.run == false) {
    work_options.load = true;
    work_options.run = true;
  }

  uint64_t switches;
  if (arg_switches == "none") {
    switches = 0;
  } else if (arg_switches == "all") {
    switches = 0x3;
  } else {
    std::istringstream in(std::move(arg_switches));
    in >> std::hex >> switches;
  }

  std::filesystem::path db_path(arg_db_path);
  options.db_paths = decode_db_paths(arg_db_paths);
  options.statistics = rocksdb::CreateDBStatistics();
  options.compression = rocksdb::CompressionType::kNoCompression;
  // Doesn't make sense for tiered storage
  options.level_compaction_dynamic_level_bytes = false;
  // The ttl feature will try to compact old data into the last level, which is
  // not compatible with the retention of HotRAP. So we disable the ttl feature.
  options.ttl = 0;

  if (work_options.load) {
    std::cerr << "Emptying directories\n";
    empty_directory(db_path);
    for (auto path : options.db_paths) {
      empty_directory(path.path);
    }
    std::cerr << "Creating database\n";
    options.create_if_missing = true;
  }

  options.enable_flash_evict_blocks = true;
  options.enable_flash_prefetch_files = true;

  // It seems that the argument enable_replacement is not used.
  auto secondary_cache =
      facebook::rocks_secondary_cache::NewRocksCachelibWrapper(
          db_path.string(), secondary_cache_size_MiB, true, true, false);

  rocksdb::LRUCacheOptions lru_cache_opts;
  lru_cache_opts.capacity = cache_size;
  lru_cache_opts.secondary_cache = std::move(secondary_cache);
  table_options.block_cache = rocksdb::NewLRUCache(lru_cache_opts);
  table_options.filter_policy.reset(rocksdb::NewBloomFilterPolicy(10, false));
  options.table_factory.reset(
      rocksdb::NewBlockBasedTableFactory(table_options));

  if (vm.count("optimize_filters_for_hits")) {
    options.optimize_filters_for_hits = true;
  }

  options.max_bytes_for_level_multiplier_additional.clear();
  options.max_bytes_for_level_multiplier_additional.push_back(1);

  if (load_phase_rate_limit) {
    rocksdb::RateLimiter *rate_limiter =
        rocksdb::NewGenericRateLimiter(load_phase_rate_limit, 100 * 1000, 10,
                                       rocksdb::RateLimiter::Mode::kAllIo);
    options.rate_limiter.reset(rate_limiter);
    work_options.rate_limiter = options.rate_limiter;
  }

  size_t first_level_in_sd = initial_multiplier_addtional(options);
  std::cerr << "Initial options.max_bytes_for_level_multiplier_additional: [";
  for (double x : options.max_bytes_for_level_multiplier_additional) {
    std::cerr << x << ',';
  }
  std::cerr << "]\n";

  auto level_size_path_id = predict_level_assignment(options);
  rusty_assert_eq(level_size_path_id.size() - 1, first_level_in_sd);

  for (size_t level = 0; level < first_level_in_sd; ++level) {
    auto p = level_size_path_id[level].second;
    std::cerr << level << ' ' << options.db_paths[p].path << ' '
              << level_size_path_id[level].first << std::endl;
  }
  auto p = level_size_path_id[first_level_in_sd].second;
  std::cerr << first_level_in_sd << "+ " << options.db_paths[p].path << ' '
            << level_size_path_id[first_level_in_sd].first << std::endl;
  if (options.db_paths.size() == 1) {
    first_level_in_sd = 100;
  }
  auto first_level_in_sd_path = db_path / "first-level-in-sd";
  if (std::filesystem::exists(first_level_in_sd_path)) {
    std::ifstream first_level_in_sd_in(first_level_in_sd_path);
    rusty_assert(first_level_in_sd_in);
    std::string first_level_in_sd_stored;
    std::getline(first_level_in_sd_in, first_level_in_sd_stored);
    rusty_assert_eq((size_t)std::atoi(first_level_in_sd_stored.c_str()),
                    first_level_in_sd);
  } else {
    std::ofstream(first_level_in_sd_path) << first_level_in_sd << std::endl;
  }

  size_t last_calculated_level;
  uint64_t last_calculated_level_size;
  if (first_level_in_sd == 0) {
    last_calculated_level = 1;
    last_calculated_level_size = 0;
  } else {
    last_calculated_level = first_level_in_sd - 1;
    last_calculated_level_size =
        level_size_path_id[last_calculated_level].first;
  }

  rocksdb::DB *db;
  auto s = rocksdb::DB::Open(options, db_path.string(), &db);
  if (!s.ok()) {
    std::cerr << s.ToString() << std::endl;
    return -1;
  }

  std::string cmd =
      "pidstat -p " + std::to_string(getpid()) +
      " -Hu 1 | awk '{if(NR>3){print $1,$8; fflush(stdout)}}' > " +
      db_path.c_str() + "/cpu &";
  std::cerr << cmd << std::endl;
  std::system(cmd.c_str());

  work_options.db = db;
  work_options.options = &options;
  work_options.switches = switches;
  work_options.db_path = db_path;
  work_options.enable_fast_process = vm.count("enable_fast_process");
  if (format == "plain") {
    work_options.format_type = FormatType::Plain;
  } else if (format == "plain-length-only") {
    work_options.format_type = FormatType::PlainLengthOnly;
  } else if (format == "ycsb") {
    work_options.format_type = FormatType::YCSB;
  } else {
    rusty_panic("Unrecognized format %s", format.c_str());
  }
  work_options.enable_fast_generator = vm.count("enable_fast_generator");
  if (work_options.enable_fast_generator) {
    std::string workload_file = vm["workload_file"].as<std::string>();
    work_options.ycsb_gen_options =
        YCSBGen::YCSBGeneratorOptions::ReadFromFile(workload_file);
    work_options.export_key_only_trace = vm.count("export_key_only_trace");
  } else {
    rusty_assert(vm.count("workload_file") == 0,
                 "workload_file only works with built-in generator!");
    rusty_assert(vm.count("export_key_only_trace") == 0,
                 "export_key_only_trace only works with built-in generator!");
    work_options.ycsb_gen_options = YCSBGen::YCSBGeneratorOptions();
  }
  work_options.export_ans_xxh64 = vm.count("export_ans_xxh64");

  Tester tester(work_options);

  std::atomic<bool> should_stop(false);
  std::thread stat_printer(bg_stat_printer, &tester, &should_stop);

  std::thread period_print_thread([&]() {
    size_t ori_last_level = last_calculated_level;
    double ori_size_ratio = 0;
    std::ofstream period_stats(db_path / "period_stats");
    while (!should_stop.load()) {
      if (last_calculated_level_size > 0) {
        update_multiplier_additional(db, options, last_calculated_level,
                                     last_calculated_level_size, ori_last_level,
                                     ori_size_ratio);
      }
      tester.print_other_stats(period_stats);
      std::this_thread::sleep_for(std::chrono::seconds(1));
    }
  });

  tester.Test();
  tester.print_other_stats(std::cerr);

  should_stop.store(true, std::memory_order_relaxed);
  stat_printer.join();
  period_print_thread.join();
  delete db;

  return 0;
}<|MERGE_RESOLUTION|>--- conflicted
+++ resolved
@@ -1,6 +1,3 @@
-<<<<<<< HEAD
-#include <rocksdb/secondary_cache.h>
-=======
 #include <pthread.h>
 #include <rocksdb/cache.h>
 #include <rocksdb/db.h>
@@ -8,12 +5,12 @@
 #include <rocksdb/iostats_context.h>
 #include <rocksdb/perf_context.h>
 #include <rocksdb/rate_limiter.h>
+#include <rocksdb/secondary_cache.h>
 #include <rocksdb/statistics.h>
 #include <rocksdb/table.h>
 #include <rusty/macro.h>
 #include <rusty/sync.h>
 #include <rusty/time.h>
->>>>>>> e365d810
 #include <sys/resource.h>
 #include <unistd.h>
 #include <xxhash.h>
@@ -315,7 +312,6 @@
   size_t num_threads{1};
   bool enable_fast_generator{false};
   YCSBGen::YCSBGeneratorOptions ycsb_gen_options;
-  double db_paths_soft_size_limit_multiplier;
   std::shared_ptr<rocksdb::RateLimiter> rate_limiter;
   bool export_key_only_trace{false};
   bool export_ans_xxh64{false};
@@ -395,10 +391,6 @@
         << '\n';
     log << "rocksdb.rocksdb.l2andup.hit: "
         << stats->getTickerCount(rocksdb::GET_HIT_L2_AND_UP) << '\n';
-    log << "leader write count: "
-        << stats->getTickerCount(rocksdb::LEADER_WRITE_COUNT) << '\n';
-    log << "non leader write count: "
-        << stats->getTickerCount(rocksdb::NON_LEADER_WRITE_COUNT) << '\n';
 
     print_timers(log);
 
@@ -898,13 +890,6 @@
           std::numeric_limits<int64_t>::max());
     }
 
-    options_.db->SetOptions(
-        {{"db_paths_soft_size_limit_multiplier",
-          std::to_string(options_.db_paths_soft_size_limit_multiplier)}});
-    std::cerr << "options.db_paths_soft_size_limit_multiplier: ";
-    print_vector(options_.db->GetOptions().db_paths_soft_size_limit_multiplier);
-    std::cerr << std::endl;
-
     *info_json_out.lock() << "\t\"run-start-timestamp(ns)\": " << timestamp_ns()
                           << ',' << std::endl;
   }
@@ -1067,7 +1052,7 @@
 };
 
 static inline void empty_directory(std::filesystem::path dir_path) {
-  for (auto &path : std::filesystem::directory_iterator(dir_path)) {
+  for (auto& path : std::filesystem::directory_iterator(dir_path)) {
     std::filesystem::remove_all(path);
   }
 }
@@ -1100,7 +1085,7 @@
 }
 
 // Return the first level in SD
-size_t initial_multiplier_addtional(rocksdb::Options &options) {
+size_t initial_multiplier_addtional(rocksdb::Options& options) {
   rusty_assert_eq(options.db_paths.size(), 2.0);
   size_t fd_size = options.db_paths[0].target_size;
   for (double x : options.max_bytes_for_level_multiplier_additional) {
@@ -1173,12 +1158,12 @@
   }
   return (max + min) / 2;
 }
-void update_multiplier_additional(rocksdb::DB *db,
-                                  const rocksdb::Options &options,
+void update_multiplier_additional(rocksdb::DB* db,
+                                  const rocksdb::Options& options,
                                   size_t last_calculated_level,
                                   uint64_t last_calculated_level_size,
-                                  size_t &ori_last_level,
-                                  double &ori_size_ratio) {
+                                  size_t& ori_last_level,
+                                  double& ori_size_ratio) {
   std::string str;
   db->GetProperty(rocksdb::DB::Properties::kLevelStats, &str);
   std::istringstream in(str);
@@ -1245,7 +1230,7 @@
       {{"max_bytes_for_level_multiplier_additional", std::move(str)}});
 }
 
-double MaxBytesMultiplerAdditional(const rocksdb::Options &options, int level) {
+double MaxBytesMultiplerAdditional(const rocksdb::Options& options, int level) {
   if (level >= static_cast<int>(
                    options.max_bytes_for_level_multiplier_additional.size())) {
     return 1;
@@ -1254,7 +1239,7 @@
 }
 
 std::vector<std::pair<uint64_t, uint32_t>> predict_level_assignment(
-    const rocksdb::Options &options) {
+    const rocksdb::Options& options) {
   std::vector<std::pair<uint64_t, uint32_t>> ret;
   uint32_t p = 0;
   size_t level = 0;
@@ -1308,10 +1293,10 @@
   return ret;
 }
 
-void bg_stat_printer(Tester *tester, std::atomic<bool> *should_stop) {
-  const WorkOptions &work_options = tester->work_options();
-  rocksdb::DB *db = work_options.db;
-  const std::filesystem::path &db_path = work_options.db_path;
+void bg_stat_printer(Tester* tester, std::atomic<bool>* should_stop) {
+  const WorkOptions& work_options = tester->work_options();
+  rocksdb::DB* db = work_options.db;
+  const std::filesystem::path& db_path = work_options.db_path;
 
   char buf[16];
 
@@ -1346,7 +1331,7 @@
     progress_out << timestamp << ' ' << tester->progress() << ' '
                  << tester->progress_get() << std::endl;
 
-    FILE *pipe = popen(mem_command.c_str(), "r");
+    FILE* pipe = popen(mem_command.c_str(), "r");
     if (pipe == NULL) {
       perror("popen");
       rusty_panic();
@@ -1398,7 +1383,7 @@
   }
 }
 
-int main(int argc, char **argv) {
+int main(int argc, char** argv) {
   std::ios::sync_with_stdio(false);
   std::cin.tie(0);
   std::cout.tie(0);
@@ -1568,7 +1553,7 @@
   options.max_bytes_for_level_multiplier_additional.push_back(1);
 
   if (load_phase_rate_limit) {
-    rocksdb::RateLimiter *rate_limiter =
+    rocksdb::RateLimiter* rate_limiter =
         rocksdb::NewGenericRateLimiter(load_phase_rate_limit, 100 * 1000, 10,
                                        rocksdb::RateLimiter::Mode::kAllIo);
     options.rate_limiter.reset(rate_limiter);
@@ -1619,7 +1604,7 @@
         level_size_path_id[last_calculated_level].first;
   }
 
-  rocksdb::DB *db;
+  rocksdb::DB* db;
   auto s = rocksdb::DB::Open(options, db_path.string(), &db);
   if (!s.ok()) {
     std::cerr << s.ToString() << std::endl;
