--- conflicted
+++ resolved
@@ -1,6 +1,4 @@
-<<<<<<< HEAD
 #include <autotuner.h>
-=======
 #include <pthread.h>
 #include <rocksdb/cache.h>
 #include <rocksdb/db.h>
@@ -13,19 +11,10 @@
 #include <rusty/macro.h>
 #include <rusty/sync.h>
 #include <rusty/time.h>
->>>>>>> e365d810
 #include <sys/resource.h>
 #include <unistd.h>
 #include <xxhash.h>
 
-<<<<<<< HEAD
-#include <atomic>
-#include <counter_timer_vec.hpp>
-
-#include "ralt.h"
-#include "rocksdb/ralt.h"
-#include "test.hpp"
-=======
 #include <algorithm>
 #include <atomic>
 #include <boost/program_options/errors.hpp>
@@ -37,6 +26,7 @@
 #include <cinttypes>
 #include <condition_variable>
 #include <counter_timer.hpp>
+#include <counter_timer_vec.hpp>
 #include <cstddef>
 #include <cstdio>
 #include <cstdlib>
@@ -54,7 +44,14 @@
 #include <thread>
 #include <vector>
 
+#include "ralt.h"
+#include "rocksdb/ralt.h"
 #include "ycsbgen/ycsbgen.hpp"
+
+thread_local std::optional<std::ofstream> key_hit_level_out;
+std::optional<std::ofstream>& get_key_hit_level_out() {
+  return key_hit_level_out;
+}
 
 static inline auto timestamp_ns() {
   return std::chrono::duration_cast<std::chrono::nanoseconds>(
@@ -130,6 +127,12 @@
   YCSB,
 };
 
+enum class WorkloadType {
+  ConfigFile,
+  u24685531,
+  hotspot_2_4_6_8,
+};
+
 static inline const char* to_string(YCSBGen::OpType type) {
   switch (type) {
     case YCSBGen::OpType::INSERT:
@@ -195,6 +198,8 @@
 
 constexpr uint64_t MASK_LATENCY = 0x1;
 constexpr uint64_t MASK_OUTPUT_ANS = 0x2;
+static constexpr uint64_t MASK_COUNT_ACCESS_HOT_PER_TIER = 0x4;
+static constexpr uint64_t MASK_KEY_HIT_LEVEL = 0x8;
 
 template <typename T>
 class BlockChannel {
@@ -322,11 +327,13 @@
   bool enable_fast_process{false};
   size_t num_threads{1};
   bool enable_fast_generator{false};
+  WorkloadType workload_type;
   YCSBGen::YCSBGeneratorOptions ycsb_gen_options;
   double db_paths_soft_size_limit_multiplier;
   std::shared_ptr<rocksdb::RateLimiter> rate_limiter;
   bool export_key_only_trace{false};
   bool export_ans_xxh64{false};
+  std::string std_ans_prefix;
 };
 
 class Tester {
@@ -360,7 +367,16 @@
     rusty::sync::Mutex<std::ofstream> info_json_out(std::move(info_json));
 
     if (options_.enable_fast_generator) {
-      GenerateAndExecute(info_json_out);
+      switch (options_.workload_type) {
+        case WorkloadType::ConfigFile:
+          GenerateAndExecute(info_json_out);
+          break;
+        case WorkloadType::u24685531:
+          u24685531(info_json_out);
+          break;
+        case WorkloadType::hotspot_2_4_6_8:
+          hotspot_2_4_6_8(info_json_out);
+      }
     } else {
       ReadAndExecute(info_json_out);
     }
@@ -372,8 +388,19 @@
       scanned += worker.scanned();
     }
     if (options_.run) {
-      *info_json_out.lock() << "\t\"not-found\": " << not_found << ",\n"
-                            << "\t\"scanned-records\": " << scanned << "\n}";
+      const rocksdb::Statistics& stats = *options_.options->statistics;
+      *info_json_out.lock()
+          << "\t\"pc-insert-fail-lock\": "
+          << stats.getTickerCount(rocksdb::PROMOTION_CACHE_INSERT_FAIL_LOCK)
+          << ",\n"
+          << "\t\"pc-insert-fail-compacted\": "
+          << stats.getTickerCount(
+                 rocksdb::PROMOTION_CACHE_INSERT_FAIL_COMPACTED)
+          << ",\n"
+          << "\t\"pc-insert\": "
+          << stats.getTickerCount(rocksdb::PROMOTION_CACHE_INSERT) << ",\n"
+          << "\t\"not-found\": " << not_found << ",\n"
+          << "\t\"scanned-records\": " << scanned << "\n}";
     } else {
       rusty_assert_eq(not_found, (uint64_t)0);
       rusty_assert_eq(scanned, (uint64_t)0);
@@ -408,6 +435,9 @@
     log << "non leader write count: "
         << stats->getTickerCount(rocksdb::NON_LEADER_WRITE_COUNT) << '\n';
 
+    log << "Promotion cache hits: "
+        << stats->getTickerCount(rocksdb::PROMOTION_CACHE_GET_HIT) << '\n';
+
     print_timers(log);
 
     {
@@ -430,10 +460,19 @@
         : tester_(tester),
           id_(id),
           options_(tester.options_),
+          std_ans_(options_.std_ans_prefix.empty()
+                       ? std::nullopt
+                       : std::optional<std::ifstream>(options_.std_ans_prefix +
+                                                      std::to_string(id_))),
           ans_out_(options_.switches & MASK_OUTPUT_ANS
                        ? std::optional<std::ofstream>(
                              options_.db_path / ("ans_" + std::to_string(id)))
-                       : std::nullopt) {}
+                       : std::nullopt) {
+      if (std_ans_.has_value()) {
+        rusty_assert(std_ans_.value(), "Fail to open %s",
+                     (options_.std_ans_prefix + std::to_string(id_)).c_str());
+      }
+    }
 
     void load(YCSBGen::YCSBLoadGenerator& loader) {
       while (!loader.IsEOF()) {
@@ -481,10 +520,17 @@
         tester_.iostats_contexts_[id_] = nullptr;
       }
     }
+    void maybe_enable_key_hit_level() {
+      if (options_.switches & MASK_KEY_HIT_LEVEL) {
+        get_key_hit_level_out() = std::make_optional<std::ofstream>(
+            options_.db_path / ("key-hit-level-" + std::to_string(id_)));
+      }
+    }
     void run(YCSBGen::YCSBRunGenerator& runner) {
       prepare_run_phase();
       std::mt19937_64 rndgen(id_ + options_.ycsb_gen_options.base_seed);
 
+      maybe_enable_key_hit_level();
       std::optional<std::ofstream> key_only_trace_out =
           options_.export_key_only_trace
               ? std::make_optional<std::ofstream>(
@@ -506,6 +552,7 @@
       if (run) {
         prepare_run_phase();
       }
+      maybe_enable_key_hit_level();
       std::string value;
       for (;;) {
         auto block = chan.GetBlock();
@@ -660,6 +707,16 @@
                 XXH64_update(ans_xxhash_state_, &delimiter, sizeof(delimiter)),
                 XXH_OK);
           }
+          if (std_ans_.has_value()) {
+            std::string std_ans;
+            std_ans_.value() >> std_ans;
+            if (ans != std_ans) {
+              std::cerr << "Result:\n"
+                        << ans << "\nStandard result:\n"
+                        << std_ans << std::endl;
+              rusty_panic();
+            }
+          }
           if (ans_out_) {
             ans_out_.value() << ans << '\n';
           }
@@ -688,6 +745,7 @@
     uint64_t not_found_{0};
     uint64_t scanned_{0};
     XXH64_state_t* ans_xxhash_state_{nullptr};
+    std::optional<std::ifstream> std_ans_;
     std::optional<std::ofstream> ans_out_;
     std::optional<std::ofstream> latency_out_;
   };
@@ -937,34 +995,35 @@
     std::ofstream(options_.db_path / "rocksdb-stats.txt") << rocksdb_stats;
   }
 
+  void LoadPhase(const rusty::sync::Mutex<std::ofstream>& info_json_out,
+                 const YCSBGen::YCSBGeneratorOptions& options) {
+    std::vector<std::thread> threads;
+    YCSBGen::YCSBLoadGenerator loader(options);
+    std::cerr << "Load phase YCSB Options: " << options.ToString() << std::endl;
+
+    *info_json_out.lock() << "\t\"num-load-op\": " << options.record_count
+                          << ',' << std::endl;
+
+    auto load_start = rusty::time::Instant::now();
+    for (size_t i = 0; i < options_.num_threads; ++i) {
+      threads.emplace_back([this, &loader, i]() { workers_[i].load(loader); });
+    }
+    for (auto& t : threads) t.join();
+    finish_load_phase(info_json_out, load_start);
+  }
+
   void GenerateAndExecute(
       const rusty::sync::Mutex<std::ofstream>& info_json_out) {
-    std::vector<std::thread> threads;
-
-    std::cerr << "YCSB Options: " << options_.ycsb_gen_options.ToString()
-              << std::endl;
-    uint64_t now_key_num =
-        options_.load ? 0 : options_.ycsb_gen_options.record_count;
-    YCSBGen::YCSBLoadGenerator loader(options_.ycsb_gen_options, now_key_num);
     if (options_.load) {
-      *info_json_out.lock()
-          << "\t\"num-load-op\": " << options_.ycsb_gen_options.record_count
-          << ',' << std::endl;
-
-      auto load_start = rusty::time::Instant::now();
-      for (size_t i = 0; i < options_.num_threads; ++i) {
-        threads.emplace_back(
-            [this, &loader, i]() { workers_[i].load(loader); });
-      }
-      for (auto& t : threads) t.join();
-      threads.clear();
-      finish_load_phase(info_json_out, load_start);
+      LoadPhase(info_json_out, options_.ycsb_gen_options);
     }
 
     if (options_.run) {
+      std::vector<std::thread> threads;
       prepare_run_phase(info_json_out);
       auto run_start = rusty::time::Instant::now();
-      YCSBGen::YCSBRunGenerator runner = loader.into_run_generator();
+      YCSBGen::YCSBRunGenerator runner(options_.ycsb_gen_options,
+                                       options_.ycsb_gen_options.record_count);
       std::vector<clockid_t> clockids;
       std::atomic<size_t> finished(0);
       bool permit_join = false;
@@ -1033,6 +1092,75 @@
     }
   }
 
+  void RunPhase(const YCSBGen::YCSBGeneratorOptions& options,
+                std::unique_ptr<YCSBGen::KeyGenerator> key_generator) {
+    std::vector<std::thread> threads;
+    YCSBGen::YCSBRunGenerator runner(options, options.record_count,
+                                     std::move(key_generator));
+    for (size_t i = 0; i < options_.num_threads; ++i) {
+      threads.emplace_back([this, &runner, i]() { workers_[i].run(runner); });
+    }
+    for (auto& t : threads) t.join();
+  }
+  const uint64_t num_load_keys = 110000000;
+  const uint64_t num_run_op = 220000000;
+  void run_hotspot(uint64_t offset, double hotspot_set_fraction) {
+    RunPhase(
+        YCSBGen::YCSBGeneratorOptions{
+            .record_count = num_load_keys,
+            .operation_count = num_run_op,
+        },
+        std::make_unique<YCSBGen::HotspotGenerator>(0, num_load_keys, offset,
+                                                    hotspot_set_fraction,
+                                                    1 - hotspot_set_fraction));
+  }
+  void load_phase(const rusty::sync::Mutex<std::ofstream>& info_json_out) {
+    if (options_.load) {
+      LoadPhase(info_json_out, YCSBGen::YCSBGeneratorOptions{
+                                   .record_count = num_load_keys,
+                                   .operation_count = num_run_op,
+                                   .read_proportion = 0,
+                                   .insert_proportion = 1,
+                               });
+    }
+  }
+  void u24685531(const rusty::sync::Mutex<std::ofstream>& info_json_out) {
+    const uint64_t offset = 0.08 * num_load_keys;
+    load_phase(info_json_out);
+    if (options_.run) {
+      prepare_run_phase(info_json_out);
+      auto run_start = rusty::time::Instant::now();
+      RunPhase(
+          YCSBGen::YCSBGeneratorOptions{
+              .record_count = num_load_keys,
+              .operation_count = num_run_op,
+              .request_distribution = "uniform",
+          },
+          std::make_unique<YCSBGen::UniformGenerator>(0, num_load_keys));
+      run_hotspot(0, 0.02);
+      run_hotspot(0, 0.04);
+      run_hotspot(0, 0.06);
+      run_hotspot(0, 0.08);
+      run_hotspot(0, 0.05);
+      run_hotspot(offset, 0.05);
+      run_hotspot(offset, 0.03);
+      run_hotspot(offset, 0.01);
+      finish_run_phase(info_json_out, run_start);
+    }
+  }
+  void hotspot_2_4_6_8(const rusty::sync::Mutex<std::ofstream>& info_json_out) {
+    load_phase(info_json_out);
+    if (options_.run) {
+      prepare_run_phase(info_json_out);
+      auto run_start = rusty::time::Instant::now();
+      run_hotspot(0, 0.02);
+      run_hotspot(0, 0.04);
+      run_hotspot(0, 0.06);
+      run_hotspot(0, 0.08);
+      finish_run_phase(info_json_out, run_start);
+    }
+  }
+
   void ReadAndExecute(const rusty::sync::Mutex<std::ofstream>& info_json_out) {
     if (options_.load) {
       std::optional<std::ifstream> trace_file;
@@ -1073,20 +1201,14 @@
   std::atomic<uint64_t> progress_{0};
   std::atomic<uint64_t> progress_get_{0};
 };
->>>>>>> e365d810
 
 static inline void empty_directory(std::filesystem::path dir_path) {
-  for (auto &path : std::filesystem::directory_iterator(dir_path)) {
+  for (auto& path : std::filesystem::directory_iterator(dir_path)) {
     std::filesystem::remove_all(path);
   }
 }
 
 constexpr size_t MAX_NUM_LEVELS = 8;
-
-thread_local std::optional<std::ofstream> key_hit_level_out;
-std::optional<std::ofstream> &get_key_hit_level_out() {
-  return key_hit_level_out;
-}
 
 std::vector<rocksdb::DbPath> decode_db_paths(std::string db_paths) {
   std::istringstream in(db_paths);
@@ -1117,7 +1239,7 @@
 
 class RaltWrapper : public RALT {
  public:
-  RaltWrapper(const rocksdb::Comparator *ucmp, std::filesystem::path dir,
+  RaltWrapper(const rocksdb::Comparator* ucmp, std::filesystem::path dir,
               int tier0_last_level, size_t init_hot_set_size,
               size_t max_ralt_size, uint64_t switches, size_t max_hot_set_size,
               size_t min_hot_set_size, size_t bloom_bfk)
@@ -1132,7 +1254,7 @@
       level_hits_[i].store(0, std::memory_order_relaxed);
     }
   }
-  const char *Name() const override { return "RALT-wrapper"; }
+  const char* Name() const override { return "RALT-wrapper"; }
   void HitLevel(int level, rocksdb::Slice key) override {
     if (get_key_hit_level_out().has_value()) {
       get_key_hit_level_out().value()
@@ -1213,12 +1335,12 @@
   std::atomic<uint64_t> count_access_fd_cold_;
 };
 
-void bg_stat_printer(Tester *tester, std::atomic<bool> *should_stop) {
-  const WorkOptions &work_options = tester->work_options();
-  rocksdb::DB *db = work_options.db;
-  const std::filesystem::path &db_path = work_options.db_path;
-  const rocksdb::Options *options = work_options.options;
-  auto &ralt = *static_cast<RaltWrapper *>(options->ralt);
+void bg_stat_printer(Tester* tester, std::atomic<bool>* should_stop) {
+  const WorkOptions& work_options = tester->work_options();
+  rocksdb::DB* db = work_options.db;
+  const std::filesystem::path& db_path = work_options.db_path;
+  const rocksdb::Options* options = work_options.options;
+  auto& ralt = *static_cast<RaltWrapper*>(options->ralt);
 
   char buf[16];
 
@@ -1315,7 +1437,7 @@
     progress_out << timestamp << ' ' << tester->progress() << ' '
                  << tester->progress_get() << std::endl;
 
-    FILE *pipe = popen(mem_command.c_str(), "r");
+    FILE* pipe = popen(mem_command.c_str(), "r");
     if (pipe == NULL) {
       perror("popen");
       rusty_panic();
@@ -1430,7 +1552,7 @@
   }
 }
 
-int main(int argc, char **argv) {
+int main(int argc, char** argv) {
   std::ios::sync_with_stdio(false);
   std::cin.tie(0);
   std::cout.tie(0);
@@ -1613,7 +1735,7 @@
   }
 
   if (load_phase_rate_limit) {
-    rocksdb::RateLimiter *rate_limiter =
+    rocksdb::RateLimiter* rate_limiter =
         rocksdb::NewGenericRateLimiter(load_phase_rate_limit, 100 * 1000, 10,
                                        rocksdb::RateLimiter::Mode::kAllIo);
     options.rate_limiter.reset(rate_limiter);
@@ -1659,7 +1781,7 @@
     std::ofstream(first_level_in_sd_path) << first_level_in_sd << std::endl;
   }
 
-  RaltWrapper *ralt = nullptr;
+  RaltWrapper* ralt = nullptr;
   if (first_level_in_sd != 0) {
     ralt = new RaltWrapper(options.comparator, ralt_path_str,
                            first_level_in_sd - 1, hot_set_size_limit,
@@ -1669,7 +1791,7 @@
     options.ralt = ralt;
   }
 
-  rocksdb::DB *db;
+  rocksdb::DB* db;
   auto s = rocksdb::DB::Open(options, db_path.string(), &db);
   if (!s.ok()) {
     std::cerr << s.ToString() << std::endl;
@@ -1724,7 +1846,7 @@
   }
   work_options.export_ans_xxh64 = vm.count("export_ans_xxh64");
 
-  AutoTuner *autotuner = nullptr;
+  AutoTuner* autotuner = nullptr;
   if (vm.count("enable_auto_tuning") && ralt) {
     assert(first_level_in_sd > 0);
     uint64_t fd_size = options.db_paths[0].target_size;
