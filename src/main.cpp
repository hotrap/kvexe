#include <rocksdb/secondary_cache.h>
#include <sys/resource.h>

#include "test.hpp"

static inline void empty_directory(std::filesystem::path dir_path) {
  for (auto &path : std::filesystem::directory_iterator(dir_path)) {
    std::filesystem::remove_all(path);
  }
}

std::vector<rocksdb::DbPath> decode_db_paths(std::string db_paths) {
  std::istringstream in(db_paths);
  std::vector<rocksdb::DbPath> ret;
  rusty_assert_eq(in.get(), '{', "Invalid db_paths");
  char c = static_cast<char>(in.get());
  if (c == '}') return ret;
  rusty_assert_eq(c, '{', "Invalid db_paths");
  while (1) {
    std::string path;
    uint64_t size;
    if (in.peek() == '"') {
      in >> std::quoted(path);
      rusty_assert_eq(in.get(), ',', "Invalid db_paths");
    } else {
      while ((c = static_cast<char>(in.get())) != ',') path.push_back(c);
    }
    in >> size;
    ret.emplace_back(std::move(path), size);
    rusty_assert_eq(in.get(), '}', "Invalid db_paths");
    c = static_cast<char>(in.get());
    if (c != ',') break;
    rusty_assert_eq(in.get(), '{', "Invalid db_paths");
  }
  rusty_assert_eq(c, '}', "Invalid db_paths");
  return ret;
}

// Return the first level in SD
size_t initial_multiplier_addtional(rocksdb::Options &options) {
  rusty_assert_eq(options.db_paths.size(), 2.0);
  size_t fd_size = options.db_paths[0].target_size;
  for (double x : options.max_bytes_for_level_multiplier_additional) {
    rusty_assert(x - 1 < 1e-6);
  }
  options.max_bytes_for_level_multiplier_additional.clear();
  size_t level = 0;
  uint64_t level_size = options.max_bytes_for_level_base;
  while (level_size <= fd_size) {
    fd_size -= level_size;
    if (level > 0) {
      level_size *= options.max_bytes_for_level_multiplier;
    }
    level += 1;
  }
  level_size /= options.max_bytes_for_level_multiplier;
  // It seems that L0 and L1 are not affected by
  // options.max_bytes_for_level_multiplier_additional
  if (level <= 2) return level;
  size_t last_level_in_fd = level - 1;
  for (size_t i = 1; i < last_level_in_fd; ++i) {
    options.max_bytes_for_level_multiplier_additional.push_back(1.0);
  }
  // Multiply 0.99 to make room for floating point error
  options.max_bytes_for_level_multiplier_additional.push_back(
      1 + (double)fd_size / level_size * 0.99);
  return level;
}

double calc_size_ratio(size_t last_calculated_level,
                       uint64_t last_calculated_level_size, size_t last_level,
                       uint64_t size_to_distribute) {
  size_t a = last_level - last_calculated_level;
  rusty_assert(a > 0);
  double inv_a = 1 / (double)a;
  rusty_assert(size_to_distribute >= last_calculated_level_size);
  double b = (double)size_to_distribute / last_calculated_level_size;
  // Solve the equation: f(x) = x^a + x^{a-1} + ... + x - b = 0
  // x^a + x^{a-1} + ... + 1 = (x^{a+1} - 1) / (x - 1)
  // x^a + x^{a-1} + ... + x = (x^{a+1} - 1) / (x - 1) - 1
  // (x^{a+1} - 1) / (x - 1) - 1 = b
  // x^{a+1} - 1 = (x - 1) * (b + 1)
  // x^{a+1} - 1 = (b + 1) x - b - 1
  // x^{a+1} - (b + 1) x + b = 0
  // Let g(u) = u^{a+1} - (b + 1) u + maxb
  // g'(u) = (a + 1) u^a - b - 1
  // Let g'(u_min) = 0, then u_min = ((b + 1) / (a + 1)) ^ (1 / a)
  // So x >= ((b + 1) / (a + 1)) ^ (1 / a)
  // x^a + x^{a-1} + ... + x = b > x^a
  // So x < b ^ (1 / a)
  // In conclusion, ((b + 1) / (a + 1)) ^ (1 / a) <= x < b ^ (1 / a)
  double min = pow((b + 1) / (a + 1), inv_a);
  double max = pow(b, inv_a);
  auto f = [a, b](double x) {
    double sum = 0;
    double xa = x;
    for (size_t i = 1; i <= a; ++i) {
      sum += xa;
      xa *= x;
    }
    return sum - b;
  };
  while (max - min >= 0.001) {
    double x = (max + min) / 2;
    if (f(x) > 0) {
      max = x;
    } else {
      min = x;
    }
  }
  return (max + min) / 2;
}
void update_multiplier_additional(rocksdb::DB *db,
                                  const rocksdb::Options &options,
                                  size_t last_calculated_level,
                                  uint64_t last_calculated_level_size,
                                  size_t &ori_last_level,
                                  double &ori_size_ratio) {
  std::string str;
  db->GetProperty(rocksdb::DB::Properties::kLevelStats, &str);
  std::istringstream in(str);
  // The first two lines are headers.
  size_t lines_to_skip = 2 + last_calculated_level + 1;
  while (in && lines_to_skip) {
    --lines_to_skip;
    while (in && in.get() != '\n')
      ;
  }
  if (!in) return;

  size_t last_level = last_calculated_level;
  uint64_t size_to_distribute = 0;
  while (in) {
    size_t level;
    size_t num_files;
    size_t size;
    in >> level >> num_files >> size;
    if (size == 0) break;
    last_level = level;
    size_to_distribute += size;
  }
  size_to_distribute *= 1048576;
  if (last_level <= last_calculated_level + 1) return;
  // unlikely
  if (size_to_distribute <= last_calculated_level_size) return;

  double size_ratio =
      calc_size_ratio(last_calculated_level, last_calculated_level_size,
                      last_level, size_to_distribute);
  if (last_level > ori_last_level) {
    std::cerr << "Last level: " << ori_last_level << " -> " << last_level
              << std::endl;
    ori_last_level = last_level;
  } else if (size_ratio > 10) {
    do {
      last_level += 1;
      ori_last_level = last_level;
      std::cerr << "Increase num_levels to " << last_level + 1 << std::endl;
      size_ratio =
          calc_size_ratio(last_calculated_level, last_calculated_level_size,
                          last_level, size_to_distribute);
    } while (size_ratio > 10);
  } else {
    // When applying the new size ratio configuration, sd_ratio < ori_sd_ratio.
    // At this time we don't change the size ratio configuration.
    if (size_ratio - ori_size_ratio <= 0.01) return;
  }
  ori_size_ratio = size_ratio;
  size_ratio /= 10;
  std::ostringstream out;
  for (double x : options.max_bytes_for_level_multiplier_additional) {
    out << x << ':';
  }
  for (size_t level = last_calculated_level + 1; level < last_level; ++level) {
    out << size_ratio << ':';
  }
  out << "100";
  str = out.str();
  std::cerr << "Update max_bytes_for_level_multiplier_additional: " << str
            << std::endl;
  db->SetOptions(
      {{"max_bytes_for_level_multiplier_additional", std::move(str)}});
}

double MaxBytesMultiplerAdditional(const rocksdb::Options &options, int level) {
  if (level >= static_cast<int>(
                   options.max_bytes_for_level_multiplier_additional.size())) {
    return 1;
  }
  return options.max_bytes_for_level_multiplier_additional[level];
}

std::vector<std::pair<uint64_t, uint32_t>> predict_level_assignment(
    const rocksdb::Options &options) {
  std::vector<std::pair<uint64_t, uint32_t>> ret;
  uint32_t p = 0;
  size_t level = 0;
  assert(!options.db_paths.empty());

  // size remaining in the most recent path
  uint64_t current_path_size = options.db_paths[0].target_size;

  uint64_t level_size;
  size_t cur_level = 0;

  // max_bytes_for_level_base denotes L1 size.
  // We estimate L0 size to be the same as L1.
  level_size = options.max_bytes_for_level_base;

  // Last path is the fallback
  while (p < options.db_paths.size() - 1) {
    if (current_path_size < level_size) {
      p++;
      current_path_size = options.db_paths[p].target_size;
      continue;
    }
    if (cur_level == level) {
      // Does desired level fit in this path?
      rusty_assert_eq(ret.size(), level);
      ret.emplace_back(level_size, p);
      ++level;
    }
    current_path_size -= level_size;
    if (cur_level > 0) {
      if (options.level_compaction_dynamic_level_bytes) {
        // Currently, level_compaction_dynamic_level_bytes is ignored when
        // multiple db paths are specified. https://github.com/facebook/
        // rocksdb/blob/main/db/column_family.cc.
        // Still, adding this check to avoid accidentally using
        // max_bytes_for_level_multiplier_additional
        level_size =
            static_cast<uint64_t>(static_cast<double>(level_size) *
                                  options.max_bytes_for_level_multiplier);
      } else {
        level_size = static_cast<uint64_t>(
            static_cast<double>(level_size) *
            options.max_bytes_for_level_multiplier *
            MaxBytesMultiplerAdditional(options, cur_level));
      }
    }
    cur_level++;
  }
  rusty_assert_eq(ret.size(), level);
  ret.emplace_back(level_size, p);
  return ret;
}

void bg_stat_printer(Tester *tester, std::atomic<bool> *should_stop) {
  const WorkOptions &work_options = tester->work_options();
  rocksdb::DB *db = work_options.db;
  const std::filesystem::path &db_path = work_options.db_path;

  char buf[16];

  std::string pid = std::to_string(getpid());

  std::ofstream progress_out(db_path / "progress");
  progress_out << "Timestamp(ns) operations-executed get\n";

  std::ofstream mem_out(db_path / "mem");
  std::string mem_command = "ps -q " + pid + " -o rss | tail -n 1";
  mem_out << "Timestamp(ns) RSS(KiB) max-rss(KiB)\n";
  struct rusage rusage;

  auto cputimes_path = db_path / "cputimes";
  std::string cputimes_command = "echo $(ps -q " + pid +
                                 " -o cputimes | tail -n 1) >> " +
                                 cputimes_path.c_str();
  std::ofstream(cputimes_path) << "Timestamp(ns) cputime(s)\n";

  std::ofstream compaction_stats_out(db_path / "compaction-stats");

  std::ofstream timers_out(db_path / "timers");
  timers_out << "Timestamp(ns) compaction-cpu-micros put-cpu-nanos "
                "get-cpu-nanos delete-cpu-nanos\n";

  std::ofstream rand_read_bytes_out(db_path / "rand-read-bytes");

  auto interval = rusty::time::Duration::from_secs(1);
  auto next_begin = rusty::time::Instant::now() + interval;
  while (!should_stop->load(std::memory_order_relaxed)) {
    auto timestamp = timestamp_ns();
    progress_out << timestamp << ' ' << tester->progress() << ' '
                 << tester->progress_get() << std::endl;

    FILE *pipe = popen(mem_command.c_str(), "r");
    if (pipe == NULL) {
      perror("popen");
      rusty_panic();
    }
    rusty_assert(fgets(buf, sizeof(buf), pipe) != NULL, "buf too short");
    size_t buflen = strlen(buf);
    rusty_assert(buflen > 0);
    rusty_assert(buf[--buflen] == '\n');
    buf[buflen] = 0;
    if (-1 == pclose(pipe)) {
      perror("pclose");
      rusty_panic();
    }
    if (-1 == getrusage(RUSAGE_SELF, &rusage)) {
      perror("getrusage");
      rusty_panic();
    }
    mem_out << timestamp << ' ' << buf << ' ' << rusage.ru_maxrss << std::endl;

    std::ofstream(cputimes_path, std::ios_base::app) << timestamp << ' ';
    std::system(cputimes_command.c_str());

    std::string compaction_stats;
    rusty_assert(db->GetProperty(rocksdb::DB::Properties::kCompactionStats,
                                 &compaction_stats));
    compaction_stats_out << "Timestamp(ns) " << timestamp << '\n'
                         << compaction_stats << std::endl;

    uint64_t compaction_cpu_micros;
    rusty_assert(db->GetIntProperty(
        rocksdb::DB::Properties::kCompactionCPUMicros, &compaction_cpu_micros));
    timers_out << timestamp << ' ' << compaction_cpu_micros << ' '
               << put_cpu_nanos.load(std::memory_order_relaxed) << ' '
               << get_cpu_nanos.load(std::memory_order_relaxed) << ' '
               << delete_cpu_nanos.load(std::memory_order_relaxed) << std::endl;

    std::string rand_read_bytes;
    rusty_assert(db->GetProperty(rocksdb::DB::Properties::kRandReadBytes,
                                 &rand_read_bytes));
    rand_read_bytes_out << timestamp << ' ' << rand_read_bytes << std::endl;

    auto sleep_time =
        next_begin.checked_duration_since(rusty::time::Instant::now());
    if (sleep_time.has_value()) {
      std::this_thread::sleep_for(
          std::chrono::nanoseconds(sleep_time.value().as_nanos()));
    }
    next_begin += interval;
  }
}

int main(int argc, char **argv) {
  std::ios::sync_with_stdio(false);
  std::cin.tie(0);
  std::cout.tie(0);

  rocksdb::BlockBasedTableOptions table_options;
  rocksdb::Options options;
  WorkOptions work_options;

  namespace po = boost::program_options;
  po::options_description desc("Available options");
  std::string format;
  std::string arg_switches;

  std::string arg_db_path;
  std::string arg_db_paths;
  size_t cache_size;
  int64_t load_phase_rate_limit;
  uint64_t secondary_cache_size_MiB;

  // Options of executor
  desc.add_options()("help", "Print help message");
  desc.add_options()("format,f",
                     po::value<std::string>(&format)->default_value("ycsb"),
                     "Trace format: plain/plain-length-only/ycsb");
  desc.add_options()(
      "load", po::value<std::string>()->implicit_value(""),
      "Execute the load phase. If a trace is provided with this option, "
      "execute the trace in the load phase. Will empty the directories first.");
  desc.add_options()(
      "run", po::value<std::string>()->implicit_value(""),
      "Execute the run phase. If a trace is provided with this option, execute "
      "the trace in the run phase. "
      "If --load is not provided, the run phase will be executed directly "
      "without executing the load phase, and the directories won't be cleaned "
      "up. "
      "If none of --load and --run is provided, the both phases will be "
      "executed.");
  desc.add_options()("switches",
                     po::value(&arg_switches)->default_value("none"),
                     "Switches for statistics: none/all/<hex value>\n"
                     "0x1: Log the latency of each operation\n"
                     "0x2: Output the result of READ");
  desc.add_options()("num_threads",
                     po::value(&work_options.num_threads)->default_value(1),
                     "The number of threads to execute the trace\n");
  desc.add_options()("enable_fast_process",
                     "Enable fast process including ignoring kNotFound and "
                     "pushing operations in one channel.");
  desc.add_options()("enable_fast_generator", "Enable fast generator");
  desc.add_options()("workload_file", po::value<std::string>(),
                     "Workload file used in built-in generator");
  desc.add_options()("export_key_only_trace",
                     "Export key-only trace generated by built-in generator.");
  desc.add_options()("export_ans_xxh64", "Export xxhash of ans");

  // Options of rocksdb
  desc.add_options()("max_background_jobs",
                     po::value(&options.max_background_jobs)->default_value(6),
                     "");
  desc.add_options()("level0_file_num_compaction_trigger",
                     po::value(&options.level0_file_num_compaction_trigger),
                     "Number of files in level-0 when compactions start");
  desc.add_options()("use_direct_reads",
                     po::value(&options.use_direct_reads)->default_value(true),
                     "");
  desc.add_options()("use_direct_io_for_flush_and_compaction",
                     po::value(&options.use_direct_io_for_flush_and_compaction)
                         ->default_value(true),
                     "");
  desc.add_options()("db_path",
                     po::value<std::string>(&arg_db_path)->required(),
                     "Path to database");
  desc.add_options()(
      "db_paths", po::value<std::string>(&arg_db_paths)->required(),
      "For example: \"{{/tmp/sd,100000000},{/tmp/cd,1000000000}}\"");
  desc.add_options()("cache_size",
                     po::value<size_t>(&cache_size)->default_value(8 << 20),
                     "Capacity of LRU block cache in bytes. Default: 8MiB");
  desc.add_options()(
      "block_size",
      po::value<size_t>(&table_options.block_size)->default_value(16384));
  desc.add_options()("max_bytes_for_level_base",
                     po::value(&options.max_bytes_for_level_base));
  desc.add_options()("optimize_filters_for_hits",
                     "Do not build filters for the last level");
  desc.add_options()("load_phase_rate_limit",
                     po::value(&load_phase_rate_limit)->default_value(0),
                     "0 means not limited.");

  desc.add_options()(
      "secondary_cache_size_MiB",
      po::value<uint64_t>(&secondary_cache_size_MiB)->default_value(5120),
      "MiB");

  po::variables_map vm;
  po::store(po::parse_command_line(argc, argv, desc), vm);
  if (vm.count("help")) {
    std::cerr << desc << std::endl;
    return 1;
  }
  po::notify(vm);

  if (vm.count("load")) {
    work_options.load = true;
    work_options.load_trace = vm["load"].as<std::string>();
  }
  if (vm.count("run")) {
    work_options.run = true;
    work_options.run_trace = vm["run"].as<std::string>();
  }
  if (work_options.load == false && work_options.run == false) {
    work_options.load = true;
    work_options.run = true;
  }

  uint64_t switches;
  if (arg_switches == "none") {
    switches = 0;
  } else if (arg_switches == "all") {
    switches = 0x3;
  } else {
    std::istringstream in(std::move(arg_switches));
    in >> std::hex >> switches;
  }

  std::filesystem::path db_path(arg_db_path);
  options.db_paths = decode_db_paths(arg_db_paths);
  options.statistics = rocksdb::CreateDBStatistics();
  options.compression = rocksdb::CompressionType::kNoCompression;
  // Doesn't make sense for tiered storage
  options.level_compaction_dynamic_level_bytes = false;
  // The ttl feature will try to compact old data into the last level, which is
  // not compatible with the retention of HotRAP. So we disable the ttl feature.
  options.ttl = 0;

  if (work_options.load) {
    std::cerr << "Emptying directories\n";
    empty_directory(db_path);
    for (auto path : options.db_paths) {
      empty_directory(path.path);
    }
  }

  options.enable_flash_evict_blocks = true;
  options.enable_flash_prefetch_files = true;

  // It seems that the argument enable_replacement is not used.
  auto secondary_cache =
      facebook::rocks_secondary_cache::NewRocksCachelibWrapper(
          db_path.string(), secondary_cache_size_MiB, true, true, false);

  rocksdb::LRUCacheOptions lru_cache_opts;
  lru_cache_opts.capacity = cache_size;
  lru_cache_opts.secondary_cache = std::move(secondary_cache);
  table_options.block_cache = rocksdb::NewLRUCache(lru_cache_opts);
  table_options.filter_policy.reset(rocksdb::NewBloomFilterPolicy(10, false));
  options.table_factory.reset(
      rocksdb::NewBlockBasedTableFactory(table_options));

  if (vm.count("optimize_filters_for_hits")) {
    options.optimize_filters_for_hits = true;
  }

  options.max_bytes_for_level_multiplier_additional.clear();
  options.max_bytes_for_level_multiplier_additional.push_back(1);

  if (load_phase_rate_limit) {
    rocksdb::RateLimiter *rate_limiter =
        rocksdb::NewGenericRateLimiter(load_phase_rate_limit, 100 * 1000, 10,
                                       rocksdb::RateLimiter::Mode::kAllIo);
    options.rate_limiter.reset(rate_limiter);
    work_options.rate_limiter = options.rate_limiter;
  }

  if (work_options.load) {
    std::cerr << "Emptying directories\n";
    empty_directory(db_path);
    for (auto path : options.db_paths) {
      empty_directory(path.path);
    }
    std::cerr << "Creating database\n";
    options.create_if_missing = true;
  }

  size_t first_level_in_sd = initial_multiplier_addtional(options);
  std::cerr << "Initial options.max_bytes_for_level_multiplier_additional: [";
  for (double x : options.max_bytes_for_level_multiplier_additional) {
    std::cerr << x << ',';
  }
  std::cerr << "]\n";

  auto level_size_path_id = predict_level_assignment(options);
  rusty_assert_eq(level_size_path_id.size() - 1, first_level_in_sd);

  for (size_t level = 0; level < first_level_in_sd; ++level) {
    auto p = level_size_path_id[level].second;
    std::cerr << level << ' ' << options.db_paths[p].path << ' '
              << level_size_path_id[level].first << std::endl;
  }
  auto p = level_size_path_id[first_level_in_sd].second;
  std::cerr << first_level_in_sd << "+ " << options.db_paths[p].path << ' '
            << level_size_path_id[first_level_in_sd].first << std::endl;
  if (options.db_paths.size() == 1) {
    first_level_in_sd = 100;
  }
  auto first_level_in_sd_path = db_path / "first-level-in-sd";
  if (std::filesystem::exists(first_level_in_sd_path)) {
    std::ifstream first_level_in_sd_in(first_level_in_sd_path);
    rusty_assert(first_level_in_sd_in);
    std::string first_level_in_sd_stored;
    std::getline(first_level_in_sd_in, first_level_in_sd_stored);
    rusty_assert_eq((size_t)std::atoi(first_level_in_sd_stored.c_str()),
                    first_level_in_sd);
  } else {
    std::ofstream(first_level_in_sd_path) << first_level_in_sd << std::endl;
  }

  size_t last_calculated_level;
  uint64_t last_calculated_level_size;
  if (first_level_in_sd == 0) {
    last_calculated_level = 1;
    last_calculated_level_size = 0;
  } else {
    last_calculated_level = first_level_in_sd - 1;
    last_calculated_level_size =
        level_size_path_id[last_calculated_level].first;
  }

  rocksdb::DB *db;
<<<<<<< HEAD
  if (work_options.load) {
    for (size_t level = 0; level < first_level_in_sd; ++level) {
      auto p = ret[level].second;
      std::cerr << level << ' ' << options.db_paths[p].path << ' '
                << ret[level].first << std::endl;
    }
    auto p = ret[first_level_in_sd].second;
    std::cerr << first_level_in_sd << "+ " << options.db_paths[p].path << ' '
              << ret[first_level_in_sd].first << std::endl;
    if (options.db_paths.size() == 1) {
      first_level_in_sd = 100;
    }
    std::ofstream(db_path / "first-level-in-sd")
        << first_level_in_sd << std::endl;

    std::cerr << "Creating database\n";
    options.create_if_missing = true;
  }
=======
>>>>>>> 1a2c7e61
  auto s = rocksdb::DB::Open(options, db_path.string(), &db);
  if (!s.ok()) {
    std::cerr << s.ToString() << std::endl;
    return -1;
  }

  std::string cmd =
      "pidstat -p " + std::to_string(getpid()) +
      " -Hu 1 | awk '{if(NR>3){print $1,$8; fflush(stdout)}}' > " +
      db_path.c_str() + "/cpu &";
  std::cerr << cmd << std::endl;
  std::system(cmd.c_str());

  work_options.db = db;
  work_options.options = &options;
  work_options.switches = switches;
  work_options.db_path = db_path;
  work_options.enable_fast_process = vm.count("enable_fast_process");
  if (format == "plain") {
    work_options.format_type = FormatType::Plain;
  } else if (format == "plain-length-only") {
    work_options.format_type = FormatType::PlainLengthOnly;
  } else if (format == "ycsb") {
    work_options.format_type = FormatType::YCSB;
  } else {
    rusty_panic("Unrecognized format %s", format.c_str());
  }
  work_options.enable_fast_generator = vm.count("enable_fast_generator");
  if (work_options.enable_fast_generator) {
    std::string workload_file = vm["workload_file"].as<std::string>();
    work_options.ycsb_gen_options =
        YCSBGen::YCSBGeneratorOptions::ReadFromFile(workload_file);
    work_options.export_key_only_trace = vm.count("export_key_only_trace");
  } else {
    rusty_assert(vm.count("workload_file") == 0,
                 "workload_file only works with built-in generator!");
    rusty_assert(vm.count("export_key_only_trace") == 0,
                 "export_key_only_trace only works with built-in generator!");
    work_options.ycsb_gen_options = YCSBGen::YCSBGeneratorOptions();
  }
  work_options.export_ans_xxh64 = vm.count("export_ans_xxh64");

  Tester tester(work_options);

  std::atomic<bool> should_stop(false);
  std::thread stat_printer(bg_stat_printer, &tester, &should_stop);

  std::thread period_print_thread([&]() {
    size_t ori_last_level = last_calculated_level;
    double ori_size_ratio = 0;
    std::ofstream period_stats(db_path / "period_stats");
    while (!should_stop.load()) {
      if (last_calculated_level_size > 0) {
        update_multiplier_additional(db, options, last_calculated_level,
                                     last_calculated_level_size, ori_last_level,
                                     ori_size_ratio);
      }
      tester.print_other_stats(period_stats);
      std::this_thread::sleep_for(std::chrono::seconds(1));
    }
  });

  tester.Test();
  tester.print_other_stats(std::cerr);

  should_stop.store(true, std::memory_order_relaxed);
  stat_printer.join();
  period_print_thread.join();
  delete db;

  return 0;
}<|MERGE_RESOLUTION|>--- conflicted
+++ resolved
@@ -477,6 +477,8 @@
     for (auto path : options.db_paths) {
       empty_directory(path.path);
     }
+    std::cerr << "Creating database\n";
+    options.create_if_missing = true;
   }
 
   options.enable_flash_evict_blocks = true;
@@ -508,16 +510,6 @@
                                        rocksdb::RateLimiter::Mode::kAllIo);
     options.rate_limiter.reset(rate_limiter);
     work_options.rate_limiter = options.rate_limiter;
-  }
-
-  if (work_options.load) {
-    std::cerr << "Emptying directories\n";
-    empty_directory(db_path);
-    for (auto path : options.db_paths) {
-      empty_directory(path.path);
-    }
-    std::cerr << "Creating database\n";
-    options.create_if_missing = true;
   }
 
   size_t first_level_in_sd = initial_multiplier_addtional(options);
@@ -565,27 +557,6 @@
   }
 
   rocksdb::DB *db;
-<<<<<<< HEAD
-  if (work_options.load) {
-    for (size_t level = 0; level < first_level_in_sd; ++level) {
-      auto p = ret[level].second;
-      std::cerr << level << ' ' << options.db_paths[p].path << ' '
-                << ret[level].first << std::endl;
-    }
-    auto p = ret[first_level_in_sd].second;
-    std::cerr << first_level_in_sd << "+ " << options.db_paths[p].path << ' '
-              << ret[first_level_in_sd].first << std::endl;
-    if (options.db_paths.size() == 1) {
-      first_level_in_sd = 100;
-    }
-    std::ofstream(db_path / "first-level-in-sd")
-        << first_level_in_sd << std::endl;
-
-    std::cerr << "Creating database\n";
-    options.create_if_missing = true;
-  }
-=======
->>>>>>> 1a2c7e61
   auto s = rocksdb::DB::Open(options, db_path.string(), &db);
   if (!s.ok()) {
     std::cerr << s.ToString() << std::endl;
