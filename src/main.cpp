#include <counter_timer_vec.hpp>

#include "rocksdb/compaction_router.h"
#include "rusty/time.h"
#include "test.hpp"
#include "viscnts.h"

typedef uint16_t field_size_t;

thread_local std::optional<std::ofstream> key_hit_level_out;
std::optional<std::ofstream> &get_key_hit_level_out() {
  return key_hit_level_out;
}

std::vector<rocksdb::DbPath> decode_db_paths(std::string db_paths) {
  std::istringstream in(db_paths);
  std::vector<rocksdb::DbPath> ret;
  rusty_assert_eq(in.get(), '{', "Invalid db_paths");
  char c = static_cast<char>(in.get());
  if (c == '}') return ret;
  rusty_assert_eq(c, '{', "Invalid db_paths");
  while (1) {
    std::string path;
    size_t size;
    if (in.peek() == '"') {
      in >> std::quoted(path);
      rusty_assert_eq(in.get(), ',', "Invalid db_paths");
    } else {
      while ((c = static_cast<char>(in.get())) != ',') path.push_back(c);
    }
    in >> size;
    ret.emplace_back(std::move(path), size);
    rusty_assert_eq(in.get(), '}', "Invalid db_paths");
    c = static_cast<char>(in.get());
    if (c != ',') break;
    rusty_assert_eq(in.get(), '{', "Invalid db_paths");
  }
  rusty_assert_eq(c, '}', "Invalid db_paths");
  return ret;
}

// Return the first level in CD
size_t calculate_multiplier_addtional(rocksdb::Options &options,
                                      size_t max_hot_set_size) {
  rusty_assert_eq(options.db_paths.size(), 2.0);
  size_t sd_size = options.db_paths[0].target_size;
  for (double x : options.max_bytes_for_level_multiplier_additional) {
    rusty_assert(x - 1 < 1e-6);
  }
  options.max_bytes_for_level_multiplier_additional.clear();
  size_t level = 0;
  uint64_t level_size = options.max_bytes_for_level_base;
  while (level_size <= sd_size) {
    sd_size -= level_size;
    if (level > 0) {
      level_size *= options.max_bytes_for_level_multiplier;
    }
    level += 1;
  }
  level_size /= options.max_bytes_for_level_multiplier;
  // It seems that L0 and L1 are not affected by
  // options.max_bytes_for_level_multiplier_additional
  if (level <= 2) return level;
  size_t last_level_in_sd = level - 1;
  for (size_t i = 1; i < last_level_in_sd; ++i) {
    options.max_bytes_for_level_multiplier_additional.push_back(1.0);
  }
  // Multiply 0.99 to make room for floating point error
  options.max_bytes_for_level_multiplier_additional.push_back(
      1 + (double)sd_size / level_size * 0.99);
  uint64_t last_level_in_sd_size = sd_size + level_size;
  rusty_assert(last_level_in_sd_size > max_hot_set_size);
  uint64_t last_level_in_sd_effective_size =
      last_level_in_sd_size - max_hot_set_size;
  uint64_t first_level_in_cd_size = last_level_in_sd_effective_size * 10;
  options.max_bytes_for_level_multiplier_additional.push_back(
      (double)first_level_in_cd_size / (last_level_in_sd_size * 10));
  return level;
}

double MaxBytesMultiplerAdditional(const rocksdb::Options &options, int level) {
  if (level >= static_cast<int>(
                   options.max_bytes_for_level_multiplier_additional.size())) {
    return 1;
  }
  return options.max_bytes_for_level_multiplier_additional[level];
}

std::vector<std::pair<size_t, std::string>> predict_level_assignment(
    const rocksdb::Options &options) {
  std::vector<std::pair<size_t, std::string>> ret;
  uint32_t p = 0;
  int level = 0;
  assert(!options.db_paths.empty());

  // size remaining in the most recent path
  uint64_t current_path_size = options.db_paths[0].target_size;

  uint64_t level_size;
  int cur_level = 0;

  // max_bytes_for_level_base denotes L1 size.
  // We estimate L0 size to be the same as L1.
  level_size = options.max_bytes_for_level_base;

  // Last path is the fallback
  while (p < options.db_paths.size() - 1) {
    if (current_path_size < level_size) {
      p++;
      current_path_size = options.db_paths[p].target_size;
      continue;
    }
    if (cur_level == level) {
      // Does desired level fit in this path?
      rusty_assert_eq(ret.size(), (size_t)level);
      ret.emplace_back(level_size, options.db_paths[p].path);
      ++level;
    }
    current_path_size -= level_size;
    if (cur_level > 0) {
      if (options.level_compaction_dynamic_level_bytes) {
        // Currently, level_compaction_dynamic_level_bytes is ignored when
        // multiple db paths are specified. https://github.com/facebook/
        // rocksdb/blob/main/db/column_family.cc.
        // Still, adding this check to avoid accidentally using
        // max_bytes_for_level_multiplier_additional
        level_size =
            static_cast<uint64_t>(static_cast<double>(level_size) *
                                  options.max_bytes_for_level_multiplier);
      } else {
        level_size = static_cast<uint64_t>(
            static_cast<double>(level_size) *
            options.max_bytes_for_level_multiplier *
            MaxBytesMultiplerAdditional(options, cur_level));
      }
    }
    cur_level++;
  }
  rusty_assert_eq(ret.size(), (size_t)level);
  ret.emplace_back(level_size, options.db_paths[p].path);
  return ret;
}

void empty_directory(std::filesystem::path dir_path) {
  for (auto &path : std::filesystem::directory_iterator(dir_path)) {
    std::filesystem::remove_all(path);
  }
}

bool is_empty_directory(std::string dir_path) {
  auto it = std::filesystem::directory_iterator(dir_path);
  return it == std::filesystem::end(it);
}

<<<<<<< HEAD
enum class PerLevelTimerType : size_t {
  kAccess = 0,
  kEnd,
};
constexpr size_t PER_LEVEL_TIMER_NUM =
    static_cast<size_t>(PerLevelTimerType::kEnd);
const char *per_level_timer_names[] = {
    "Access",
};
static_assert(PER_LEVEL_TIMER_NUM ==
              sizeof(per_level_timer_names) / sizeof(const char *));
counter_timer_vec::TypedTimersVector<PerLevelTimerType> per_level_timers(
    PER_LEVEL_TIMER_NUM);

template <typename T>
class TimedIter : public rocksdb::TraitIterator<T> {
 public:
  TimedIter(std::unique_ptr<rocksdb::TraitIterator<T>> iter)
      : iter_(std::move(iter)) {}
  rocksdb::optional<T> next() override {
    auto guard = timers.timer(TimerType::kNextHot).start();
    return iter_->next();
  }

 private:
  std::unique_ptr<rocksdb::TraitIterator<T>> iter_;
};

class RouterVisCnts : public rocksdb::CompactionRouter {
 public:
  RouterVisCnts(const rocksdb::Comparator *ucmp, std::filesystem::path dir,
                int tier0_last_level, size_t max_hot_set_size,
                uint64_t switches)
      : switches_(switches),
        vc_(VisCnts::New(ucmp, dir.c_str(), max_hot_set_size)),
        tier0_last_level_(tier0_last_level),
        count_access_hot_per_tier_{0, 0} {}
  const char *Name() const override { return "RouterVisCnts"; }
  size_t Tier(int level) override {
    if (level <= tier0_last_level_) {
      return 0;
    } else {
      return 1;
    }
  }
  void Access(int level, rocksdb::Slice key, size_t vlen) override {
    size_t tier = Tier(level);

    if (switches_ & MASK_COUNT_ACCESS_HOT_PER_TIER) {
      if (vc_.IsHot(key)) count_access_hot_per_tier_[tier].fetch_add(1);
    }

    auto guard =
        per_level_timers.timer(level, PerLevelTimerType::kAccess).start();
    vc_.Access(key, vlen);
    if (get_key_hit_level_out().has_value()) {
      get_key_hit_level_out().value() << key.ToString() << ' ' << level << '\n';
    }
  }

  bool IsStablyHot(rocksdb::Slice key) override {
    auto guard = timers.timer(TimerType::kIsStablyHot).start();
    return vc_.IsStablyHot(key);
  }
  // The returned pointer will stay valid until the next call to Seek or
  // NextHot with this iterator
  rocksdb::CompactionRouter::Iter LowerBound(rocksdb::Slice key) override {
    auto guard = timers.timer(TimerType::kLowerBound).start();
    return rocksdb::CompactionRouter::Iter(
        std::make_unique<TimedIter<rocksdb::HotRecInfo>>(vc_.LowerBound(key)));
  }
  size_t RangeHotSize(rocksdb::Slice smallest,
                      rocksdb::Slice largest) override {
    auto guard = timers.timer(TimerType::kRangeHotSize).start();
    rocksdb::Bound start{
        .user_key = smallest,
        .excluded = false,
    };
    rocksdb::Bound end{
        .user_key = largest,
        .excluded = false,
    };
    rocksdb::RangeBounds range{.start = start, .end = end};
    size_t ret = vc_.RangeHotSize(range);
    return ret;
  }
  std::vector<size_t> hit_count() {
    std::vector<size_t> ret;
    for (size_t i = 0; i < 2; ++i)
      ret.push_back(
          count_access_hot_per_tier_[i].load(std::memory_order_relaxed));
    return ret;
  }

 private:
  const uint64_t switches_;
  VisCnts vc_;
  int tier0_last_level_;

  std::atomic<size_t> count_access_hot_per_tier_[2];
};

void bg_stat_printer(WorkOptions work_options, const rocksdb::Options *options,
                     std::atomic<bool> *should_stop) {
  rocksdb::DB *db = work_options.db;
  const std::filesystem::path &db_path = work_options.db_path;
  std::atomic<size_t> *progress = work_options.progress;
=======
void bg_stat_printer(WorkOptions *work_options,
                     std::atomic<bool> *should_stop) {
  rocksdb::DB *db = work_options->db;
  const std::filesystem::path &db_path = work_options->db_path;
>>>>>>> 88906032

  std::string pid = std::to_string(getpid());

  std::ofstream progress_out(db_path / "progress");
  progress_out << "Timestamp(ns) operations-executed get\n";

  auto mem_path = db_path / "mem";
  std::string mem_command =
      "ps -q " + pid + " -o rss | tail -n 1 >> " + mem_path.c_str();
  std::ofstream(mem_path) << "Timestamp(ns) RSS(KB)\n";

  auto cputimes_path = db_path / "cputimes";
  std::string cputimes_command = "echo $(ps -q " + pid +
                                 " -o cputimes | tail -n 1) >> " +
                                 cputimes_path.c_str();
  std::ofstream(cputimes_path) << "Timestamp(ns) cputime(s)\n";

  std::ofstream compaction_stats_out(db_path / "compaction-stats");

  std::ofstream promoted_or_retained_out(db_path /
                                         "promoted-or-retained-bytes");
  promoted_or_retained_out
      << "Timestamp(ns) by-flush 2sdlast 2cdfront retained\n";

  std::ofstream not_promoted_bytes_out(db_path / "not-promoted-bytes");
  not_promoted_bytes_out << "Timestamp(ns) not-stably-hot has-newer-version\n";

  std::ofstream num_accesses_out(db_path / "num-accesses");

  auto stats = options->statistics;

  while (!should_stop->load(std::memory_order_relaxed)) {
    auto timestamp = timestamp_ns();
<<<<<<< HEAD

    auto value = progress->load(std::memory_order_relaxed);
    progress_out << timestamp << ' ' << value << std::endl;
=======
    progress_out << timestamp << ' '
                 << work_options->progress->load(std::memory_order_relaxed)
                 << ' '
                 << work_options->progress_get->load(std::memory_order_relaxed)
                 << std::endl;
>>>>>>> 88906032

    std::ofstream(mem_path, std::ios_base::app) << timestamp << ' ';
    std::system(mem_command.c_str());

    std::ofstream(cputimes_path, std::ios_base::app) << timestamp << ' ';
    std::system(cputimes_command.c_str());

    std::string compaction_stats;
    rusty_assert(db->GetProperty("rocksdb.compactions", &compaction_stats));
    compaction_stats_out << "Timestamp(ns) " << timestamp << '\n'
                         << compaction_stats << std::endl;

    promoted_or_retained_out
        << timestamp << ' '
        << stats->getTickerCount(rocksdb::PROMOTED_FLUSH_BYTES) << ' '
        << stats->getTickerCount(rocksdb::PROMOTED_2SDLAST_BYTES) << ' '
        << stats->getTickerCount(rocksdb::PROMOTED_2CDFRONT_BYTES) << ' '
        << stats->getTickerCount(rocksdb::RETAINED_BYTES) << std::endl;

    not_promoted_bytes_out
        << timestamp << ' '
        << stats->getTickerCount(rocksdb::NOT_STABLY_HOT_BYTES) << ' '
        << stats->getTickerCount(rocksdb::HAS_NEWER_VERSION_BYTES) << std::endl;

    size_t num_level = per_level_timers.len();
    num_accesses_out << timestamp;
    for (size_t level = 0; level < num_level; ++level) {
      num_accesses_out
          << ' '
          << per_level_timers.timer(level, PerLevelTimerType::kAccess).count();
    }
    num_accesses_out << std::endl;

    std::this_thread::sleep_for(std::chrono::seconds(1));
  }
}

int main(int argc, char **argv) {
  std::ios::sync_with_stdio(false);
  std::cin.tie(0);
  std::cout.tie(0);

  rocksdb::Options options;
  WorkOptions work_option;

  namespace po = boost::program_options;
  po::options_description desc("Available options");
  std::string format;
  std::string arg_switches;
  size_t num_threads;

  std::string arg_db_path;
  std::string arg_db_paths;
  std::string viscnts_path_str;
  size_t cache_size;

  double arg_max_hot_set_size;
  int compaction_pri;

  // Options of executor
  desc.add_options()("help", "Print help message");
  desc.add_options()("cleanup,c", "Empty the directories first.");
  desc.add_options()("format,f",
                     po::value<std::string>(&format)->default_value("ycsb"),
                     "Trace format: plain/ycsb");
  desc.add_options()(
      "switches", po::value<std::string>(&arg_switches)->default_value("none"),
      "Switches for statistics: none/all/<hex value>\n"
      "0x1: Log the latency of each operation\n"
      "0x2: Output the result of READ\n"
      "0x4: count access hot per tier\n"
      "0x8: Log key and the level hit");
  desc.add_options()("num_threads",
                     po::value<size_t>(&num_threads)->default_value(1),
                     "The number of threads to execute the trace\n");
  desc.add_options()("enable_fast_process",
                     "Enable fast process including ignoring kNotFound and "
                     "pushing operations in one channel.");
  desc.add_options()("enable_fast_generator", "Enable fast generator");
  desc.add_options()("workload_file", po::value<std::string>(),
                     "Workload file used in built-in generator");
  desc.add_options()("export_key_only_trace",
                     "Export key-only trace generated by built-in generator.");

  // Options of rocksdb
  desc.add_options()("max_background_jobs", po::value<int>(), "");
  desc.add_options()("level0_file_num_compaction_trigger", po::value<int>(),
                     "Number of files in level-0 when compactions start");
  desc.add_options()(
      "use_direct_reads",
      po::value<bool>(&options.use_direct_reads)->default_value(true), "");
  desc.add_options()(
      "use_direct_io_for_flush_and_compaction",
      po::value<bool>(&options.use_direct_io_for_flush_and_compaction)
          ->default_value(true),
      "");
  desc.add_options()("db_path",
                     po::value<std::string>(&arg_db_path)->required(),
                     "Path to database");
  desc.add_options()(
      "db_paths", po::value<std::string>(&arg_db_paths)->required(),
      "For example: \"{{/tmp/sd,100000000},{/tmp/cd,1000000000}}\"");
  desc.add_options()("cache_size",
                     po::value<size_t>(&cache_size)->default_value(8 << 20),
                     "Capacity of LRU block cache in bytes. Default: 8MiB");
  desc.add_options()("block_size", po::value<size_t>(), "Default: 4096");
  desc.add_options()("max_bytes_for_level_base", po::value<uint64_t>(), "");
  desc.add_options()("optimize_filters_for_hits",
                     "Do not build filters for the last level");

  // Options for hotrap
  desc.add_options()("max_hot_set_size",
                     po::value<double>(&arg_max_hot_set_size)->required(),
                     "Max hot set size in bytes");
  desc.add_options()("viscnts_path",
                     po::value<std::string>(&viscnts_path_str)->required(),
                     "Path to VisCnts");
  desc.add_options()("compaction_pri,p",
                     po::value<int>(&compaction_pri)->required(),
                     "Method to pick SST to compact (rocksdb::CompactionPri)");
  desc.add_options()(
      "db_paths_soft_size_limit_multiplier",
      po::value<double>(&work_option.db_paths_soft_size_limit_multiplier)
          ->default_value(1.1));

  po::variables_map vm;
  po::store(po::parse_command_line(argc, argv, desc), vm);
  if (vm.count("help")) {
    std::cerr << desc << std::endl;
    return 1;
  }
  po::notify(vm);

  size_t max_hot_set_size = arg_max_hot_set_size;
  uint64_t switches;
  if (arg_switches == "none") {
    switches = 0;
  } else if (arg_switches == "all") {
    switches = 0xf;
  } else {
    std::istringstream in(std::move(arg_switches));
    in >> std::hex >> switches;
  }

  std::filesystem::path db_path(arg_db_path);
  std::filesystem::path viscnts_path(viscnts_path_str);
  options.db_paths = decode_db_paths(arg_db_paths);
  options.compaction_pri = static_cast<rocksdb::CompactionPri>(compaction_pri);
  options.statistics = rocksdb::CreateDBStatistics();

  rocksdb::BlockBasedTableOptions table_options;
  table_options.block_cache = rocksdb::NewLRUCache(cache_size);
  table_options.filter_policy.reset(rocksdb::NewBloomFilterPolicy(10, false));
  if (vm.count("block_size")) {
    table_options.block_size = vm["block_size"].as<size_t>();
  }
  options.table_factory.reset(
      rocksdb::NewBlockBasedTableFactory(table_options));

  if (vm.count("max_background_jobs")) {
    options.max_background_jobs = vm["max_background_jobs"].as<int>();
  }

  if (vm.count("level0_file_num_compaction_trigger")) {
    options.level0_file_num_compaction_trigger =
        vm["level0_file_num_compaction_trigger"].as<int>();
  }
  if (vm.count("max_bytes_for_level_base")) {
    options.max_bytes_for_level_base =
        vm["max_bytes_for_level_base"].as<uint64_t>();
  }
  if (vm.count("optimize_filters_for_hits")) {
    options.optimize_filters_for_hits = true;
  }

  if (vm.count("cleanup")) {
    std::cerr << "Emptying directories\n";
    empty_directory(db_path);
    for (auto path : options.db_paths) {
      empty_directory(path.path);
    }
    empty_directory(viscnts_path_str);
  }
  size_t first_level_in_cd =
      calculate_multiplier_addtional(options, max_hot_set_size);
  std::cerr << "options.max_bytes_for_level_multiplier_additional: ";
  print_vector(options.max_bytes_for_level_multiplier_additional);
  std::cerr << std::endl;
  auto ret = predict_level_assignment(options);
  rusty_assert_eq(ret.size() - 1, first_level_in_cd);
  for (size_t level = 0; level < first_level_in_cd; ++level) {
    std::cerr << level << ' ' << ret[level].second << ' ' << ret[level].first
              << std::endl;
  }
  std::cerr << first_level_in_cd << "+ " << ret[first_level_in_cd].second << ' '
            << ret[first_level_in_cd].first << std::endl;
  std::ofstream(db_path / "first-level-in-cd")
      << first_level_in_cd << std::endl;

  RouterVisCnts *router = nullptr;
  if (first_level_in_cd != 0) {
    router =
        new RouterVisCnts(options.comparator, viscnts_path_str,
                          first_level_in_cd - 1, max_hot_set_size, switches);
    options.compaction_router = router;
  }

  rocksdb::DB *db;
  auto s = rocksdb::DB::Open(options, db_path.string(), &db);
  if (!s.ok()) {
    std::cerr << "Creating database\n";
    options.create_if_missing = true;
    s = rocksdb::DB::Open(options, db_path.string(), &db);
    if (!s.ok()) {
      std::cerr << s.ToString() << std::endl;
      return -1;
    }
  }

  std::string cmd =
      "pidstat -p " + std::to_string(getpid()) +
      " -Hu 1 | awk '{if(NR>3){print $1,$8; fflush(stdout)}}' > " +
      db_path.c_str() + "/cpu &";
  std::cerr << cmd << std::endl;
  std::system(cmd.c_str());

  std::atomic<size_t> progress(0);
  std::atomic<size_t> progress_get(0);

  work_option.db = db;
  work_option.switches = switches;
  work_option.db_path = db_path;
  work_option.progress = &progress;
  work_option.progress_get = &progress_get;
  work_option.num_threads = num_threads;
  work_option.enable_fast_process = vm.count("enable_fast_process");
  work_option.format_type =
      format == "ycsb" ? FormatType::YCSB : FormatType::Plain;
  work_option.enable_fast_generator = vm.count("enable_fast_generator");
  if (work_option.enable_fast_generator) {
    std::string workload_file = vm["workload_file"].as<std::string>();
    work_option.ycsb_gen_options =
        YCSBGen::YCSBGeneratorOptions::ReadFromFile(workload_file);
    work_option.export_key_only_trace = vm.count("export_key_only_trace");
  } else {
    rusty_assert(vm.count("workload_file") == 0,
                 "workload_file only works with built-in generator!");
    rusty_assert(vm.count("export_key_only_trace") == 0,
                 "export_key_only_trace only works with built-in generator!");
    work_option.ycsb_gen_options = YCSBGen::YCSBGeneratorOptions();
  }

  std::atomic<bool> should_stop(false);
<<<<<<< HEAD
  std::thread stat_printer(bg_stat_printer, work_option, &options,
                           &should_stop);
=======
  std::thread stat_printer(bg_stat_printer, &work_option, &should_stop);
>>>>>>> 88906032

  Tester tester(work_option);

  auto stats_print_func = [&](std::ostream &log) {
    log << "Timestamp: " << timestamp_ns() << "\n";
    log << "rocksdb.block.cache.data.miss: "
        << options.statistics->getTickerCount(rocksdb::BLOCK_CACHE_DATA_MISS)
        << "\n";
    log << "rocksdb.block.cache.data.hit: "
        << options.statistics->getTickerCount(rocksdb::BLOCK_CACHE_DATA_HIT)
        << "\n";
    log << "rocksdb.bloom.filter.useful: "
        << options.statistics->getTickerCount(rocksdb::BLOOM_FILTER_USEFUL)
        << "\n";
    log << "rocksdb.bloom.filter.full.positive: "
        << options.statistics->getTickerCount(
               rocksdb::BLOOM_FILTER_FULL_POSITIVE)
        << "\n";
    log << "rocksdb.bloom.filter.full.true.positive: "
        << options.statistics->getTickerCount(
               rocksdb::BLOOM_FILTER_FULL_TRUE_POSITIVE)
        << "\n";
    log << "rocksdb.memtable.hit: "
        << options.statistics->getTickerCount(rocksdb::MEMTABLE_HIT) << "\n";
    log << "rocksdb.l0.hit: "
        << options.statistics->getTickerCount(rocksdb::GET_HIT_L0) << "\n";
    log << "rocksdb.l1.hit: "
        << options.statistics->getTickerCount(rocksdb::GET_HIT_L1) << "\n";
    log << "rocksdb.rocksdb.l2andup.hit: "
        << options.statistics->getTickerCount(rocksdb::GET_HIT_L2_AND_UP)
        << "\n";
    log << "rocksdb Perf: " << tester.GetRocksdbPerf() << "\n";
    log << "rocksdb IOStats: " << tester.GetRocksdbIOStats() << "\n";

    /* Statistics of router */
    if (router) {
      if (switches & MASK_COUNT_ACCESS_HOT_PER_TIER) {
        auto counters = router->hit_count();
        assert(counters.size() == 2);
        log << "Access hot per tier: " << counters[0] << ' ' << counters[1]
            << "\n";
      }
      log << "end===\n";

      size_t num_levels = per_level_timers.len();
      for (size_t level = 0; level < num_levels; ++level) {
        log << "Level timers: {level: " << level << ", timers: [\n";
        const auto &timers = per_level_timers.timers(level);
        size_t num_types = timers.len();
        for (size_t type = 0; type < num_types; ++type) {
          const auto &timer = timers.timer(type);
          log << per_level_timer_names[type] << ": count " << timer.count()
              << ", total " << timer.time().as_secs_double() << " s,\n";
        }
        log << "]},\n";
      }
      log << "end===\n";
    }

    /* Timer data */
    std::vector<counter_timer::CountTime> timers_status;
    const auto &ts = timers.timers();
    size_t num_types = ts.len();
    for (size_t i = 0; i < num_types; ++i) {
      const auto &timer = ts.timer(i);
      uint64_t count = timer.count();
      rusty::time::Duration time = timer.time();
      timers_status.push_back(counter_timer::CountTime{count, time});
      log << timer_names[i] << ": count " << count << ", total "
          << time.as_secs_double() << " s\n";
    }

    /* Operation counts*/
    log << "operation counts: " << tester.GetOpParseCounts() << "\n";
    log << "notfound counts: " << tester.GetNotFoundCounts() << "\n";
    log << "stat end===" << std::endl;
  };

  auto period_print_stat = [&]() {
    std::ofstream period_stats(db_path / "period_stats");
    while (!should_stop.load()) {
      stats_print_func(period_stats);
      std::this_thread::sleep_for(std::chrono::seconds(1));
    }
  };

  std::thread period_print_thread(period_print_stat);

  rusty::sync::Mutex<std::ofstream> info_json_out(
      std::ofstream(db_path / "info.json"));
  *info_json_out.lock() << "{" << std::endl;
  tester.Test(info_json_out);
  {
    auto info_json_out_locked = info_json_out.lock();
    *info_json_out_locked
        << "\t\"IsStablyHot(secs)\": "
        << timers.timer(TimerType::kIsStablyHot).time().as_secs_double()
        << ",\n"
        << "\t\"LowerBound(secs)\": "
        << timers.timer(TimerType::kLowerBound).time().as_secs_double() << ",\n"
        << "\t\"RangeHotSize(secs)\": "
        << timers.timer(TimerType::kRangeHotSize).time().as_secs_double()
        << ",\n"
        << "\t\"NextHot(secs)\": "
        << timers.timer(TimerType::kNextHot).time().as_secs_double() << ",\n";
    auto access_time = rusty::time::Duration::from_nanos(0);
    size_t num_levels = per_level_timers.len();
    for (size_t level = 0; level < num_levels; ++level) {
      access_time +=
          per_level_timers.timer(level, PerLevelTimerType::kAccess).time();
    }
    *info_json_out_locked << "\t\"Access(secs)\": "
                          << access_time.as_secs_double() << ",\n}"
                          << std::endl;
  }

  should_stop.store(true, std::memory_order_relaxed);
  stats_print_func(std::cerr);

  std::string rocksdb_stats;
  rusty_assert(db->GetProperty("rocksdb.stats", &rocksdb_stats));
  std::ofstream(db_path / "rocksdb-stats.txt") << rocksdb_stats;

  stat_printer.join();
  period_print_thread.join();
  delete db;
  delete router;

  return 0;
}<|MERGE_RESOLUTION|>--- conflicted
+++ resolved
@@ -152,7 +152,6 @@
   return it == std::filesystem::end(it);
 }
 
-<<<<<<< HEAD
 enum class PerLevelTimerType : size_t {
   kAccess = 0,
   kEnd,
@@ -255,17 +254,10 @@
   std::atomic<size_t> count_access_hot_per_tier_[2];
 };
 
-void bg_stat_printer(WorkOptions work_options, const rocksdb::Options *options,
-                     std::atomic<bool> *should_stop) {
-  rocksdb::DB *db = work_options.db;
-  const std::filesystem::path &db_path = work_options.db_path;
-  std::atomic<size_t> *progress = work_options.progress;
-=======
-void bg_stat_printer(WorkOptions *work_options,
+void bg_stat_printer(WorkOptions *work_options, const rocksdb::Options *options,
                      std::atomic<bool> *should_stop) {
   rocksdb::DB *db = work_options->db;
   const std::filesystem::path &db_path = work_options->db_path;
->>>>>>> 88906032
 
   std::string pid = std::to_string(getpid());
 
@@ -299,17 +291,12 @@
 
   while (!should_stop->load(std::memory_order_relaxed)) {
     auto timestamp = timestamp_ns();
-<<<<<<< HEAD
-
-    auto value = progress->load(std::memory_order_relaxed);
-    progress_out << timestamp << ' ' << value << std::endl;
-=======
+
     progress_out << timestamp << ' '
                  << work_options->progress->load(std::memory_order_relaxed)
                  << ' '
                  << work_options->progress_get->load(std::memory_order_relaxed)
                  << std::endl;
->>>>>>> 88906032
 
     std::ofstream(mem_path, std::ios_base::app) << timestamp << ' ';
     std::system(mem_command.c_str());
@@ -563,12 +550,8 @@
   }
 
   std::atomic<bool> should_stop(false);
-<<<<<<< HEAD
-  std::thread stat_printer(bg_stat_printer, work_option, &options,
+  std::thread stat_printer(bg_stat_printer, &work_option, &options,
                            &should_stop);
-=======
-  std::thread stat_printer(bg_stat_printer, &work_option, &should_stop);
->>>>>>> 88906032
 
   Tester tester(work_option);
 
