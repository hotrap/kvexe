--- conflicted
+++ resolved
@@ -285,10 +285,9 @@
   std::ofstream compaction_stats_out(db_path / "compaction-stats");
 
   std::ofstream timers_out(db_path / "timers");
-<<<<<<< HEAD
   timers_out
-      << "Timestamp(ns) compaction-cpu-micros insert-cpu-nanos "
-         "read-cpu-nanos viscnts.compaction.cpu.nanos viscnts.flush.cpu.nanos "
+      << "Timestamp(ns) compaction-cpu-micros put-cpu-nanos "
+         "get-cpu-nanos viscnts.compaction.cpu.nanos viscnts.flush.cpu.nanos "
          "viscnts.decay.scan.cpu.nanos viscnts.decay.write.cpu.nanos\n";
 
   std::ofstream promoted_or_retained_out(db_path /
@@ -305,10 +304,6 @@
   viscnts_io_out << "Timestamp(ns) read write\n";
 
   auto stats = options->statistics;
-=======
-  timers_out << "Timestamp(ns) compaction-cpu-micros put-cpu-nanos "
-                "get-cpu-nanos\n";
->>>>>>> 11de88f5
 
   auto interval = rusty::time::Duration::from_secs(1);
   auto next_begin = rusty::time::Instant::now() + interval;
@@ -351,9 +346,8 @@
         VisCnts::Properties::kDecayWriteCPUNanos,
         &viscnts_decay_write_cpu_nanos));
     timers_out << timestamp << ' ' << compaction_cpu_micros << ' '
-<<<<<<< HEAD
-               << insert_cpu_nanos.load(std::memory_order_relaxed) << ' '
-               << read_cpu_nanos.load(std::memory_order_relaxed) << ' '
+               << put_cpu_nanos.load(std::memory_order_relaxed) << ' '
+               << get_cpu_nanos.load(std::memory_order_relaxed) << ' '
                << viscnts_compaction_cpu_nanos << ' ' << viscnts_flush_cpu_nanos
                << ' ' << viscnts_decay_scan_cpu_nanos << ' '
                << viscnts_decay_write_cpu_nanos << std::endl;
@@ -387,10 +381,6 @@
         VisCnts::Properties::kWriteBytes, &viscnts_write));
     viscnts_io_out << timestamp << ' ' << viscnts_read << ' ' << viscnts_write
                    << std::endl;
-=======
-               << put_cpu_nanos.load(std::memory_order_relaxed) << ' '
-               << get_cpu_nanos.load(std::memory_order_relaxed) << std::endl;
->>>>>>> 11de88f5
 
     auto sleep_time =
         next_begin.checked_duration_since(rusty::time::Instant::now());
