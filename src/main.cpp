#include <sys/resource.h>

#include "test.hpp"

static inline void empty_directory(std::filesystem::path dir_path) {
  for (auto &path : std::filesystem::directory_iterator(dir_path)) {
    std::filesystem::remove_all(path);
  }
}

std::vector<rocksdb::DbPath> decode_db_paths(std::string db_paths) {
  std::istringstream in(db_paths);
  std::vector<rocksdb::DbPath> ret;
  rusty_assert_eq(in.get(), '{', "Invalid db_paths");
  char c = static_cast<char>(in.get());
  if (c == '}') return ret;
  rusty_assert_eq(c, '{', "Invalid db_paths");
  while (1) {
    std::string path;
    uint64_t size;
    if (in.peek() == '"') {
      in >> std::quoted(path);
      rusty_assert_eq(in.get(), ',', "Invalid db_paths");
    } else {
      while ((c = static_cast<char>(in.get())) != ',') path.push_back(c);
    }
    in >> size;
    ret.emplace_back(std::move(path), size);
    rusty_assert_eq(in.get(), '}', "Invalid db_paths");
    c = static_cast<char>(in.get());
    if (c != ',') break;
    rusty_assert_eq(in.get(), '{', "Invalid db_paths");
  }
  rusty_assert_eq(c, '}', "Invalid db_paths");
  return ret;
}

// Return the first level in SD
size_t initial_multiplier_addtional(rocksdb::Options &options) {
  rusty_assert_eq(options.db_paths.size(), 2.0);
  size_t fd_size = options.db_paths[0].target_size;
  for (double x : options.max_bytes_for_level_multiplier_additional) {
    rusty_assert(x - 1 < 1e-6);
  }
  options.max_bytes_for_level_multiplier_additional.clear();
  size_t level = 0;
  uint64_t level_size = options.max_bytes_for_level_base;
  while (level_size <= fd_size) {
    fd_size -= level_size;
    if (level > 0) {
      level_size *= options.max_bytes_for_level_multiplier;
    }
    level += 1;
  }
  level_size /= options.max_bytes_for_level_multiplier;
  // It seems that L0 and L1 are not affected by
  // options.max_bytes_for_level_multiplier_additional
  if (level <= 2) return level;
  size_t last_level_in_fd = level - 1;
  for (size_t i = 1; i < last_level_in_fd; ++i) {
    options.max_bytes_for_level_multiplier_additional.push_back(1.0);
  }
  // Multiply 0.99 to make room for floating point error
  options.max_bytes_for_level_multiplier_additional.push_back(
      1 + (double)fd_size / level_size * 0.99);
  return level;
}

double calc_size_ratio(size_t last_calculated_level,
                       uint64_t last_calculated_level_size, size_t last_level,
                       uint64_t size_to_distribute) {
  size_t a = last_level - last_calculated_level;
  rusty_assert(a > 0);
  double inv_a = 1 / (double)a;
  rusty_assert(size_to_distribute >= last_calculated_level_size);
  double b = (double)size_to_distribute / last_calculated_level_size;
  // Solve the equation: f(x) = x^a + x^{a-1} + ... + x - b = 0
  // x^a + x^{a-1} + ... + 1 = (x^{a+1} - 1) / (x - 1)
  // x^a + x^{a-1} + ... + x = (x^{a+1} - 1) / (x - 1) - 1
  // (x^{a+1} - 1) / (x - 1) - 1 = b
  // x^{a+1} - 1 = (x - 1) * (b + 1)
  // x^{a+1} - 1 = (b + 1) x - b - 1
  // x^{a+1} - (b + 1) x + b = 0
  // Let g(u) = u^{a+1} - (b + 1) u + maxb
  // g'(u) = (a + 1) u^a - b - 1
  // Let g'(u_min) = 0, then u_min = ((b + 1) / (a + 1)) ^ (1 / a)
  // So x >= ((b + 1) / (a + 1)) ^ (1 / a)
  // x^a + x^{a-1} + ... + x = b > x^a
  // So x < b ^ (1 / a)
  // In conclusion, ((b + 1) / (a + 1)) ^ (1 / a) <= x < b ^ (1 / a)
  double min = pow((b + 1) / (a + 1), inv_a);
  double max = pow(b, inv_a);
  auto f = [a, b](double x) {
    double sum = 0;
    double xa = x;
    for (size_t i = 1; i <= a; ++i) {
      sum += xa;
      xa *= x;
    }
    return sum - b;
  };
  while (max - min >= 0.001) {
    double x = (max + min) / 2;
    if (f(x) > 0) {
      max = x;
    } else {
      min = x;
    }
  }
  return (max + min) / 2;
}
void update_multiplier_additional(rocksdb::DB *db,
                                  const rocksdb::Options &options,
                                  size_t last_calculated_level,
                                  uint64_t last_calculated_level_size,
                                  size_t &ori_last_level,
                                  double &ori_size_ratio) {
  std::string str;
  db->GetProperty(rocksdb::DB::Properties::kLevelStats, &str);
  std::istringstream in(str);
  // The first two lines are headers.
  size_t lines_to_skip = 2 + last_calculated_level + 1;
  while (in && lines_to_skip) {
    --lines_to_skip;
    while (in && in.get() != '\n')
      ;
  }
  if (!in) return;

  size_t last_level = last_calculated_level;
  uint64_t size_to_distribute = 0;
  while (in) {
    size_t level;
    size_t num_files;
    size_t size;
    in >> level >> num_files >> size;
    if (size == 0) break;
    last_level = level;
    size_to_distribute += size;
  }
  size_to_distribute *= 1048576;
  if (last_level <= last_calculated_level + 1) return;
  // unlikely
  if (size_to_distribute <= last_calculated_level_size) return;

  double size_ratio =
      calc_size_ratio(last_calculated_level, last_calculated_level_size,
                      last_level, size_to_distribute);
  if (last_level > ori_last_level) {
    std::cerr << "Last level: " << ori_last_level << " -> " << last_level
              << std::endl;
    ori_last_level = last_level;
  } else if (size_ratio > 10) {
    do {
      last_level += 1;
      ori_last_level = last_level;
      std::cerr << "Increase num_levels to " << last_level + 1 << std::endl;
      size_ratio =
          calc_size_ratio(last_calculated_level, last_calculated_level_size,
                          last_level, size_to_distribute);
    } while (size_ratio > 10);
  } else {
    // When applying the new size ratio configuration, sd_ratio < ori_sd_ratio.
    // At this time we don't change the size ratio configuration.
    if (size_ratio - ori_size_ratio <= 0.01) return;
  }
  ori_size_ratio = size_ratio;
  size_ratio /= 10;
  std::ostringstream out;
  for (double x : options.max_bytes_for_level_multiplier_additional) {
    out << x << ':';
  }
  for (size_t level = last_calculated_level + 1; level < last_level; ++level) {
    out << size_ratio << ':';
  }
  out << "100";
  str = out.str();
  std::cerr << "Update max_bytes_for_level_multiplier_additional: " << str
            << std::endl;
  db->SetOptions(
      {{"max_bytes_for_level_multiplier_additional", std::move(str)}});
}

double MaxBytesMultiplerAdditional(const rocksdb::Options &options, int level) {
  if (level >= static_cast<int>(
                   options.max_bytes_for_level_multiplier_additional.size())) {
    return 1;
  }
  return options.max_bytes_for_level_multiplier_additional[level];
}

std::vector<std::pair<uint64_t, uint32_t>> predict_level_assignment(
    const rocksdb::Options &options) {
  std::vector<std::pair<uint64_t, uint32_t>> ret;
  uint32_t p = 0;
  size_t level = 0;
  assert(!options.db_paths.empty());

  // size remaining in the most recent path
  uint64_t current_path_size = options.db_paths[0].target_size;

  uint64_t level_size;
  size_t cur_level = 0;

  // max_bytes_for_level_base denotes L1 size.
  // We estimate L0 size to be the same as L1.
  level_size = options.max_bytes_for_level_base;

  // Last path is the fallback
  while (p < options.db_paths.size() - 1) {
    if (current_path_size < level_size) {
      p++;
      current_path_size = options.db_paths[p].target_size;
      continue;
    }
    if (cur_level == level) {
      // Does desired level fit in this path?
      rusty_assert_eq(ret.size(), level);
      ret.emplace_back(level_size, p);
      ++level;
    }
    current_path_size -= level_size;
    if (cur_level > 0) {
      if (options.level_compaction_dynamic_level_bytes) {
        // Currently, level_compaction_dynamic_level_bytes is ignored when
        // multiple db paths are specified. https://github.com/facebook/
        // rocksdb/blob/main/db/column_family.cc.
        // Still, adding this check to avoid accidentally using
        // max_bytes_for_level_multiplier_additional
        level_size =
            static_cast<uint64_t>(static_cast<double>(level_size) *
                                  options.max_bytes_for_level_multiplier);
      } else {
        level_size = static_cast<uint64_t>(
            static_cast<double>(level_size) *
            options.max_bytes_for_level_multiplier *
            MaxBytesMultiplerAdditional(options, cur_level));
      }
    }
    cur_level++;
  }
  rusty_assert_eq(ret.size(), level);
  ret.emplace_back(level_size, p);
  return ret;
}

void bg_stat_printer(Tester *tester, std::atomic<bool> *should_stop) {
  const WorkOptions &work_options = tester->work_options();
  rocksdb::DB *db = work_options.db;
  const std::filesystem::path &db_path = work_options.db_path;

  char buf[16];

  std::string pid = std::to_string(getpid());

  std::ofstream progress_out(db_path / "progress");
  progress_out << "Timestamp(ns) operations-executed get\n";

  std::ofstream mem_out(db_path / "mem");
  std::string mem_command = "ps -q " + pid + " -o rss | tail -n 1";
  mem_out << "Timestamp(ns) RSS(KiB) max-rss(KiB)\n";
  struct rusage rusage;

  auto cputimes_path = db_path / "cputimes";
  std::string cputimes_command = "echo $(ps -q " + pid +
                                 " -o cputimes | tail -n 1) >> " +
                                 cputimes_path.c_str();
  std::ofstream(cputimes_path) << "Timestamp(ns) cputime(s)\n";

  std::ofstream compaction_stats_out(db_path / "compaction-stats");

  std::ofstream timers_out(db_path / "timers");
  timers_out << "Timestamp(ns) compaction-cpu-micros put-cpu-nanos "
                "get-cpu-nanos delete-cpu-nanos\n";

  std::ofstream rand_read_bytes_out(db_path / "rand-read-bytes");

  auto interval = rusty::time::Duration::from_secs(1);
  auto next_begin = rusty::time::Instant::now() + interval;
  while (!should_stop->load(std::memory_order_relaxed)) {
    auto timestamp = timestamp_ns();
    progress_out << timestamp << ' ' << tester->progress() << ' '
                 << tester->progress_get() << std::endl;

    FILE *pipe = popen(mem_command.c_str(), "r");
    if (pipe == NULL) {
      perror("popen");
      rusty_panic();
    }
    rusty_assert(fgets(buf, sizeof(buf), pipe) != NULL, "buf too short");
    size_t buflen = strlen(buf);
    rusty_assert(buflen > 0);
    rusty_assert(buf[--buflen] == '\n');
    buf[buflen] = 0;
    if (-1 == pclose(pipe)) {
      perror("pclose");
      rusty_panic();
    }
    if (-1 == getrusage(RUSAGE_SELF, &rusage)) {
      perror("getrusage");
      rusty_panic();
    }
    mem_out << timestamp << ' ' << buf << ' ' << rusage.ru_maxrss << std::endl;

    std::ofstream(cputimes_path, std::ios_base::app) << timestamp << ' ';
    std::system(cputimes_command.c_str());

    std::string compaction_stats;
    rusty_assert(db->GetProperty(rocksdb::DB::Properties::kCompactionStats,
                                 &compaction_stats));
    compaction_stats_out << "Timestamp(ns) " << timestamp << '\n'
                         << compaction_stats << std::endl;

    uint64_t compaction_cpu_micros;
    rusty_assert(db->GetIntProperty(
        rocksdb::DB::Properties::kCompactionCPUMicros, &compaction_cpu_micros));
    timers_out << timestamp << ' ' << compaction_cpu_micros << ' '
               << put_cpu_nanos.load(std::memory_order_relaxed) << ' '
               << get_cpu_nanos.load(std::memory_order_relaxed) << ' '
               << delete_cpu_nanos.load(std::memory_order_relaxed) << std::endl;

    std::string rand_read_bytes;
    rusty_assert(db->GetProperty(rocksdb::DB::Properties::kRandReadBytes,
                                 &rand_read_bytes));
    rand_read_bytes_out << timestamp << ' ' << rand_read_bytes << std::endl;

    auto sleep_time =
        next_begin.checked_duration_since(rusty::time::Instant::now());
    if (sleep_time.has_value()) {
      std::this_thread::sleep_for(
          std::chrono::nanoseconds(sleep_time.value().as_nanos()));
    }
    next_begin += interval;
  }
}

int main(int argc, char **argv) {
  std::ios::sync_with_stdio(false);
  std::cin.tie(0);
  std::cout.tie(0);

  rocksdb::BlockBasedTableOptions table_options;
  rocksdb::Options options;
  WorkOptions work_options;

  namespace po = boost::program_options;
  po::options_description desc("Available options");
  std::string format;
  std::string arg_switches;

  std::string arg_db_path;
  std::string arg_db_paths;
  size_t cache_size;
  int64_t load_phase_rate_limit;

  // Options of executor
  desc.add_options()("help", "Print help message");
  desc.add_options()("format,f",
                     po::value<std::string>(&format)->default_value("ycsb"),
                     "Trace format: plain/plain-length-only/ycsb");
  desc.add_options()(
      "load", po::value<std::string>()->implicit_value(""),
      "Execute the load phase. If a trace is provided with this option, "
      "execute the trace in the load phase. Will empty the directories first.");
  desc.add_options()(
      "run", po::value<std::string>()->implicit_value(""),
      "Execute the run phase. If a trace is provided with this option, execute "
      "the trace in the run phase. "
      "If --load is not provided, the run phase will be executed directly "
      "without executing the load phase, and the directories won't be cleaned "
      "up. "
      "If none of --load and --run is provided, the both phases will be "
      "executed.");
  desc.add_options()("switches",
                     po::value(&arg_switches)->default_value("none"),
                     "Switches for statistics: none/all/<hex value>\n"
                     "0x1: Log the latency of each operation\n"
                     "0x2: Output the result of READ");
  desc.add_options()("num_threads",
                     po::value(&work_options.num_threads)->default_value(1),
                     "The number of threads to execute the trace\n");
  desc.add_options()("enable_fast_process",
                     "Enable fast process including ignoring kNotFound and "
                     "pushing operations in one channel.");
  desc.add_options()("enable_fast_generator", "Enable fast generator");
  desc.add_options()("workload_file", po::value<std::string>(),
                     "Workload file used in built-in generator");
  desc.add_options()("export_key_only_trace",
                     "Export key-only trace generated by built-in generator.");
  desc.add_options()("export_ans_xxh64", "Export xxhash of ans");

  // Options of rocksdb
  desc.add_options()("max_background_jobs",
                     po::value(&options.max_background_jobs)->default_value(6),
                     "");
  desc.add_options()("level0_file_num_compaction_trigger",
                     po::value(&options.level0_file_num_compaction_trigger),
                     "Number of files in level-0 when compactions start");
  desc.add_options()("use_direct_reads",
                     po::value(&options.use_direct_reads)->default_value(true),
                     "");
  desc.add_options()("use_direct_io_for_flush_and_compaction",
                     po::value(&options.use_direct_io_for_flush_and_compaction)
                         ->default_value(true),
                     "");
  desc.add_options()("db_path",
                     po::value<std::string>(&arg_db_path)->required(),
                     "Path to database");
  desc.add_options()(
      "db_paths", po::value<std::string>(&arg_db_paths)->required(),
      "For example: \"{{/tmp/sd,100000000},{/tmp/cd,1000000000}}\"");
  desc.add_options()("cache_size",
                     po::value<size_t>(&cache_size)->default_value(8 << 20),
                     "Capacity of LRU block cache in bytes. Default: 8MiB");
  desc.add_options()("block_size", po::value<size_t>(&table_options.block_size),
                     "Default: 4096");
  desc.add_options()("max_bytes_for_level_base",
                     po::value(&options.max_bytes_for_level_base));
  desc.add_options()("optimize_filters_for_hits",
                     "Do not build filters for the last level");
  desc.add_options()("load_phase_rate_limit",
                     po::value(&load_phase_rate_limit)->default_value(0),
                     "0 means not limited.");
  desc.add_options()(
      "db_paths_soft_size_limit_multiplier",
      po::value<double>(&work_options.db_paths_soft_size_limit_multiplier)
          ->default_value(1.1));

  po::variables_map vm;
  po::store(po::parse_command_line(argc, argv, desc), vm);
  if (vm.count("help")) {
    std::cerr << desc << std::endl;
    return 1;
  }
  po::notify(vm);

  if (vm.count("load")) {
    work_options.load = true;
    work_options.load_trace = vm["load"].as<std::string>();
  }
  if (vm.count("run")) {
    work_options.run = true;
    work_options.run_trace = vm["run"].as<std::string>();
  }
  if (work_options.load == false && work_options.run == false) {
    work_options.load = true;
    work_options.run = true;
  }

  uint64_t switches;
  if (arg_switches == "none") {
    switches = 0;
  } else if (arg_switches == "all") {
    switches = 0x3;
  } else {
    std::istringstream in(std::move(arg_switches));
    in >> std::hex >> switches;
  }

  std::filesystem::path db_path(arg_db_path);
  options.db_paths = decode_db_paths(arg_db_paths);
  options.statistics = rocksdb::CreateDBStatistics();
  options.compression = rocksdb::CompressionType::kNoCompression;
  // Doesn't make sense for tiered storage
  options.level_compaction_dynamic_level_bytes = false;

  table_options.block_cache = rocksdb::NewLRUCache(cache_size);
  table_options.filter_policy.reset(rocksdb::NewBloomFilterPolicy(10, false));
  options.table_factory.reset(
      rocksdb::NewBlockBasedTableFactory(table_options));

  if (vm.count("optimize_filters_for_hits")) {
    options.optimize_filters_for_hits = true;
  }

  options.max_bytes_for_level_multiplier_additional.clear();
  options.max_bytes_for_level_multiplier_additional.push_back(1);

  if (load_phase_rate_limit) {
    rocksdb::RateLimiter *rate_limiter =
        rocksdb::NewGenericRateLimiter(load_phase_rate_limit, 100 * 1000, 10,
                                       rocksdb::RateLimiter::Mode::kAllIo);
    options.rate_limiter.reset(rate_limiter);
    work_options.rate_limiter = options.rate_limiter;
  }

  size_t first_level_in_sd = initial_multiplier_addtional(options);
  std::cerr << "Initial options.max_bytes_for_level_multiplier_additional: [";
  for (double x : options.max_bytes_for_level_multiplier_additional) {
    std::cerr << x << ',';
  }
  std::cerr << "]\n";

  auto ret = predict_level_assignment(options);
  rusty_assert_eq(ret.size() - 1, first_level_in_sd);

  size_t last_calculated_level;
  uint64_t last_calculated_level_size;
  if (first_level_in_sd == 0) {
    last_calculated_level = 1;
    last_calculated_level_size = 0;
  } else {
    last_calculated_level = first_level_in_sd - 1;
    last_calculated_level_size = ret[last_calculated_level].first;
  }

  rocksdb::DB *db;
  if (work_options.load) {
    std::cerr << "Emptying directories\n";
    empty_directory(db_path);
    for (auto path : options.db_paths) {
      empty_directory(path.path);
    }
    for (size_t level = 0; level < first_level_in_sd; ++level) {
      auto p = ret[level].second;
      std::cerr << level << ' ' << options.db_paths[p].path << ' '
                << ret[level].first << std::endl;
    }
    auto p = ret[first_level_in_sd].second;
    std::cerr << first_level_in_sd << "+ " << options.db_paths[p].path << ' '
              << ret[first_level_in_sd].first << std::endl;
    if (options.db_paths.size() == 1) {
      first_level_in_sd = 100;
    }
    std::ofstream(db_path / "first-level-in-sd")
        << first_level_in_sd << std::endl;

    std::cerr << "Creating database\n";
    options.create_if_missing = true;
  }
  auto s = rocksdb::DB::Open(options, db_path.string(), &db);
  if (!s.ok()) {
    std::cerr << s.ToString() << std::endl;
    return -1;
  }

  std::string cmd =
      "pidstat -p " + std::to_string(getpid()) +
      " -Hu 1 | awk '{if(NR>3){print $1,$8; fflush(stdout)}}' > " +
      db_path.c_str() + "/cpu &";
  std::cerr << cmd << std::endl;
  std::system(cmd.c_str());

  work_options.db = db;
  work_options.options = &options;
  work_options.switches = switches;
  work_options.db_path = db_path;
  work_options.enable_fast_process = vm.count("enable_fast_process");
  if (format == "plain") {
    work_options.format_type = FormatType::Plain;
  } else if (format == "plain-length-only") {
    work_options.format_type = FormatType::PlainLengthOnly;
  } else if (format == "ycsb") {
    work_options.format_type = FormatType::YCSB;
  } else {
    rusty_panic("Unrecognized format %s", format.c_str());
  }
  work_options.enable_fast_generator = vm.count("enable_fast_generator");
  if (work_options.enable_fast_generator) {
    std::string workload_file = vm["workload_file"].as<std::string>();
    work_options.ycsb_gen_options =
        YCSBGen::YCSBGeneratorOptions::ReadFromFile(workload_file);
    work_options.export_key_only_trace = vm.count("export_key_only_trace");
  } else {
    rusty_assert(vm.count("workload_file") == 0,
                 "workload_file only works with built-in generator!");
    rusty_assert(vm.count("export_key_only_trace") == 0,
                 "export_key_only_trace only works with built-in generator!");
    work_options.ycsb_gen_options = YCSBGen::YCSBGeneratorOptions();
  }
  work_options.export_ans_xxh64 = vm.count("export_ans_xxh64");

  Tester tester(work_options);

  std::atomic<bool> should_stop(false);
  std::thread stat_printer(bg_stat_printer, &tester, &should_stop);

<<<<<<< HEAD
  auto period_print_stat = [&]() {
    size_t ori_last_level = last_calculated_level;
=======
  std::thread period_print_thread([&]() {
    size_t ori_last_level = 1;
>>>>>>> 3ed10b81
    double ori_size_ratio = 0;
    std::ofstream period_stats(db_path / "period_stats");
    while (!should_stop.load()) {
      if (last_calculated_level_size > 0) {
        update_multiplier_additional(db, options, last_calculated_level,
                                     last_calculated_level_size, ori_last_level,
                                     ori_size_ratio);
      }
      tester.print_other_stats(period_stats);
      std::this_thread::sleep_for(std::chrono::seconds(1));
    }
  });

  tester.Test();
  tester.print_other_stats(std::cerr);

  should_stop.store(true, std::memory_order_relaxed);
  stat_printer.join();
  period_print_thread.join();
  delete db;

  return 0;
}<|MERGE_RESOLUTION|>--- conflicted
+++ resolved
@@ -575,13 +575,8 @@
   std::atomic<bool> should_stop(false);
   std::thread stat_printer(bg_stat_printer, &tester, &should_stop);
 
-<<<<<<< HEAD
-  auto period_print_stat = [&]() {
+  std::thread period_print_thread([&]() {
     size_t ori_last_level = last_calculated_level;
-=======
-  std::thread period_print_thread([&]() {
-    size_t ori_last_level = 1;
->>>>>>> 3ed10b81
     double ori_size_ratio = 0;
     std::ofstream period_stats(db_path / "period_stats");
     while (!should_stop.load()) {
