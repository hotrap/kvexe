#include <iostream>
#include <filesystem>
#include <fstream>
#include <random>
#include <set>
#include <thread>
#include <chrono>

#include "rocksdb/db.h"

#define crash_if(cond, msg) do { \
	if (cond) { \
		fprintf(stderr, "crash_if: %s:%u: %s: Crashes due to %s: %s", \
			__FILE__, __LINE__, __func__, #cond, msg); \
		abort(); \
	} \
} while (0)

std::vector<rocksdb::DbPath>
decode_db_paths(std::string db_paths) {
	std::istringstream in(db_paths);
	std::vector<rocksdb::DbPath> ret;
	crash_if(in.get() != '{', "Invalid db_paths");
	char c = in.get();
	if (c == '}')
		return ret;
	crash_if(c != '{', "Invalid db_paths");
	while (1) {
		std::string path;
		size_t size;
		if (in.peek() == '"') {
			in >> std::quoted(path);
			crash_if(in.get() != ',', "Invalid db_paths");
		} else {
			while ((c = in.get()) != ',')
				path.push_back(c);
		}
		in >> size;
		// std::cout << path << "," << size << std::endl;
		ret.emplace_back(std::move(path), size);
		crash_if(in.get() != '}', "Invalid db_paths");
		c = in.get();
		if (c != ',')
			break;
		crash_if(in.get() != '{', "Invalid db_paths");
	}
	crash_if(c != '}', "Invalid db_paths");
	return ret;
}

int MaxBytesMultiplerAdditional(const rocksdb::Options& options, int level) {
	if (level >= static_cast<int>(options.max_bytes_for_level_multiplier_additional.size())) {
		return 1;
	}
	return options.max_bytes_for_level_multiplier_additional[level];
}

// Return the first level in the last path
int predict_level_assignment(const rocksdb::Options& options) {
	uint32_t p = 0;
	int level = 0;
	assert(!options.db_paths.empty());

	std::cout << "Predicted level assignment:\n";

	// size remaining in the most recent path
	uint64_t current_path_size = options.db_paths[0].target_size;

	uint64_t level_size;
	int cur_level = 0;

	// max_bytes_for_level_base denotes L1 size.
	// We estimate L0 size to be the same as L1.
	level_size = options.max_bytes_for_level_base;

	// Last path is the fallback
	while (p < options.db_paths.size() - 1) {
		if (current_path_size < level_size) {
			p++;
			current_path_size = options.db_paths[p].target_size;
			continue;
		}
		if (cur_level == level) {
			// Does desired level fit in this path?
<<<<<<< HEAD
			std::cout << level << ' ' << options.db_paths[p].path << std::endl;
=======
			std::cout << level << ' ' << options.db_paths[p].path << ' ' <<
				level_size << std::endl;
>>>>>>> 4d505049
			++level;
		}
		current_path_size -= level_size;
		if (cur_level > 0) {
			if (options.level_compaction_dynamic_level_bytes) {
				// Currently, level_compaction_dynamic_level_bytes is ignored when
				// multiple db paths are specified. https://github.com/facebook/
				// rocksdb/blob/main/db/column_family.cc.
				// Still, adding this check to avoid accidentally using
				// max_bytes_for_level_multiplier_additional
				level_size = static_cast<uint64_t>(
					level_size * options.max_bytes_for_level_multiplier);
			} else {
				level_size = static_cast<uint64_t>(
					level_size * options.max_bytes_for_level_multiplier *
						MaxBytesMultiplerAdditional(options, cur_level));
			}
		}
		cur_level++;
	}
<<<<<<< HEAD
	std::cout << level << "+ " << options.db_paths[p].path << std::endl;
=======
	std::cout << level << "+ " << options.db_paths[p].path << ' ' << level_size << std::endl;
>>>>>>> 4d505049
	return level;
}

// void empty_directory(std::string dir_path) {
// 	for (auto& path : std::filesystem::directory_iterator(dir_path)) {
// 		std::filesystem::remove_all(path);
// 	}
// }

bool is_empty_directory(std::string dir_path) {
	auto it = std::filesystem::directory_iterator(dir_path);
	return it == std::filesystem::end(it);
}

void handle_table_name(std::ifstream& in) {
	std::string table;
	in >> table;
	crash_if(table != "usertable", "Column families not supported yet.");
}

std::vector<std::pair<std::vector<char>, std::vector<char> > >
read_field_values(std::ifstream& in) {
	std::vector<std::pair<std::vector<char>, std::vector<char> > > ret;
	char c;
	do {
		c = in.get();
	} while (isspace(c));
	crash_if(c != '[', "Invalid KV trace!");
	crash_if(in.get() != ' ', "Invalid KV trace!");
	while (in.peek() != ']') {
		constexpr size_t vallen = 100;
		std::vector<char> field;
		std::vector<char> value(vallen);
		while ((c = in.get()) != '=') {
			field.push_back(c);
		}
		crash_if(!in.read(value.data(), vallen), "Invalid KV trace!");
		crash_if(in.get() != ' ', "Invalid KV trace!");
		ret.emplace_back(std::move(field), std::move(value));
	}
	in.get(); // ]
	return ret;
}

template <typename T>
void serialize_field_values(std::ostream& out, const T& fvs) {
	for (const auto& fv : fvs) {
		size_t len = fv.first.size();
		out.write((char *)&len, sizeof(len));
		out.write(fv.first.data(), len);
		len = fv.second.size();
		out.write((char *)&len, sizeof(len));
		out.write(fv.second.data(), len);
	}
}

std::set<std::string> read_fields(std::ifstream& in) {
	char c;
	do {
		c = in.get();
	} while (isspace(c));
	crash_if(c != '[', "Invalid KV trace!");
	std::string s;
	std::getline(in, s);
	crash_if(s != " <all fields>]",
		"Reading specific fields is not supported yet.");
	return std::set<std::string>();
}

std::vector<char> read_len_bytes(std::istream& in) {
	size_t len;
	if (!in.read((char *)&len, sizeof(len))) {
		return std::vector<char>();
	}
	std::vector<char> bytes(len);
	crash_if(!in.read(bytes.data(), len), "Invalid KV trace!");
	return bytes;
}

std::map<std::vector<char>, std::vector<char> >
deserialize_values(std::istream& in,
		const std::set<std::string>& fields) {
	crash_if(!fields.empty(), "Getting specific fields is not supported yet.");
	std::map<std::vector<char>, std::vector<char> > result;
	while (1) {
		auto field = read_len_bytes(in);
		if (!in) {
			break;
		}
		auto value = read_len_bytes(in);
		crash_if(!in, "Invalid KV trace!");
		crash_if(result.insert(std::make_pair(field, value)).second == false,
			"Duplicate field!");
	}
	return result;
}

int work(rocksdb::DB *db, const std::string& kvops_path, std::ostream& ans_out) {
	std::ifstream in(kvops_path);
	if (!in) {
		std::cout << "Fail to open " << kvops_path << std::endl;
		return -1;
	}

	while (1) {
		std::string op;
		in >> op;
		if (!in) {
			break;
		}
		if (op == "INSERT") {
			handle_table_name(in);
			std::string key;
			in >> key;
			rocksdb::Slice key_slice(key);
			std::ostringstream value_out;
			serialize_field_values(value_out, read_field_values(in));
			// TODO: Avoid the copy
			std::string value = value_out.str();
			auto value_slice =
				rocksdb::Slice(value.c_str(), value.size());
			auto s = db->Put(rocksdb::WriteOptions(), key_slice, value_slice);
			if (!s.ok()) {
				std::cout << "INSERT failed with error: " << s.ToString() << std::endl;
				return -1;
			}
		} else if (op == "READ") {
			handle_table_name(in);
			std::string key;
			in >> key;
			rocksdb::Slice key_slice(key);
			auto fields = read_fields(in);
			std::string value;
			auto s = db->Get(rocksdb::ReadOptions(), key_slice, &value);
			if (!s.ok()) {
				std::cout << "GET failed with error: " << s.ToString() << std::endl;
				return -1;
			}
			std::istringstream value_in(value);
			auto result = deserialize_values(value_in, fields);
			ans_out << "[ ";
			for (const auto& field_value : result) {
				ans_out.write(field_value.first.data(), field_value.first.size());
				ans_out << ' ';
				ans_out.write(field_value.second.data(), field_value.second.size());
				ans_out << ' ';
			}
			ans_out << "]\n";
		} else if (op == "UPDATE") {
			handle_table_name(in);
			std::string key;
			in >> key;
			rocksdb::Slice key_slice(key);
			auto updates = read_field_values(in);
			std::string value;
			auto s = db->Get(rocksdb::ReadOptions(), key_slice, &value);
			if (!s.ok()) {
				std::cout << "GET failed with error: " << s.ToString() << std::endl;
				return -1;
			}
			std::istringstream value_in(value);
			auto values = deserialize_values(value_in, std::set<std::string>());
			for (const auto& update : updates) {
				values[update.first] = update.second;
			}
			std::ostringstream value_out;
			serialize_field_values(value_out, values);
			value = value_out.str();
			auto value_slice =
				rocksdb::Slice(value.c_str(), value.size());
			s = db->Put(rocksdb::WriteOptions(), key_slice, value_slice);
			if (!s.ok()) {
				std::cout << "UPDATE failed with error: " << s.ToString() << std::endl;
				return -1;
			}
		}
		else {
			std::cout << "Ignore line: " << op;
			std::getline(in, op); // Skip the rest of the line
			std::cout << op << std::endl;
		}
	}
	return 0;
}

<<<<<<< HEAD
class RouterTrivial : public rocksdb::CompactionRouter {
	void Access(const rocksdb::Slice&) override {}
	rocksdb::CompactionRouter::Decision
	Route(int, const rocksdb::Slice&) override {
		return rocksdb::CompactionRouter::Decision::kNextLevel;
	}
	const char *Name() const override {
		return "RouterTrivial";
	}
};

class RouterProb : public rocksdb::CompactionRouter {
public:
	RouterProb(float prob_to_next, unsigned int seed)
	  : prob_to_next_(prob_to_next),
		gen_(seed),
		dis_(0, 1) {}
	void Access(const rocksdb::Slice&) override {}
	rocksdb::CompactionRouter::Decision
	Route(int, const rocksdb::Slice &) override {
		if (dis_(gen_) >= prob_to_next_)
			return rocksdb::CompactionRouter::Decision::kNextLevel;
		else
			return rocksdb::CompactionRouter::Decision::kCurrentLevel;
	}
	const char *Name() const override {
		return "RouterProb";
	}
private:
	float prob_to_next_;
	std::mt19937 gen_;
	std::uniform_real_distribution<float> dis_;
};

extern void *VisCntsOpen(const char *path, float delta, bool createIfMissing);
extern int VisCntsAccess(void *ac, const char *key);
extern bool VisCntsIsHot(void *ac, const char *key);

class RouterVisCnts : public rocksdb::CompactionRouter {
public:
	RouterVisCnts(int target_level, const char *path, float delta,
			bool create_if_missing)
	  : ac_(VisCntsOpen(path, delta, create_if_missing)),
	  	target_level_(target_level) {}
	void Access(const rocksdb::Slice& key) override {
		VisCntsAccess(ac_, key.data());
	}
	rocksdb::CompactionRouter::Decision
	Route(int level, const rocksdb::Slice& key) override {
		if (level != target_level_)
			return rocksdb::CompactionRouter::Decision::kNextLevel;
		if (VisCntsIsHot(ac_, key.data())) {
			return rocksdb::CompactionRouter::Decision::kCurrentLevel;
		} else {
			return rocksdb::CompactionRouter::Decision::kNextLevel;
		}
	}
	const char *Name() const override {
		return "RouterVisCnts";
	}
private:
	void *ac_;
	int target_level_;
};

int main(int argc, char **argv) {
	if (argc != 7) {
=======
bool has_background_work(rocksdb::DB *db) {
	uint64_t flush_pending;
	uint64_t compaction_pending;
	uint64_t flush_running;
	uint64_t compaction_running;
	bool ok =
		db->GetIntProperty(
			rocksdb::Slice("rocksdb.mem-table-flush-pending"), &flush_pending);
	// assert(ok);
	crash_if(!ok, "");
	ok = db->GetIntProperty(
			rocksdb::Slice("rocksdb.compaction-pending"), &compaction_pending);
	// assert(ok);
	crash_if(!ok, "");
	ok = db->GetIntProperty(
			rocksdb::Slice("rocksdb.num-running-flushes"), &flush_running);
	// assert(ok);
	crash_if(!ok, "");
	ok = db->GetIntProperty(
			rocksdb::Slice("rocksdb.num-running-compactions"),
			&compaction_running);
	// assert(ok);
	crash_if(!ok, "");
	return flush_pending || compaction_pending || flush_running ||
		compaction_running;
}

void wait_for_background_work(rocksdb::DB *db) {
	while (1) {
		if (has_background_work(db)) {
			std::this_thread::sleep_for(std::chrono::seconds(1));
			continue;
		}
		// The properties are not get atomically. Test for more 20 times more.
		int i;
		for (i = 0; i < 20; ++i) {
			std::this_thread::sleep_for(std::chrono::milliseconds(100));
			if (has_background_work(db)) {
				break;
			}
		}
		if (i == 20) {
			std::cout << "There is no background work detected for more than 2 seconds. Exiting...\n";
			break;
		}
	}
}

int main(int argc, char **argv) {
	if (argc != 5) {
>>>>>>> 4d505049
		std::cout << argc << std::endl;
		std::cout << "Usage:\n";
		std::cout << "Arg 1: Path to database\n";
		std::cout << "Arg 2: db_paths, for example: "
			"\"{{/tmp/sd,100000000},{/tmp/cd,1000000000}}\"\n";
		std::cout << "Arg 3: Path to KV operation trace file\n";
		std::cout << "Arg 4: Path to save output\n";
<<<<<<< HEAD
		std::cout << "Arg 5: Path to VisCnts\n";
		std::cout << "Arg 6: Seconds to sleep before exit\n";
=======
>>>>>>> 4d505049
		return -1;
	}
	std::string db_path = std::string(argv[1]);
	std::string db_paths(argv[2]);
	std::string kvops_path = std::string(argv[3]);
	std::string ans_out_path = std::string(argv[4]);
<<<<<<< HEAD
	const char *viscnts_path = argv[5];
	int sleep_seconds = atoi(argv[6]);
=======
>>>>>>> 4d505049
	rocksdb::Options options;

	options.db_paths = decode_db_paths(db_paths);

<<<<<<< HEAD
	int first_cd_level = predict_level_assignment(options);

	// options.compaction_router = new RouterTrivial;
	// options.compaction_router = new RouterProb(0.5, 233);
	options.compaction_router =
		new RouterVisCnts(first_cd_level - 1, viscnts_path, 1e7, true);
=======
	predict_level_assignment(options);
>>>>>>> 4d505049

	std::ofstream ans_out(ans_out_path);
	if (!ans_out) {
		std::cout << "Fail to open " << ans_out_path << std::endl;
		return -1;
	}

	rocksdb::DB *db;
	auto s = rocksdb::DB::Open(options, db_path, &db);
	if (!s.ok()) {
		std::cout << "Creating database\n";
		options.create_if_missing = true;
		s = rocksdb::DB::Open(options, db_path, &db);
		if (!s.ok()) {
			std::cout << s.ToString() << std::endl;
			return -1;
		}
	}

	int ret = work(db, kvops_path, ans_out);

	wait_for_background_work(db);

	delete db;

	return ret;
}<|MERGE_RESOLUTION|>--- conflicted
+++ resolved
@@ -82,12 +82,8 @@
 		}
 		if (cur_level == level) {
 			// Does desired level fit in this path?
-<<<<<<< HEAD
-			std::cout << level << ' ' << options.db_paths[p].path << std::endl;
-=======
 			std::cout << level << ' ' << options.db_paths[p].path << ' ' <<
 				level_size << std::endl;
->>>>>>> 4d505049
 			++level;
 		}
 		current_path_size -= level_size;
@@ -108,11 +104,7 @@
 		}
 		cur_level++;
 	}
-<<<<<<< HEAD
-	std::cout << level << "+ " << options.db_paths[p].path << std::endl;
-=======
 	std::cout << level << "+ " << options.db_paths[p].path << ' ' << level_size << std::endl;
->>>>>>> 4d505049
 	return level;
 }
 
@@ -298,7 +290,6 @@
 	return 0;
 }
 
-<<<<<<< HEAD
 class RouterTrivial : public rocksdb::CompactionRouter {
 	void Access(const rocksdb::Slice&) override {}
 	rocksdb::CompactionRouter::Decision
@@ -364,9 +355,6 @@
 	int target_level_;
 };
 
-int main(int argc, char **argv) {
-	if (argc != 7) {
-=======
 bool has_background_work(rocksdb::DB *db) {
 	uint64_t flush_pending;
 	uint64_t compaction_pending;
@@ -416,8 +404,7 @@
 }
 
 int main(int argc, char **argv) {
-	if (argc != 5) {
->>>>>>> 4d505049
+	if (argc != 6) {
 		std::cout << argc << std::endl;
 		std::cout << "Usage:\n";
 		std::cout << "Arg 1: Path to database\n";
@@ -425,36 +412,24 @@
 			"\"{{/tmp/sd,100000000},{/tmp/cd,1000000000}}\"\n";
 		std::cout << "Arg 3: Path to KV operation trace file\n";
 		std::cout << "Arg 4: Path to save output\n";
-<<<<<<< HEAD
 		std::cout << "Arg 5: Path to VisCnts\n";
-		std::cout << "Arg 6: Seconds to sleep before exit\n";
-=======
->>>>>>> 4d505049
 		return -1;
 	}
 	std::string db_path = std::string(argv[1]);
 	std::string db_paths(argv[2]);
 	std::string kvops_path = std::string(argv[3]);
 	std::string ans_out_path = std::string(argv[4]);
-<<<<<<< HEAD
 	const char *viscnts_path = argv[5];
-	int sleep_seconds = atoi(argv[6]);
-=======
->>>>>>> 4d505049
 	rocksdb::Options options;
 
 	options.db_paths = decode_db_paths(db_paths);
 
-<<<<<<< HEAD
 	int first_cd_level = predict_level_assignment(options);
 
 	// options.compaction_router = new RouterTrivial;
 	// options.compaction_router = new RouterProb(0.5, 233);
 	options.compaction_router =
 		new RouterVisCnts(first_cd_level - 1, viscnts_path, 1e7, true);
-=======
-	predict_level_assignment(options);
->>>>>>> 4d505049
 
 	std::ofstream ans_out(ans_out_path);
 	if (!ans_out) {
