--- conflicted
+++ resolved
@@ -12,6 +12,7 @@
 #include <filesystem>
 #include <fstream>
 #include <memory>
+#include <optional>
 #include <random>
 #include <rusty/macro.h>
 #include <set>
@@ -166,7 +167,9 @@
 	static_cast<size_t>(TimerType::kEnd) * sizeof(const char *));
 TypedTimers<TimerType> timers;
 
-static constexpr uint64_t MASK_LATENCY = 0x1;
+static constexpr uint64_t MASK_COUNT_ACCESS_HOT_PER_TIER = 0x1;
+static constexpr uint64_t MASK_KEY_HIT_LEVEL = 0x2;
+static constexpr uint64_t MASK_LATENCY = 0x4;
 
 int work_plain(rocksdb::DB *db, std::atomic<size_t> *progress) {
 	while (1) {
@@ -278,16 +281,10 @@
 }
 
 std::map<std::vector<char>, std::vector<char> >
-deserialize_values(std::istream& in,
-		const std::set<std::string>& fields) {
-<<<<<<< HEAD
-	auto start_time = Timers::Start();
+deserialize_values(std::istream& in, const std::set<std::string>& fields) {
+	auto start_time = rusty::time::Instant::now();
 	rusty_assert(fields.empty(),
 		"Getting specific fields is not supported yet.");
-=======
-	auto start_time = rusty::time::Instant::now();
-	rusty_assert(fields.empty(), "Getting specific fields is not supported yet.");
->>>>>>> 47660053
 	std::map<std::vector<char>, std::vector<char> > result;
 	while (1) {
 		auto field = read_len_bytes(in);
@@ -457,8 +454,6 @@
 const char *per_tier_timer_names[] = {
 	"TransferRange",
 };
-static constexpr uint64_t MASK_COUNT_ACCESS_HOT_PER_TIER = 0x1;
-static constexpr uint64_t MASK_KEY_HIT_LEVEL = 0x2;
 
 class RouterVisCnts : public rocksdb::CompactionRouter {
 public:
@@ -491,13 +486,13 @@
 		size_t tier = Tier(level);
 
 		if (switches_ & MASK_COUNT_ACCESS_HOT_PER_TIER) {
-			auto start_time = Timers::Start();
+			auto start_time = rusty::time::Instant::now();
 			if (vc_.IsHot(tier, key))
 				count_access_hot_per_tier_[tier].fetch_add(1);
 			timers.Stop(TimerType::kCountAccessHotPerTier, start_time);
 		}
 
-		auto start = Timers::Start();
+		auto start = rusty::time::Instant::now();
 		vc_.Access(tier, key, vlen);
 		if (log_key_hit_level_.has_value()) {
 			log_key_hit_level_.value() << key.ToStringView() << ' ' << level
@@ -517,7 +512,7 @@
 		rocksdb::RangeBounds range
 	) override {
 		rusty_assert(target_tier == 0);
-		auto start = Timers::Start();
+		auto start = rusty::time::Instant::now();
 		vc_.TransferRange(target_tier, source_tier, range);
 		per_tier_timers_.Stop(
 			source_tier, PerTierTimerType::kTransferRange, start
@@ -526,7 +521,7 @@
 	size_t RangeHotSize(
 		size_t tier, rocksdb::Slice smallest, rocksdb::Slice largest
 	) override {
-		auto start_time = Timers::Start();
+		auto start_time = rusty::time::Instant::now();
 		rocksdb::Bound start{
 			.user_key = smallest,
 			.excluded = false,
@@ -727,7 +722,8 @@
 			po::value<std::string>(&arg_switches)->default_value("none"),
 			"Switches for statistics: none/all/<hex value>\n"
 			"0x1: count access hot per tier\n"
-			"0x2: Log key and the level hit"
+			"0x2: Log key and the level hit\n"
+			"0x4: Log the latency of each operation"
 		);
 	po::variables_map vm;
 	po::store(po::parse_command_line(argc, argv, desc), vm);
@@ -742,11 +738,7 @@
 	if (arg_switches == "none") {
 		switches = 0;
 	} else if (arg_switches == "all") {
-<<<<<<< HEAD
-		switches = 0x3;
-=======
-		switches = 0x1;
->>>>>>> 47660053
+		switches = 0x7;
 	} else {
 		std::istringstream in(std::move(arg_switches));
 		in >> std::hex >> switches;
