--- conflicted
+++ resolved
@@ -277,18 +277,6 @@
   rusty_assert_eq(ret.size(), level);
   ret.emplace_back(level_size, p);
   return ret;
-}
-
-<<<<<<< HEAD
-void empty_directory(std::filesystem::path dir_path) {
-  for (auto &path : std::filesystem::directory_iterator(dir_path)) {
-    std::filesystem::remove_all(path);
-  }
-}
-
-bool is_empty_directory(std::string dir_path) {
-  auto it = std::filesystem::directory_iterator(dir_path);
-  return it == std::filesystem::end(it);
 }
 
 class RaltWrapper : public RALT {
@@ -536,9 +524,6 @@
 }
 
 void bg_stat_printer(WorkOptions *work_options, const rocksdb::Options *options,
-=======
-void bg_stat_printer(WorkOptions *work_options,
->>>>>>> 4491c634
                      std::atomic<bool> *should_stop) {
   rocksdb::DB *db = work_options->db;
   auto &ralt = *static_cast<RaltWrapper *>(options->ralt);
@@ -754,55 +739,6 @@
   }
 }
 
-<<<<<<< HEAD
-void print_other_stats(std::ostream &log, const rocksdb::Options &options,
-                       Tester &tester) {
-  const std::shared_ptr<rocksdb::Statistics> &stats = options.statistics;
-  log << "Timestamp: " << timestamp_ns() << "\n";
-  log << "rocksdb.block.cache.data.miss: "
-      << stats->getTickerCount(rocksdb::BLOCK_CACHE_DATA_MISS) << '\n';
-  log << "rocksdb.block.cache.data.hit: "
-      << stats->getTickerCount(rocksdb::BLOCK_CACHE_DATA_HIT) << '\n';
-  log << "rocksdb.bloom.filter.useful: "
-      << stats->getTickerCount(rocksdb::BLOOM_FILTER_USEFUL) << '\n';
-  log << "rocksdb.bloom.filter.full.positive: "
-      << stats->getTickerCount(rocksdb::BLOOM_FILTER_FULL_POSITIVE) << '\n';
-  log << "rocksdb.bloom.filter.full.true.positive: "
-      << stats->getTickerCount(rocksdb::BLOOM_FILTER_FULL_TRUE_POSITIVE)
-      << '\n';
-  log << "rocksdb.memtable.hit: "
-      << stats->getTickerCount(rocksdb::MEMTABLE_HIT) << '\n';
-  log << "rocksdb.l0.hit: " << stats->getTickerCount(rocksdb::GET_HIT_L0)
-      << '\n';
-  log << "rocksdb.l1.hit: " << stats->getTickerCount(rocksdb::GET_HIT_L1)
-      << '\n';
-  log << "rocksdb.rocksdb.l2andup.hit: "
-      << stats->getTickerCount(rocksdb::GET_HIT_L2_AND_UP) << '\n';
-  log << "leader write count: "
-      << stats->getTickerCount(rocksdb::LEADER_WRITE_COUNT) << '\n';
-  log << "non leader write count: "
-      << stats->getTickerCount(rocksdb::NON_LEADER_WRITE_COUNT) << '\n';
-
-  log << "Promotion cache hits: "
-      << stats->getTickerCount(rocksdb::PROMOTION_CACHE_GET_HIT) << '\n';
-  log << "Promotion cache insert fail to lock: "
-      << stats->getTickerCount(rocksdb::PROMOTION_CACHE_INSERT_FAIL_LOCK)
-      << '\n';
-  log << "Promotion cache insert fail due to compacted: "
-      << stats->getTickerCount(rocksdb::PROMOTION_CACHE_INSERT_FAIL_COMPACTED)
-      << '\n';
-  log << "Promotion cache insert success: "
-      << stats->getTickerCount(rocksdb::PROMOTION_CACHE_INSERT) << '\n';
-  log << "rocksdb Perf: " << tester.GetRocksdbPerf() << '\n';
-  log << "rocksdb IOStats: " << tester.GetRocksdbIOStats() << '\n';
-
-  print_timers(log);
-
-  log << "stat end===" << std::endl;
-}
-
-=======
->>>>>>> 4491c634
 int main(int argc, char **argv) {
   std::ios::sync_with_stdio(false);
   std::cin.tie(0);
@@ -997,10 +933,10 @@
 
   RaltWrapper *ralt = nullptr;
   if (first_level_in_sd != 0) {
-    ralt = new RaltWrapper(
-        options.comparator, viscnts_path_str, first_level_in_sd - 1,
-        hot_set_size_limit, max_viscnts_size, switches, hot_set_size_limit,
-        hot_set_size_limit, ralt_bloom_bpk);
+    ralt = new RaltWrapper(options.comparator, viscnts_path_str,
+                           first_level_in_sd - 1, hot_set_size_limit,
+                           max_viscnts_size, switches, hot_set_size_limit,
+                           hot_set_size_limit, ralt_bloom_bpk);
 
     options.ralt = ralt;
   }
@@ -1107,16 +1043,7 @@
   auto period_print_stat = [&]() {
     std::ofstream period_stats(db_path / "period_stats");
     while (!should_stop.load()) {
-<<<<<<< HEAD
-      print_other_stats(period_stats, options, tester);
-=======
-      if (last_calculated_level_size > 0) {
-        update_multiplier_additional(db, options, last_calculated_level,
-                                     last_calculated_level_size, ori_last_level,
-                                     ori_size_ratio);
-      }
       tester.print_other_stats(period_stats);
->>>>>>> 4491c634
       std::this_thread::sleep_for(std::chrono::seconds(1));
     }
   };
