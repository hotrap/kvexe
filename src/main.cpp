--- conflicted
+++ resolved
@@ -1414,7 +1414,10 @@
 
   std::ofstream rand_read_bytes_out(db_path / "rand-read-bytes");
 
-<<<<<<< HEAD
+  std::ofstream report(db_path / "report.csv");
+  report << "Timestamp(ns),num-reads\n";
+  uint64_t num_reads = 0;
+
   // Stats of hotrap
 
   std::ofstream promoted_or_retained_out(db_path /
@@ -1439,11 +1442,6 @@
   vc_param_out << "Timestamp(ns) hot-set-size-limit phy-size-limit\n";
 
   auto stats = options->statistics;
-=======
-  std::ofstream report(db_path / "report.csv");
-  report << "Timestamp(ns),num-reads\n";
-  uint64_t num_reads = 0;
->>>>>>> 3a08cd7c
 
   auto interval = rusty::time::Duration::from_secs(1);
   auto next_begin = rusty::time::Instant::now() + interval;
@@ -1523,7 +1521,14 @@
                                  &rand_read_bytes));
     rand_read_bytes_out << timestamp << ' ' << rand_read_bytes << std::endl;
 
-<<<<<<< HEAD
+    report << timestamp;
+
+    uint64_t value = tester->num_reads();
+    report << ',' << value - num_reads;
+    num_reads = value;
+
+    report << std::endl;
+
     promoted_or_retained_out
         << timestamp << ' '
         << stats->getTickerCount(rocksdb::PROMOTED_FLUSH_BYTES) << ' '
@@ -1558,15 +1563,6 @@
 
     vc_param_out << timestamp << ' ' << ralt.GetHotSetSizeLimit() << ' '
                  << ralt.GetPhySizeLimit() << std::endl;
-=======
-    report << timestamp;
-
-    uint64_t value = tester->num_reads();
-    report << ',' << value - num_reads;
-    num_reads = value;
-
-    report << std::endl;
->>>>>>> 3a08cd7c
 
     auto sleep_time =
         next_begin.checked_duration_since(rusty::time::Instant::now());
