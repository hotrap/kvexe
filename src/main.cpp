#include <counter_timer_vec.hpp>

<<<<<<< HEAD
#include "test.hpp"
#include "viscnts.h"

=======
>>>>>>> 3a642b0e
typedef uint16_t field_size_t;

thread_local std::optional<std::ofstream> key_hit_level_out;
std::optional<std::ofstream> &get_key_hit_level_out() {
  return key_hit_level_out;
}

std::vector<rocksdb::DbPath> decode_db_paths(std::string db_paths) {
  std::istringstream in(db_paths);
  std::vector<rocksdb::DbPath> ret;
  rusty_assert_eq(in.get(), '{', "Invalid db_paths");
  char c = static_cast<char>(in.get());
  if (c == '}') return ret;
  rusty_assert_eq(c, '{', "Invalid db_paths");
  while (1) {
    std::string path;
    size_t size;
    if (in.peek() == '"') {
      in >> std::quoted(path);
      rusty_assert_eq(in.get(), ',', "Invalid db_paths");
    } else {
      while ((c = static_cast<char>(in.get())) != ',') path.push_back(c);
    }
    in >> size;
    ret.emplace_back(std::move(path), size);
    rusty_assert_eq(in.get(), '}', "Invalid db_paths");
    c = static_cast<char>(in.get());
    if (c != ',') break;
    rusty_assert_eq(in.get(), '{', "Invalid db_paths");
  }
  rusty_assert_eq(c, '}', "Invalid db_paths");
  return ret;
}

double MaxBytesMultiplerAdditional(const rocksdb::Options &options, int level) {
  if (level >= static_cast<int>(
                   options.max_bytes_for_level_multiplier_additional.size())) {
    return 1;
  }
  return options.max_bytes_for_level_multiplier_additional[level];
}

std::vector<std::pair<size_t, std::string>> predict_level_assignment(
    const rocksdb::Options &options) {
  std::vector<std::pair<size_t, std::string>> ret;
  uint32_t p = 0;
  int level = 0;
  assert(!options.db_paths.empty());

  std::cerr << "Predicted level assignment:\n";

  // size remaining in the most recent path
  uint64_t current_path_size = options.db_paths[0].target_size;

  uint64_t level_size;
  int cur_level = 0;

  // max_bytes_for_level_base denotes L1 size.
  // We estimate L0 size to be the same as L1.
  level_size = options.max_bytes_for_level_base;

  // Last path is the fallback
  while (p < options.db_paths.size() - 1) {
    if (current_path_size < level_size) {
      p++;
      current_path_size = options.db_paths[p].target_size;
      continue;
    }
    if (cur_level == level) {
      // Does desired level fit in this path?
      rusty_assert(ret.size() == (size_t)level);
      ret.emplace_back(level_size, options.db_paths[p].path);
      ++level;
    }
    current_path_size -= level_size;
    if (cur_level > 0) {
      if (options.level_compaction_dynamic_level_bytes) {
        // Currently, level_compaction_dynamic_level_bytes is ignored when
        // multiple db paths are specified. https://github.com/facebook/
        // rocksdb/blob/main/db/column_family.cc.
        // Still, adding this check to avoid accidentally using
        // max_bytes_for_level_multiplier_additional
        level_size =
            static_cast<uint64_t>(static_cast<double>(level_size) *
                                  options.max_bytes_for_level_multiplier);
      } else {
        level_size = static_cast<uint64_t>(
            static_cast<double>(level_size) *
            options.max_bytes_for_level_multiplier *
            MaxBytesMultiplerAdditional(options, cur_level));
      }
    }
    cur_level++;
  }
  rusty_assert(ret.size() == (size_t)level);
  ret.emplace_back(level_size, options.db_paths[p].path);
  return ret;
}

void empty_directory(std::filesystem::path dir_path) {
  for (auto &path : std::filesystem::directory_iterator(dir_path)) {
    std::filesystem::remove_all(path);
  }
}

bool is_empty_directory(std::string dir_path) {
  auto it = std::filesystem::directory_iterator(dir_path);
  return it == std::filesystem::end(it);
}

<<<<<<< HEAD
enum class PerLevelTimerType : size_t {
  kAccess = 0,
  kEnd,
};
constexpr size_t PER_LEVEL_TIMER_NUM =
    static_cast<size_t>(PerLevelTimerType::kEnd);
const char *per_level_timer_names[] = {
    "Access",
};
static_assert(PER_LEVEL_TIMER_NUM ==
              sizeof(per_level_timer_names) / sizeof(const char *));
counter_timer_vec::TypedTimersVector<PerLevelTimerType> per_level_timers(
    PER_LEVEL_TIMER_NUM);

enum class PerTierTimerType : size_t {
  kTransferRange,
  kEnd,
};
constexpr size_t PER_TIER_TIMER_NUM =
    static_cast<size_t>(PerTierTimerType::kEnd);
const char *per_tier_timer_names[] = {
    "TransferRange",
};
static_assert(PER_TIER_TIMER_NUM ==
              sizeof(per_tier_timer_names) / sizeof(const char *));
counter_timer_vec::TypedTimersVector<PerTierTimerType> per_tier_timers(
    PER_TIER_TIMER_NUM);

class RouterVisCnts : public rocksdb::CompactionRouter {
 public:
  RouterVisCnts(const rocksdb::Comparator *ucmp, std::filesystem::path dir,
                int tier0_last_level, size_t max_hot_set_size,
                uint64_t switches)
      : switches_(switches),
        vc_(VisCnts::New(ucmp, dir.c_str(), max_hot_set_size)),
        tier0_last_level_(tier0_last_level),
        new_iter_cnt_(0),
        count_access_hot_per_tier_{0, 0} {}
  const char *Name() const override { return "RouterVisCnts"; }
  size_t Tier(int level) override {
    if (level <= tier0_last_level_) {
      return 0;
    } else {
      return 1;
    }
  }
  void Access(int level, rocksdb::Slice key, size_t vlen) override {
    size_t tier = Tier(level);

    if (switches_ & MASK_COUNT_ACCESS_HOT_PER_TIER) {
      if (vc_.IsHot(key)) count_access_hot_per_tier_[tier].fetch_add(1);
    }

    auto guard =
        per_level_timers.timer(level, PerLevelTimerType::kAccess).start();
    vc_.Access(key, vlen);
    if (switches_ & MASK_KEY_HIT_LEVEL) {
      get_key_hit_level_out().value() << key.ToString() << ' ' << level << '\n';
    }
  }

  bool IsStablyHot(rocksdb::Slice key) override {
    return vc_.IsStablyHot(key);
  }
  // The returned pointer will stay valid until the next call to Seek or
  // NextHot with this iterator
  rocksdb::CompactionRouter::Iter LowerBound(rocksdb::Slice key) override {
    new_iter_cnt_.fetch_add(1, std::memory_order_relaxed);
    return vc_.LowerBound(key);
  }
  size_t RangeHotSize(rocksdb::Slice smallest,
                      rocksdb::Slice largest) override {
    rocksdb::Bound start{
        .user_key = smallest,
        .excluded = false,
    };
    rocksdb::Bound end{
        .user_key = largest,
        .excluded = false,
    };
    rocksdb::RangeBounds range{.start = start, .end = end};
    size_t ret = vc_.RangeHotSize(range);
    return ret;
  }
  size_t new_iter_cnt() {
    return new_iter_cnt_.load(std::memory_order_relaxed);
  }
  std::vector<size_t> hit_count() {
    std::vector<size_t> ret;
    for (size_t i = 0; i < 2; ++i)
      ret.push_back(
          count_access_hot_per_tier_[i].load(std::memory_order_relaxed));
    return ret;
  }

 private:
  const uint64_t switches_;
  VisCnts vc_;
  int tier0_last_level_;

  std::atomic<size_t> new_iter_cnt_;
  std::atomic<size_t> count_access_hot_per_tier_[2];
};

bool has_background_work(rocksdb::DB *db) {
  uint64_t flush_pending;
  uint64_t compaction_pending;
  uint64_t flush_running;
  uint64_t compaction_running;
  bool ok = db->GetIntProperty(
      rocksdb::Slice("rocksdb.mem-table-flush-pending"), &flush_pending);
  rusty_assert(ok, "");
  ok = db->GetIntProperty(rocksdb::Slice("rocksdb.compaction-pending"),
                          &compaction_pending);
  rusty_assert(ok, "");
  ok = db->GetIntProperty(rocksdb::Slice("rocksdb.num-running-flushes"),
                          &flush_running);
  rusty_assert(ok, "");
  ok = db->GetIntProperty(rocksdb::Slice("rocksdb.num-running-compactions"),
                          &compaction_running);
  rusty_assert(ok, "");
  return flush_pending || compaction_pending || flush_running ||
         compaction_running;
}

void wait_for_background_work(rocksdb::DB *db) {
  while (1) {
    if (has_background_work(db)) {
      std::this_thread::sleep_for(std::chrono::seconds(1));
      continue;
    }
    // The properties are not get atomically. Test for more 20 times more.
    int i;
    for (i = 0; i < 20; ++i) {
      std::this_thread::sleep_for(std::chrono::milliseconds(100));
      if (has_background_work(db)) {
        break;
      }
    }
    if (i == 20) {
      // std::cerr << "There is no background work detected for more than 2
      // seconds. Exiting...\n";
      break;
    }
  }
}

template <typename T>
void print_vector(const std::vector<T> &v) {
  std::cerr << "{";
  for (size_t i = 0; i < v.size(); ++i) {
    std::cerr << i << ':' << v[i] << ',';
  }
  std::cerr << "}";
}

=======
>>>>>>> 3a642b0e
auto timestamp_ns() {
  return std::chrono::duration_cast<std::chrono::nanoseconds>(
             std::chrono::system_clock::now().time_since_epoch())
      .count();
}
void bg_stat_printer(const rocksdb::Options *options,
                     std::filesystem::path db_path,
                     std::atomic<bool> *should_stop,
                     std::atomic<size_t> *progress) {
  std::ofstream progress_out(db_path / "progress");
  progress_out << "Timestamp(ns) operations-executed\n";
  auto mem_path = db_path / "mem";
  std::ofstream(mem_path) << "Timestamp(ns) RSS(KB)\n";

  std::ofstream promoted_2sdlast_out(db_path / "promoted-2sdlast-bytes");
  promoted_2sdlast_out << "Timestamp(ns) num-bytes\n";
  std::ofstream promoted_flush_out(db_path / "promoted-flush-bytes");
  promoted_flush_out << "Timestamp(ns) num-bytes\n";
  while (!should_stop->load(std::memory_order_relaxed)) {
    auto timestamp = timestamp_ns();

    auto value = progress->load(std::memory_order_relaxed);
    progress_out << timestamp << ' ' << value << std::endl;

    std::ofstream(mem_path, std::ios_base::app) << timestamp << ' ';
    std::system(("ps -q " + std::to_string(getpid()) +
                 " -o rss | tail -n 1 >> " + mem_path.c_str())
                    .c_str());

    auto promoted_2sdlast_bytes =
        options->statistics->getTickerCount(rocksdb::PROMOTED_2SDLAST_BYTES);
    promoted_2sdlast_out << timestamp << ' ' << promoted_2sdlast_bytes
                         << std::endl;

    auto promoted_flush_bytes =
        options->statistics->getTickerCount(rocksdb::PROMOTED_FLUSH_BYTES);
    promoted_flush_out << timestamp << ' ' << promoted_flush_bytes << std::endl;

    std::this_thread::sleep_for(std::chrono::seconds(1));
  }
}

int main(int argc, char **argv) {
  std::ios::sync_with_stdio(false);
  std::cin.tie(0);
  std::cout.tie(0);

  rocksdb::Options options;

  namespace po = boost::program_options;
  po::options_description desc("Available options");
  std::string format;
  std::string arg_db_path;
  std::string arg_db_paths;
  std::string viscnts_path_str;
  size_t cache_size;
  int compaction_pri;
  double arg_max_hot_set_size;
  std::string arg_switches;
  size_t num_threads;
  desc.add_options()("help", "Print help message");
  desc.add_options()("cleanup,c", "Empty the directories first.");
  desc.add_options()("max_background_jobs", po::value<int>(), "");
  desc.add_options()("level0_file_num_compaction_trigger", po::value<int>(),
                     "Number of files in level-0 when compactions start");
  desc.add_options()("format,f",
                     po::value<std::string>(&format)->default_value("ycsb"),
                     "Trace format: plain/ycsb");
  desc.add_options()(
      "use_direct_reads",
      po::value<bool>(&options.use_direct_reads)->default_value(true), "");
  desc.add_options()(
      "use_direct_io_for_flush_and_compaction",
      po::value<bool>(&options.use_direct_io_for_flush_and_compaction)->default_value(true), "");
  desc.add_options()("db_path",
                     po::value<std::string>(&arg_db_path)->required(),
                     "Path to database");
  desc.add_options()(
      "db_paths", po::value<std::string>(&arg_db_paths)->required(),
      "For example: \"{{/tmp/sd,100000000},{/tmp/cd,1000000000}}\"");
  desc.add_options()("viscnts_path",
                     po::value<std::string>(&viscnts_path_str)->required(),
                     "Path to VisCnts");
  desc.add_options()("cache_size",
                     po::value<size_t>(&cache_size)->default_value(8 << 20),
                     "Capacity of LRU block cache in bytes. Default: 8MiB");
  desc.add_options()("compaction_pri,p",
                     po::value<int>(&compaction_pri)->required(),
                     "Method to pick SST to compact (rocksdb::CompactionPri)");
  desc.add_options()("max_hot_set_size",
                     po::value<double>(&arg_max_hot_set_size)->required(),
                     "Max hot set size in bytes");
  desc.add_options()(
      "switches", po::value<std::string>(&arg_switches)->default_value("none"),
      "Switches for statistics: none/all/<hex value>\n"
      "0x1: Log the latency of each operation\n"
      "0x2: Output the result of READ\n"
      "0x4: count access hot per tier\n"
      "0x8: Log key and the level hit");
  desc.add_options()("num_threads",
                     po::value<size_t>(&num_threads)->default_value(1),
                     "The number of threads to execute the trace\n");
  desc.add_options()("enable_fast_process",
                     "Enable fast process including ignoring kNotFound and "
                     "pushing operations in one channel.");
  desc.add_options()("enable_fast_generator", "Enable fast generator");
  desc.add_options()("workload_file", po::value<std::string>(),
                     "Workload file used in built-in generator");
  desc.add_options()("export_key_only_trace",
                     "Export key-only trace generated by built-in generator.");

  po::variables_map vm;
  po::store(po::parse_command_line(argc, argv, desc), vm);
  if (vm.count("help")) {
    std::cerr << desc << std::endl;
    return 1;
  }
  po::notify(vm);

  size_t max_hot_set_size = arg_max_hot_set_size;
  uint64_t switches;
  if (arg_switches == "none") {
    switches = 0;
  } else if (arg_switches == "all") {
    switches = 0xf;
  } else {
    std::istringstream in(std::move(arg_switches));
    in >> std::hex >> switches;
  }

  std::filesystem::path db_path(arg_db_path);
  std::filesystem::path viscnts_path(viscnts_path_str);
  options.db_paths = decode_db_paths(arg_db_paths);
  options.compaction_pri = static_cast<rocksdb::CompactionPri>(compaction_pri);
  options.statistics = rocksdb::CreateDBStatistics();

  rocksdb::BlockBasedTableOptions table_options;
  table_options.block_cache = rocksdb::NewLRUCache(cache_size);
  table_options.filter_policy.reset(rocksdb::NewBloomFilterPolicy(10, false));
  options.table_factory.reset(
      rocksdb::NewBlockBasedTableFactory(table_options));

  if (vm.count("max_background_jobs")) {
    options.max_background_jobs = vm["max_background_jobs"].as<int>();
  }

  if (vm.count("level0_file_num_compaction_trigger")) {
    options.level0_file_num_compaction_trigger =
        vm["level0_file_num_compaction_trigger"].as<int>();
  }

  if (vm.count("cleanup")) {
    std::cerr << "Emptying directories\n";
    empty_directory(db_path);
    for (auto path : options.db_paths) {
      empty_directory(path.path);
    }
    empty_directory(viscnts_path_str);
  }

  auto ret = predict_level_assignment(options);
  rusty_assert(ret.size() > 0);
  size_t first_level_in_cd = ret.size() - 1;
  if (max_hot_set_size != 0) {
    for (;;) {
      rusty_assert(first_level_in_cd >= 2);
      size_t last_level_in_sd = first_level_in_cd - 1;
      options.max_bytes_for_level_multiplier_additional.clear();
      for (size_t level = 1; level < last_level_in_sd; ++level) {
        options.max_bytes_for_level_multiplier_additional.push_back(1.0);
      }
      options.max_bytes_for_level_multiplier_additional.push_back(
          1 + (double)max_hot_set_size / ret[last_level_in_sd].first);
      ret = predict_level_assignment(options);
      if (ret.size() - 1 == first_level_in_cd) break;
      rusty_assert(ret.size() - 1 < first_level_in_cd);
      first_level_in_cd = ret.size() - 1;
    }
    std::cerr << "options.max_bytes_for_level_multiplier_additional: [";
    for (double x : options.max_bytes_for_level_multiplier_additional) {
      std::cerr << x << ',';
    }
    std::cerr << "]\n";
  }
  for (size_t level = 0; level < first_level_in_cd; ++level) {
    std::cerr << level << ' ' << ret[level].second << ' ' << ret[level].first
              << std::endl;
  }
  std::cerr << first_level_in_cd << "+ " << ret[first_level_in_cd].second << ' '
            << ret[first_level_in_cd].first << std::endl;
  std::ofstream(db_path / "first-level-in-cd")
      << first_level_in_cd << std::endl;

  RouterVisCnts *router = nullptr;
  if (first_level_in_cd != 0) {
    router =
        new RouterVisCnts(options.comparator, viscnts_path_str,
                          first_level_in_cd - 1, max_hot_set_size, switches);
    options.compaction_router = router;
  }

  rocksdb::DB *db;
  auto s = rocksdb::DB::Open(options, db_path.string(), &db);
  if (!s.ok()) {
    std::cerr << "Creating database\n";
    options.create_if_missing = true;
    s = rocksdb::DB::Open(options, db_path.string(), &db);
    if (!s.ok()) {
      std::cerr << s.ToString() << std::endl;
      return -1;
    }
  }

  std::atomic<bool> should_stop(false);
  std::atomic<size_t> progress(0);
  std::thread stat_printer(bg_stat_printer, &options, db_path, &should_stop,
                           &progress);

  std::string cmd =
      "pidstat -p " + std::to_string(getpid()) +
      " -Hu 1 | awk '{if(NR>3){print $1,$8; fflush(stdout)}}' > " +
      db_path.c_str() + "/cpu &";
  std::cerr << cmd << std::endl;
  std::system(cmd.c_str());

  WorkOptions work_option;
  work_option.db = db;
  work_option.switches = switches;
  work_option.db_path = db_path;
  work_option.progress = &progress;
  work_option.num_threads = num_threads;
  work_option.enable_fast_process = vm.count("enable_fast_process");
  work_option.format_type =
      format == "ycsb" ? FormatType::YCSB : FormatType::Plain;
  work_option.enable_fast_generator = vm.count("enable_fast_generator");
  if (work_option.enable_fast_generator) {
    std::string workload_file = vm["workload_file"].as<std::string>();
    work_option.ycsb_gen_options =
        YCSBGen::YCSBGeneratorOptions::ReadFromFile(workload_file);
    work_option.export_key_only_trace = vm.count("export_key_only_trace");
  } else {
    rusty_assert(vm.count("workload_file") == 0,
                 "workload_file only works with built-in generator!");
    rusty_assert(vm.count("export_key_only_trace") == 0,
                 "export_key_only_trace only works with built-in generator!");
    work_option.ycsb_gen_options = YCSBGen::YCSBGeneratorOptions();
  }
  Tester tester(work_option);

  auto stats_print_func = [&](std::ostream &log) {
    log << "Timestamp: " << timestamp_ns() << "\n";
    log << "rocksdb.block.cache.data.miss: "
        << options.statistics->getTickerCount(rocksdb::BLOCK_CACHE_DATA_MISS)
        << "\n";
    log << "rocksdb.block.cache.data.hit: "
        << options.statistics->getTickerCount(rocksdb::BLOCK_CACHE_DATA_HIT)
        << "\n";
    log << "rocksdb.bloom.filter.useful: "
        << options.statistics->getTickerCount(rocksdb::BLOOM_FILTER_USEFUL)
        << "\n";
    log << "rocksdb.bloom.filter.full.positive: "
        << options.statistics->getTickerCount(
               rocksdb::BLOOM_FILTER_FULL_POSITIVE)
        << "\n";
    log << "rocksdb.memtable.hit: "
        << options.statistics->getTickerCount(rocksdb::MEMTABLE_HIT) << "\n";
    log << "rocksdb.l0.hit: "
        << options.statistics->getTickerCount(rocksdb::GET_HIT_L0) << "\n";
    log << "rocksdb.l1.hit: "
        << options.statistics->getTickerCount(rocksdb::GET_HIT_L1) << "\n";
    log << "rocksdb.rocksdb.l2andup.hit: "
        << options.statistics->getTickerCount(rocksdb::GET_HIT_L2_AND_UP)
        << "\n";
    log << "rocksdb Perf: " << tester.GetRocksdbPerf() << "\n";
    log << "rocksdb IOStats: " << tester.GetRocksdbIOStats() << "\n";

    /* Statistics of router */
    if (router) {
      log << "New iterator count: " << router->new_iter_cnt() << "\n";
      if (switches & MASK_COUNT_ACCESS_HOT_PER_TIER) {
        auto counters = router->hit_count();
        assert(counters.size() == 2);
        log << "Access hot per tier: " << counters[0] << ' ' << counters[1]
            << "\n";
      }

      size_t num_tiers = per_tier_timers.len();
      for (size_t tier = 0; tier < num_tiers; ++tier) {
        log << "Tier timers: {tier: " << tier << ", timers: [\n";
        const auto &timers = per_tier_timers.timers(tier);
        size_t num_types = timers.len();
        for (size_t type = 0; type < num_types; ++type) {
          const auto &timer = timers.timer(type);
          log << per_tier_timer_names[type] << ": count " << timer.count()
              << ", total " << timer.time().as_secs_double() << " s,\n";
        }
        log << "]},\n";
      }
      log << "end===\n";

      size_t num_levels = per_level_timers.len();
      for (size_t level = 0; level < num_levels; ++level) {
        log << "Level timers: {level: " << level << ", timers: [\n";
        const auto &timers = per_level_timers.timers(level);
        size_t num_types = timers.len();
        for (size_t type = 0; type < num_types; ++type) {
          const auto &timer = timers.timer(type);
          log << per_level_timer_names[type] << ": count " << timer.count()
              << ", total " << timer.time().as_secs_double() << " s,\n";
        }
        log << "]},\n";
      }
      log << "end===\n";
    }

    /* Timer data */
    std::vector<counter_timer::CountTime> timers_status;
    const auto &ts = timers.timers();
    size_t num_types = ts.len();
    for (size_t i = 0; i < num_types; ++i) {
      const auto &timer = ts.timer(i);
      uint64_t count = timer.count();
      rusty::time::Duration time = timer.time();
      timers_status.push_back(counter_timer::CountTime{count, time});
      log << timer_names[i] << ": count " << count << ", total "
          << time.as_secs_double() << " s\n";
    }

    /* Operation counts*/
    log << "operation counts: " << tester.GetOpParseCounts() << "\n";
    log << "notfound counts: " << tester.GetNotFoundCounts() << "\n";
    log << "stat end===" << std::endl;
  };

  auto period_print_stat = [&]() {
    std::ofstream period_stats(db_path / "period_stats");
    while (!should_stop.load()) {
      stats_print_func(period_stats);
      std::this_thread::sleep_for(std::chrono::seconds(1));
    }
  };

  std::thread period_print_thread(period_print_stat);

  auto start = std::chrono::steady_clock::now();
  tester.Test();
  auto end = std::chrono::steady_clock::now();
  std::cerr << (double)std::chrono::duration_cast<std::chrono::nanoseconds>(
                   end - start)
                       .count() /
                   1e9
            << " second(s) for work\n";

  start = std::chrono::steady_clock::now();
  wait_for_background_work(db);
  end = std::chrono::steady_clock::now();
  std::cerr << (double)std::chrono::duration_cast<std::chrono::nanoseconds>(
                   end - start)
                       .count() /
                   1e9
            << " second(s) waiting for background work\n";

  should_stop.store(true, std::memory_order_relaxed);
  stats_print_func(std::cerr);

  std::string rocksdb_stats;
  rusty_assert(db->GetProperty("rocksdb.stats", &rocksdb_stats));
  std::ofstream(db_path / "rocksdb-stats.txt") << rocksdb_stats;

  stat_printer.join();
  period_print_thread.join();
  delete db;
  delete router;

  return 0;
}<|MERGE_RESOLUTION|>--- conflicted
+++ resolved
@@ -1,11 +1,8 @@
 #include <counter_timer_vec.hpp>
 
-<<<<<<< HEAD
 #include "test.hpp"
 #include "viscnts.h"
 
-=======
->>>>>>> 3a642b0e
 typedef uint16_t field_size_t;
 
 thread_local std::optional<std::ofstream> key_hit_level_out;
@@ -116,7 +113,6 @@
   return it == std::filesystem::end(it);
 }
 
-<<<<<<< HEAD
 enum class PerLevelTimerType : size_t {
   kAccess = 0,
   kEnd,
@@ -178,9 +174,7 @@
     }
   }
 
-  bool IsStablyHot(rocksdb::Slice key) override {
-    return vc_.IsStablyHot(key);
-  }
+  bool IsStablyHot(rocksdb::Slice key) override { return vc_.IsStablyHot(key); }
   // The returned pointer will stay valid until the next call to Seek or
   // NextHot with this iterator
   rocksdb::CompactionRouter::Iter LowerBound(rocksdb::Slice key) override {
@@ -221,49 +215,6 @@
   std::atomic<size_t> count_access_hot_per_tier_[2];
 };
 
-bool has_background_work(rocksdb::DB *db) {
-  uint64_t flush_pending;
-  uint64_t compaction_pending;
-  uint64_t flush_running;
-  uint64_t compaction_running;
-  bool ok = db->GetIntProperty(
-      rocksdb::Slice("rocksdb.mem-table-flush-pending"), &flush_pending);
-  rusty_assert(ok, "");
-  ok = db->GetIntProperty(rocksdb::Slice("rocksdb.compaction-pending"),
-                          &compaction_pending);
-  rusty_assert(ok, "");
-  ok = db->GetIntProperty(rocksdb::Slice("rocksdb.num-running-flushes"),
-                          &flush_running);
-  rusty_assert(ok, "");
-  ok = db->GetIntProperty(rocksdb::Slice("rocksdb.num-running-compactions"),
-                          &compaction_running);
-  rusty_assert(ok, "");
-  return flush_pending || compaction_pending || flush_running ||
-         compaction_running;
-}
-
-void wait_for_background_work(rocksdb::DB *db) {
-  while (1) {
-    if (has_background_work(db)) {
-      std::this_thread::sleep_for(std::chrono::seconds(1));
-      continue;
-    }
-    // The properties are not get atomically. Test for more 20 times more.
-    int i;
-    for (i = 0; i < 20; ++i) {
-      std::this_thread::sleep_for(std::chrono::milliseconds(100));
-      if (has_background_work(db)) {
-        break;
-      }
-    }
-    if (i == 20) {
-      // std::cerr << "There is no background work detected for more than 2
-      // seconds. Exiting...\n";
-      break;
-    }
-  }
-}
-
 template <typename T>
 void print_vector(const std::vector<T> &v) {
   std::cerr << "{";
@@ -273,8 +224,6 @@
   std::cerr << "}";
 }
 
-=======
->>>>>>> 3a642b0e
 auto timestamp_ns() {
   return std::chrono::duration_cast<std::chrono::nanoseconds>(
              std::chrono::system_clock::now().time_since_epoch())
@@ -348,7 +297,9 @@
       po::value<bool>(&options.use_direct_reads)->default_value(true), "");
   desc.add_options()(
       "use_direct_io_for_flush_and_compaction",
-      po::value<bool>(&options.use_direct_io_for_flush_and_compaction)->default_value(true), "");
+      po::value<bool>(&options.use_direct_io_for_flush_and_compaction)
+          ->default_value(true),
+      "");
   desc.add_options()("db_path",
                      po::value<std::string>(&arg_db_path)->required(),
                      "Path to database");
