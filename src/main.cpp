--- conflicted
+++ resolved
@@ -1,16 +1,9 @@
-<<<<<<< HEAD
+#include <sys/resource.h>
+
 #include "test.hpp"
-=======
-#include <sys/resource.h>
->>>>>>> 94886008
-
-#include "test.hpp"
-
-<<<<<<< HEAD
-=======
+
 typedef uint16_t field_size_t;
 
->>>>>>> 94886008
 std::vector<rocksdb::DbPath> decode_db_paths(std::string db_paths) {
   std::istringstream in(db_paths);
   std::vector<rocksdb::DbPath> ret;
@@ -38,7 +31,6 @@
   return ret;
 }
 
-<<<<<<< HEAD
 std::vector<double> decode_mutant_cost(std::string costs) {
   std::istringstream in(costs);
   std::vector<double> ret;
@@ -58,9 +50,6 @@
 }
 
 int MaxBytesMultiplerAdditional(const rocksdb::Options &options, int level) {
-=======
-double MaxBytesMultiplerAdditional(const rocksdb::Options &options, int level) {
->>>>>>> 94886008
   if (level >= static_cast<int>(
                    options.max_bytes_for_level_multiplier_additional.size())) {
     return 1;
@@ -134,37 +123,8 @@
   return it == std::filesystem::end(it);
 }
 
-<<<<<<< HEAD
-bool has_background_work(rocksdb::DB *db) {
-  uint64_t flush_pending;
-  uint64_t compaction_pending;
-  uint64_t flush_running;
-  uint64_t compaction_running;
-  bool ok = db->GetIntProperty(
-      rocksdb::Slice("rocksdb.mem-table-flush-pending"), &flush_pending);
-  rusty_assert(ok, "");
-  ok = db->GetIntProperty(rocksdb::Slice("rocksdb.compaction-pending"),
-                          &compaction_pending);
-  rusty_assert(ok, "");
-  ok = db->GetIntProperty(rocksdb::Slice("rocksdb.num-running-flushes"),
-                          &flush_running);
-  rusty_assert(ok, "");
-  ok = db->GetIntProperty(rocksdb::Slice("rocksdb.num-running-compactions"),
-                          &compaction_running);
-  rusty_assert(ok, "");
-  return flush_pending || compaction_pending || flush_running ||
-         compaction_running;
-}
-
-void wait_for_background_work(rocksdb::DB *db) {
-  while (1) {
-    if (has_background_work(db)) {
-      std::this_thread::sleep_for(std::chrono::seconds(1));
-      continue;
-=======
 void bg_stat_printer(WorkOptions *work_options,
                      std::atomic<bool> *should_stop) {
-  rocksdb::DB *db = work_options->db;
   const std::filesystem::path &db_path = work_options->db_path;
 
   char buf[16];
@@ -216,7 +176,6 @@
     if (-1 == pclose(pipe)) {
       perror("pclose");
       rusty_panic();
->>>>>>> 94886008
     }
     if (-1 == getrusage(RUSAGE_SELF, &rusage)) {
       perror("getrusage");
@@ -226,25 +185,6 @@
 
     std::ofstream(cputimes_path, std::ios_base::app) << timestamp << ' ';
     std::system(cputimes_command.c_str());
-
-    std::string compaction_stats;
-    rusty_assert(db->GetProperty(rocksdb::DB::Properties::kCompactionStats,
-                                 &compaction_stats));
-    compaction_stats_out << "Timestamp(ns) " << timestamp << '\n'
-                         << compaction_stats << std::endl;
-
-    uint64_t compaction_cpu_micros;
-    rusty_assert(db->GetIntProperty(
-        rocksdb::DB::Properties::kCompactionCPUMicros, &compaction_cpu_micros));
-    timers_out << timestamp << ' ' << compaction_cpu_micros << ' '
-               << put_cpu_nanos.load(std::memory_order_relaxed) << ' '
-               << get_cpu_nanos.load(std::memory_order_relaxed) << ' '
-               << delete_cpu_nanos.load(std::memory_order_relaxed) << std::endl;
-
-    std::string rand_read_bytes;
-    rusty_assert(db->GetProperty(rocksdb::DB::Properties::kRandReadBytes,
-                                 &rand_read_bytes));
-    rand_read_bytes_out << timestamp << ' ' << rand_read_bytes << std::endl;
 
     auto sleep_time =
         next_begin.checked_duration_since(rusty::time::Instant::now());
@@ -252,35 +192,7 @@
       std::this_thread::sleep_for(
           std::chrono::nanoseconds(sleep_time.value().as_nanos()));
     }
-<<<<<<< HEAD
-  }
-}
-
-auto timestamp_ns() {
-  return std::chrono::duration_cast<std::chrono::nanoseconds>(
-             std::chrono::system_clock::now().time_since_epoch())
-      .count();
-}
-void bg_stat_printer(std::filesystem::path db_path,
-                     std::atomic<bool> *should_stop,
-                     std::atomic<size_t> *progress) {
-  std::ofstream progress_out(db_path / "progress");
-  progress_out << "Timestamp(ns) operations-executed\n";
-  
-  auto mem_path = db_path / "mem";
-  std::ofstream(mem_path) << "Timestamp(ns) RSS(KB)\n";
-  while (!should_stop->load(std::memory_order_relaxed)) {
-    auto timestamp = timestamp_ns();
-    auto value = progress->load(std::memory_order_relaxed);
-    progress_out << timestamp << ' ' << value << std::endl;
-    std::ofstream(mem_path, std::ios_base::app) << timestamp << ' ';
-    std::system(("ps -q " + std::to_string(getpid()) +
-                 " -o rss | tail -n 1 >> " + mem_path.c_str())
-                    .c_str());
-    std::this_thread::sleep_for(std::chrono::seconds(1));
-=======
     next_begin += interval;
->>>>>>> 94886008
   }
 }
 
@@ -303,21 +215,7 @@
   std::string arg_db_paths;
   std::string arg_costs;
   size_t cache_size;
-<<<<<<< HEAD
-  std::string arg_switches;
-  size_t num_threads;
   double target_cost;
-  std::string workload_file;
-  desc.add_options()("help", "Print help message");
-  desc.add_options()("cleanup,c", "Empty the directories first.");
-  desc.add_options()("enable_fast_process", "Enable fast processing method.");
-  desc.add_options()("format,f",
-                     po::value<std::string>(&format)->default_value("ycsb"),
-                     "Trace format: plain/ycsb");
-  // desc.add_options()(
-  //     "use_direct_reads",
-  //     po::value<bool>(&options.use_direct_reads)->default_value(true), "");
-=======
 
   // Options of executor
   desc.add_options()("help", "Print help message");
@@ -355,19 +253,9 @@
   desc.add_options()("export_ans_xxh64", "Export xxhash of ans");
 
   // Options of rocksdb
-  desc.add_options()("max_background_jobs",
-                     po::value(&options.max_background_jobs));
   desc.add_options()("level0_file_num_compaction_trigger",
                      po::value(&options.level0_file_num_compaction_trigger),
                      "Number of files in level-0 when compactions start");
-  desc.add_options()("use_direct_reads",
-                     po::value(&options.use_direct_reads)->default_value(true),
-                     "");
-  desc.add_options()("use_direct_io_for_flush_and_compaction",
-                     po::value(&options.use_direct_io_for_flush_and_compaction)
-                         ->default_value(true),
-                     "");
->>>>>>> 94886008
   desc.add_options()("db_path",
                      po::value<std::string>(&arg_db_path)->required(),
                      "Path to database");
@@ -389,23 +277,7 @@
                      po::value(&options.max_bytes_for_level_base));
   desc.add_options()("optimize_filters_for_hits",
                      "Do not build filters for the last level");
-  desc.add_options()(
-<<<<<<< HEAD
-      "switches", po::value<std::string>(&arg_switches)->default_value("none"),
-      "Switches for statistics: none/all/<hex value>\n"
-      "0x1: Log the latency of each operation\n"
-      "0x2: Output the result of READ");
-  desc.add_options()("num_threads",
-                     po::value<size_t>(&num_threads)->default_value(1),
-                     "The number of threads to execute the trace\n");
-  desc.add_options()("enable_fast_generator", "Enable fast generator");
-  desc.add_options()("workload_file", po::value<std::string>(&workload_file)->default_value(""), "Workload file used in built-in generator");
-=======
-      "db_paths_soft_size_limit_multiplier",
-      po::value<double>(&work_options.db_paths_soft_size_limit_multiplier)
-          ->default_value(1.1));
-
->>>>>>> 94886008
+
   po::variables_map vm;
   po::store(po::parse_command_line(argc, argv, desc), vm);
   if (vm.count("help")) {
@@ -466,22 +338,13 @@
   // Doesn't make sense for tiered storage
   options.level_compaction_dynamic_level_bytes = false;
 
-<<<<<<< HEAD
-  // Mutant set table options in DB::Open.
-  // rocksdb::BlockBasedTableOptions table_options;
-  // table_options.block_cache = rocksdb::NewLRUCache(cache_size);
-  // table_options.filter_policy.reset(rocksdb::NewBloomFilterPolicy(10, false));
-  // From mutant
-  // table_options.pin_l0_filter_and_index_blocks_in_cache = true;
-  // table_options.cache_index_and_filter_blocks = true;
-  // options.table_factory.reset(
-  //     rocksdb::NewBlockBasedTableFactory(table_options));
-=======
   table_options.block_cache = rocksdb::NewLRUCache(cache_size);
   table_options.filter_policy.reset(rocksdb::NewBloomFilterPolicy(10, false));
+  // From mutant
+  table_options.pin_l0_filter_and_index_blocks_in_cache = false;
+  table_options.cache_index_and_filter_blocks = false;
   options.table_factory.reset(
       rocksdb::NewBlockBasedTableFactory(table_options));
->>>>>>> 94886008
 
   if (vm.count("optimize_filters_for_hits")) {
     options.optimize_filters_for_hits = true;
@@ -494,20 +357,6 @@
     for (auto path : options.db_paths) {
       empty_directory(path.path);
     }
-<<<<<<< HEAD
-  }
-  int first_level_in_sd = predict_level_assignment(options);
-  {
-    std::ofstream out(db_path / "first-level-in-sd");
-    out << first_level_in_sd << std::endl;
-  }
-
-  if (vm.count("cleanup")) {
-    options.create_if_missing = true;
-  }
-  
-  rocksdb::DB *db;
-=======
     auto ret = predict_level_assignment(options);
     rusty_assert(ret.size() > 0);
     size_t first_level_in_sd = ret.size() - 1;
@@ -526,7 +375,6 @@
     std::cerr << "Creating database\n";
     options.create_if_missing = true;
   }
->>>>>>> 94886008
   auto s = rocksdb::DB::Open(options, db_path.string(), &db);
   if (!s.ok()) {
     std::cerr << s.ToString() << std::endl;
@@ -540,105 +388,6 @@
   std::cerr << cmd << std::endl;
   std::system(cmd.c_str());
 
-<<<<<<< HEAD
-  WorkOptions work_option;
-  work_option.db = db;
-  work_option.switches = switches;
-  work_option.db_path = db_path;
-  work_option.progress = &progress;
-  work_option.num_threads = num_threads;
-  work_option.enable_fast_process = vm.count("enable_fast_process");
-  work_option.format_type = format == "ycsb" ? FormatType::YCSB : FormatType::Plain;
-  work_option.enable_fast_generator = vm.count("enable_fast_generator");
-  work_option.ycsb_gen_options = vm.count("enable_fast_generator") ? YCSBGen::YCSBGeneratorOptions::ReadFromFile(workload_file) : YCSBGen::YCSBGeneratorOptions();
-  
-  Tester tester(work_option);
-
-  auto stats_print_func = [&] (std::ostream& log) {
-    log << "Timestamp: " << timestamp_ns() << "\n";
-    log << "rocksdb.block.cache.data.miss: "
-        << options.statistics->getTickerCount(
-              rocksdb::BLOCK_CACHE_DATA_MISS)
-        << "\n";
-    log << "rocksdb.block.cache.data.hit: "
-        << options.statistics->getTickerCount(rocksdb::BLOCK_CACHE_DATA_HIT)
-        << "\n";
-    log << "rocksdb.bloom.filter.useful: "
-        << options.statistics->getTickerCount(rocksdb::BLOOM_FILTER_USEFUL)
-        << "\n";
-    // No such option.
-    // log << "rocksdb.bloom.filter.full.positive: "
-    //           << options.statistics->getTickerCount(
-    //                  rocksdb::BLOOM_FILTER_FULL_POSITIVE)
-    //           << "\n";
-    log << "rocksdb.memtable.hit: "
-        << options.statistics->getTickerCount(rocksdb::MEMTABLE_HIT)
-        << "\n";
-    log << "rocksdb.l0.hit: "
-        << options.statistics->getTickerCount(rocksdb::GET_HIT_L0)
-        << "\n";
-    log << "rocksdb.l1.hit: "
-        << options.statistics->getTickerCount(rocksdb::GET_HIT_L1)
-        << "\n";
-    log << "rocksdb.rocksdb.l2andup.hit: "
-        << options.statistics->getTickerCount(rocksdb::GET_HIT_L2_AND_UP)
-        << "\n";
-    
-    log << "mutant.l0.access: " << rocksdb::Mutant::GetAccessStats(0) << "\n";
-    log << "mutant.l1.access: " << rocksdb::Mutant::GetAccessStats(1) << "\n";
-    log << "mutant.l0.hit: " << rocksdb::Mutant::GetHitStats(0) << "\n";
-    log << "mutant.l1.hit: " << rocksdb::Mutant::GetHitStats(1) << "\n";
-
-    log << "Timer: " << "\n";
-
-    std::vector<counter_timer::CountTime> timers_status;
-    const auto &ts = timers.timers();
-    size_t num_types = ts.len();
-    for (size_t i = 0; i < num_types; ++i) {
-      const auto &timer = ts.timer(i);
-      uint64_t count = timer.count();
-      rusty::time::Duration time = timer.time();
-      timers_status.push_back(counter_timer::CountTime{count, time});
-      log << timer_names[i] << ": count " << count << ", total "
-          << time.as_secs_double() << "s\n";
-    }
-
-    log << "end===\n";
-    
-    /* Operation counts*/
-    log << "operation counts: " << tester.GetOpParseCounts() << "\n";
-    log << "notfound counts: " << tester.GetNotFoundCounts() << "\n";
-    log << "stat end===" << std::endl;
-  };
-
-  auto period_print_stat = [&] () {
-    std::ofstream period_stats(db_path / "period_stats");
-    while(!should_stop.load()) {
-      stats_print_func(period_stats);
-      std::this_thread::sleep_for(std::chrono::seconds(1));
-    }
-  };
-
-  std::thread period_print_thread(period_print_stat);
-
-  auto start = std::chrono::steady_clock::now();
-  tester.Test();
-  auto end = std::chrono::steady_clock::now();
-  std::cerr << (double)std::chrono::duration_cast<std::chrono::nanoseconds>(
-                   end - start)
-                       .count() /
-                   1e9
-            << " second(s) for work\n";
-
-  start = std::chrono::steady_clock::now();
-  wait_for_background_work(db);
-  end = std::chrono::steady_clock::now();
-  std::cerr << (double)std::chrono::duration_cast<std::chrono::nanoseconds>(
-                   end - start)
-                       .count() /
-                   1e9
-            << " second(s) waiting for background work\n";
-=======
   std::atomic<uint64_t> progress(0);
   std::atomic<uint64_t> progress_get(0);
 
@@ -672,7 +421,6 @@
     work_options.ycsb_gen_options = YCSBGen::YCSBGeneratorOptions();
   }
   work_options.export_ans_xxh64 = vm.count("export_ans_xxh64");
->>>>>>> 94886008
 
   std::atomic<bool> should_stop(false);
   std::thread stat_printer(bg_stat_printer, &work_options, &should_stop);
@@ -689,14 +437,6 @@
         << "\n";
     log << "rocksdb.bloom.filter.useful: "
         << options.statistics->getTickerCount(rocksdb::BLOOM_FILTER_USEFUL)
-        << "\n";
-    log << "rocksdb.bloom.filter.full.positive: "
-        << options.statistics->getTickerCount(
-               rocksdb::BLOOM_FILTER_FULL_POSITIVE)
-        << "\n";
-    log << "rocksdb.bloom.filter.full.true.positive: "
-        << options.statistics->getTickerCount(
-               rocksdb::BLOOM_FILTER_FULL_TRUE_POSITIVE)
         << "\n";
     log << "rocksdb.memtable.hit: "
         << options.statistics->getTickerCount(rocksdb::MEMTABLE_HIT) << "\n";
@@ -723,11 +463,6 @@
           << time.as_secs_double() << " s\n";
     }
 
-<<<<<<< HEAD
-  std::string rocksdb_stats;
-  rusty_assert(db->GetProperty("rocksdb.stats", &rocksdb_stats), "");
-  std::ofstream(db_path / "rocksdb-stats.txt") << rocksdb_stats;
-=======
     /* Operation counts*/
     log << "notfound counts: " << tester.GetNotFoundCounts() << "\n";
     log << "stat end===" << std::endl;
@@ -758,7 +493,6 @@
   }
 
   should_stop.store(true, std::memory_order_relaxed);
->>>>>>> 94886008
 
   stats_print_func(std::cerr);
 
