#include <sys/resource.h>

#include "test.hpp"

static inline void empty_directory(std::filesystem::path dir_path) {
  for (auto &path : std::filesystem::directory_iterator(dir_path)) {
    std::filesystem::remove_all(path);
  }
}

std::vector<rocksdb::DbPath> decode_db_paths(std::string db_paths) {
  std::istringstream in(db_paths);
  std::vector<rocksdb::DbPath> ret;
  rusty_assert_eq(in.get(), '{', "Invalid db_paths");
  char c = static_cast<char>(in.get());
  if (c == '}') return ret;
  rusty_assert_eq(c, '{', "Invalid db_paths");
  while (1) {
    std::string path;
    uint64_t size;
    if (in.peek() == '"') {
      in >> std::quoted(path);
      rusty_assert_eq(in.get(), ',', "Invalid db_paths");
    } else {
      while ((c = static_cast<char>(in.get())) != ',') path.push_back(c);
    }
    in >> size;
    ret.emplace_back(std::move(path), size);
    rusty_assert_eq(in.get(), '}', "Invalid db_paths");
    c = static_cast<char>(in.get());
    if (c != ',') break;
    rusty_assert_eq(in.get(), '{', "Invalid db_paths");
  }
  rusty_assert_eq(c, '}', "Invalid db_paths");
  return ret;
}

// Return the first level in SD
size_t initial_multiplier_addtional(rocksdb::Options &options) {
  rusty_assert_eq(options.db_paths.size(), 2.0);
  size_t fd_size = options.db_paths[0].target_size;
  for (double x : options.max_bytes_for_level_multiplier_additional) {
    rusty_assert(x - 1 < 1e-6);
  }
  options.max_bytes_for_level_multiplier_additional.clear();
  size_t level = 0;
  uint64_t level_size = options.max_bytes_for_level_base;
  while (level_size <= fd_size) {
    fd_size -= level_size;
    if (level > 0) {
      level_size *= options.max_bytes_for_level_multiplier;
    }
    level += 1;
  }
  level_size /= options.max_bytes_for_level_multiplier;
  // It seems that L0 and L1 are not affected by
  // options.max_bytes_for_level_multiplier_additional
  if (level <= 2) return level;
  size_t last_level_in_fd = level - 1;
  for (size_t i = 1; i < last_level_in_fd; ++i) {
    options.max_bytes_for_level_multiplier_additional.push_back(1.0);
  }
  // Multiply 0.99 to make room for floating point error
  options.max_bytes_for_level_multiplier_additional.push_back(
      1 + (double)fd_size / level_size * 0.99);
  return level;
}

double calc_size_ratio(size_t last_calculated_level,
                       uint64_t last_calculated_level_size, size_t last_level,
                       uint64_t size_to_distribute) {
  size_t a = last_level - last_calculated_level;
  rusty_assert(a > 0);
  double inv_a = 1 / (double)a;
  rusty_assert(size_to_distribute >= last_calculated_level_size);
  double b = (double)size_to_distribute / last_calculated_level_size;
  // Solve the equation: f(x) = x^a + x^{a-1} + ... + x - b = 0
  // x^a + x^{a-1} + ... + 1 = (x^{a+1} - 1) / (x - 1)
  // x^a + x^{a-1} + ... + x = (x^{a+1} - 1) / (x - 1) - 1
  // (x^{a+1} - 1) / (x - 1) - 1 = b
  // x^{a+1} - 1 = (x - 1) * (b + 1)
  // x^{a+1} - 1 = (b + 1) x - b - 1
  // x^{a+1} - (b + 1) x + b = 0
  // Let g(u) = u^{a+1} - (b + 1) u + maxb
  // g'(u) = (a + 1) u^a - b - 1
  // Let g'(u_min) = 0, then u_min = ((b + 1) / (a + 1)) ^ (1 / a)
  // So x >= ((b + 1) / (a + 1)) ^ (1 / a)
  // x^a + x^{a-1} + ... + x = b > x^a
  // So x < b ^ (1 / a)
  // In conclusion, ((b + 1) / (a + 1)) ^ (1 / a) <= x < b ^ (1 / a)
  double min = pow((b + 1) / (a + 1), inv_a);
  double max = pow(b, inv_a);
  auto f = [a, b](double x) {
    double sum = 0;
    double xa = x;
    for (size_t i = 1; i <= a; ++i) {
      sum += xa;
      xa *= x;
    }
    return sum - b;
  };
  while (max - min >= 0.001) {
    double x = (max + min) / 2;
    if (f(x) > 0) {
      max = x;
    } else {
      min = x;
    }
  }
  return (max + min) / 2;
}
void update_multiplier_additional(rocksdb::DB *db,
                                  const rocksdb::Options &options,
                                  size_t last_calculated_level,
                                  uint64_t last_calculated_level_size,
                                  size_t &ori_last_level,
                                  double &ori_size_ratio) {
  std::string str;
  db->GetProperty(rocksdb::DB::Properties::kLevelStats, &str);
  std::istringstream in(str);
  // The first two lines are headers.
  size_t lines_to_skip = 2 + last_calculated_level + 1;
  while (in && lines_to_skip) {
    --lines_to_skip;
    while (in && in.get() != '\n')
      ;
  }
  if (!in) return;

  size_t last_level = last_calculated_level;
  uint64_t size_to_distribute = 0;
  while (in) {
    size_t level;
    size_t num_files;
    size_t size;
    in >> level >> num_files >> size;
    if (size == 0) break;
    last_level = level;
    size_to_distribute += size;
  }
  size_to_distribute *= 1048576;
  if (last_level <= last_calculated_level + 1) return;
  // unlikely
  if (size_to_distribute <= last_calculated_level_size) return;

  double size_ratio =
      calc_size_ratio(last_calculated_level, last_calculated_level_size,
                      last_level, size_to_distribute);
  if (last_level > ori_last_level) {
    std::cerr << "Last level: " << ori_last_level << " -> " << last_level
              << std::endl;
    ori_last_level = last_level;
  } else if (size_ratio > 10) {
    do {
      last_level += 1;
      ori_last_level = last_level;
      std::cerr << "Increase num_levels to " << last_level + 1 << std::endl;
      size_ratio =
          calc_size_ratio(last_calculated_level, last_calculated_level_size,
                          last_level, size_to_distribute);
    } while (size_ratio > 10);
  } else {
    // When applying the new size ratio configuration, sd_ratio < ori_sd_ratio.
    // At this time we don't change the size ratio configuration.
    if (size_ratio - ori_size_ratio <= 0.01) return;
  }
  ori_size_ratio = size_ratio;
  size_ratio /= 10;
  std::ostringstream out;
  for (double x : options.max_bytes_for_level_multiplier_additional) {
    out << x << ':';
  }
  for (size_t level = last_calculated_level + 1; level < last_level; ++level) {
    out << size_ratio << ':';
  }
  out << "100";
  str = out.str();
  std::cerr << "Update max_bytes_for_level_multiplier_additional: " << str
            << std::endl;
  db->SetOptions(
      {{"max_bytes_for_level_multiplier_additional", std::move(str)}});
}

double MaxBytesMultiplerAdditional(const rocksdb::Options &options, int level) {
  if (level >= static_cast<int>(
                   options.max_bytes_for_level_multiplier_additional.size())) {
    return 1;
  }
  return options.max_bytes_for_level_multiplier_additional[level];
}

std::vector<std::pair<uint64_t, uint32_t>> predict_level_assignment(
    const rocksdb::Options &options) {
  std::vector<std::pair<uint64_t, uint32_t>> ret;
  uint32_t p = 0;
  size_t level = 0;
  assert(!options.db_paths.empty());

  // size remaining in the most recent path
  uint64_t current_path_size = options.db_paths[0].target_size;

  uint64_t level_size;
  size_t cur_level = 0;

  // max_bytes_for_level_base denotes L1 size.
  // We estimate L0 size to be the same as L1.
  level_size = options.max_bytes_for_level_base;

  // Last path is the fallback
  while (p < options.db_paths.size() - 1) {
    if (current_path_size < level_size) {
      p++;
      current_path_size = options.db_paths[p].target_size;
      continue;
    }
    if (cur_level == level) {
      // Does desired level fit in this path?
      rusty_assert_eq(ret.size(), level);
      ret.emplace_back(level_size, p);
      ++level;
    }
    current_path_size -= level_size;
    if (cur_level > 0) {
      if (options.level_compaction_dynamic_level_bytes) {
        // Currently, level_compaction_dynamic_level_bytes is ignored when
        // multiple db paths are specified. https://github.com/facebook/
        // rocksdb/blob/main/db/column_family.cc.
        // Still, adding this check to avoid accidentally using
        // max_bytes_for_level_multiplier_additional
        level_size =
            static_cast<uint64_t>(static_cast<double>(level_size) *
                                  options.max_bytes_for_level_multiplier);
      } else {
        level_size = static_cast<uint64_t>(
            static_cast<double>(level_size) *
            options.max_bytes_for_level_multiplier *
            MaxBytesMultiplerAdditional(options, cur_level));
      }
    }
    cur_level++;
  }
  rusty_assert_eq(ret.size(), level);
  ret.emplace_back(level_size, p);
  return ret;
}

void bg_stat_printer(Tester *tester, std::atomic<bool> *should_stop) {
  const WorkOptions &work_options = tester->work_options();
  rocksdb::DB *db = work_options.db;
  const std::filesystem::path &db_path = work_options.db_path;

  char buf[16];

  std::string pid = std::to_string(getpid());

  std::ofstream progress_out(db_path / "progress");
  progress_out << "Timestamp(ns) operations-executed get\n";

  std::ofstream mem_out(db_path / "mem");
  std::string mem_command = "ps -q " + pid + " -o rss | tail -n 1";
  mem_out << "Timestamp(ns) RSS(KiB) max-rss(KiB)\n";
  struct rusage rusage;

  auto cputimes_path = db_path / "cputimes";
  std::string cputimes_command = "echo $(ps -q " + pid +
                                 " -o cputimes | tail -n 1) >> " +
                                 cputimes_path.c_str();
  std::ofstream(cputimes_path) << "Timestamp(ns) cputime(s)\n";

  std::ofstream compaction_stats_out(db_path / "compaction-stats");

  std::ofstream timers_out(db_path / "timers");
  timers_out << "Timestamp(ns) compaction-cpu-micros put-cpu-nanos "
                "get-cpu-nanos delete-cpu-nanos\n";

  std::ofstream rand_read_bytes_out(db_path / "rand-read-bytes");

  auto interval = rusty::time::Duration::from_secs(1);
  auto next_begin = rusty::time::Instant::now() + interval;
  while (!should_stop->load(std::memory_order_relaxed)) {
    auto timestamp = timestamp_ns();
    progress_out << timestamp << ' ' << tester->progress() << ' '
                 << tester->progress_get() << std::endl;

    FILE *pipe = popen(mem_command.c_str(), "r");
    if (pipe == NULL) {
      perror("popen");
      rusty_panic();
    }
    rusty_assert(fgets(buf, sizeof(buf), pipe) != NULL, "buf too short");
    size_t buflen = strlen(buf);
    rusty_assert(buflen > 0);
    rusty_assert(buf[--buflen] == '\n');
    buf[buflen] = 0;
    if (-1 == pclose(pipe)) {
      perror("pclose");
      rusty_panic();
    }
    if (-1 == getrusage(RUSAGE_SELF, &rusage)) {
      perror("getrusage");
      rusty_panic();
    }
    mem_out << timestamp << ' ' << buf << ' ' << rusage.ru_maxrss << std::endl;

    std::ofstream(cputimes_path, std::ios_base::app) << timestamp << ' ';
    std::system(cputimes_command.c_str());

    std::string compaction_stats;
    rusty_assert(db->GetProperty(rocksdb::DB::Properties::kCompactionStats,
                                 &compaction_stats));
    compaction_stats_out << "Timestamp(ns) " << timestamp << '\n'
                         << compaction_stats << std::endl;

    uint64_t compaction_cpu_micros;
    rusty_assert(db->GetIntProperty(
        rocksdb::DB::Properties::kCompactionCPUMicros, &compaction_cpu_micros));
    timers_out << timestamp << ' ' << compaction_cpu_micros << ' '
               << put_cpu_nanos.load(std::memory_order_relaxed) << ' '
               << get_cpu_nanos.load(std::memory_order_relaxed) << ' '
               << delete_cpu_nanos.load(std::memory_order_relaxed) << std::endl;

    std::string rand_read_bytes;
    rusty_assert(db->GetProperty(rocksdb::DB::Properties::kRandReadBytes,
                                 &rand_read_bytes));
    rand_read_bytes_out << timestamp << ' ' << rand_read_bytes << std::endl;

    auto sleep_time =
        next_begin.checked_duration_since(rusty::time::Instant::now());
    if (sleep_time.has_value()) {
      std::this_thread::sleep_for(
          std::chrono::nanoseconds(sleep_time.value().as_nanos()));
    }
    next_begin += interval;
  }
}

int main(int argc, char **argv) {
  std::ios::sync_with_stdio(false);
  std::cin.tie(0);
  std::cout.tie(0);

  rocksdb::BlockBasedTableOptions table_options;
  rocksdb::Options options;
  WorkOptions work_options;

  namespace po = boost::program_options;
  po::options_description desc("Available options");
  std::string format;
  std::string arg_switches;

  std::string arg_db_path;
  std::string arg_db_paths;
  size_t cache_size;
  int64_t load_phase_rate_limit;

  // Options of executor
  desc.add_options()("help", "Print help message");
  desc.add_options()("format,f",
                     po::value<std::string>(&format)->default_value("ycsb"),
                     "Trace format: plain/plain-length-only/ycsb");
  desc.add_options()(
      "load", po::value<std::string>()->implicit_value(""),
      "Execute the load phase. If a trace is provided with this option, "
      "execute the trace in the load phase. Will empty the directories first.");
  desc.add_options()(
      "run", po::value<std::string>()->implicit_value(""),
      "Execute the run phase. If a trace is provided with this option, execute "
      "the trace in the run phase. "
      "If --load is not provided, the run phase will be executed directly "
      "without executing the load phase, and the directories won't be cleaned "
      "up. "
      "If none of --load and --run is provided, the both phases will be "
      "executed.");
  desc.add_options()("switches",
                     po::value(&arg_switches)->default_value("none"),
                     "Switches for statistics: none/all/<hex value>\n"
                     "0x1: Log the latency of each operation\n"
                     "0x2: Output the result of READ");
  desc.add_options()("num_threads",
                     po::value(&work_options.num_threads)->default_value(1),
                     "The number of threads to execute the trace\n");
  desc.add_options()("enable_fast_process",
                     "Enable fast process including ignoring kNotFound and "
                     "pushing operations in one channel.");
  desc.add_options()("enable_fast_generator", "Enable fast generator");
  desc.add_options()("workload_file", po::value<std::string>(),
                     "Workload file used in built-in generator");
  desc.add_options()("export_key_only_trace",
                     "Export key-only trace generated by built-in generator.");
  desc.add_options()("export_ans_xxh64", "Export xxhash of ans");

  // Options of rocksdb
  desc.add_options()("max_background_jobs",
                     po::value(&options.max_background_jobs)->default_value(6),
                     "");
  desc.add_options()("level0_file_num_compaction_trigger",
                     po::value(&options.level0_file_num_compaction_trigger),
                     "Number of files in level-0 when compactions start");
  desc.add_options()("use_direct_reads",
                     po::value(&options.use_direct_reads)->default_value(true),
                     "");
  desc.add_options()("use_direct_io_for_flush_and_compaction",
                     po::value(&options.use_direct_io_for_flush_and_compaction)
                         ->default_value(true),
                     "");
  desc.add_options()("db_path",
                     po::value<std::string>(&arg_db_path)->required(),
                     "Path to database");
  desc.add_options()(
      "db_paths", po::value<std::string>(&arg_db_paths)->required(),
      "For example: \"{{/tmp/sd,100000000},{/tmp/cd,1000000000}}\"");
  desc.add_options()("cache_size",
                     po::value<size_t>(&cache_size)->default_value(8 << 20),
                     "Capacity of LRU block cache in bytes. Default: 8MiB");
  desc.add_options()(
      "block_size",
      po::value<size_t>(&table_options.block_size)->default_value(16384));
  desc.add_options()("max_bytes_for_level_base",
                     po::value(&options.max_bytes_for_level_base));
  desc.add_options()("optimize_filters_for_hits",
                     "Do not build filters for the last level");
  desc.add_options()("load_phase_rate_limit",
                     po::value(&load_phase_rate_limit)->default_value(0),
                     "0 means not limited.");
  desc.add_options()(
      "db_paths_soft_size_limit_multiplier",
      po::value<double>(&work_options.db_paths_soft_size_limit_multiplier)
          ->default_value(1.1));

  po::variables_map vm;
  po::store(po::parse_command_line(argc, argv, desc), vm);
  if (vm.count("help")) {
    std::cerr << desc << std::endl;
    return 1;
  }
  po::notify(vm);

  if (vm.count("load")) {
    work_options.load = true;
    work_options.load_trace = vm["load"].as<std::string>();
  }
  if (vm.count("run")) {
    work_options.run = true;
    work_options.run_trace = vm["run"].as<std::string>();
  }
  if (work_options.load == false && work_options.run == false) {
    work_options.load = true;
    work_options.run = true;
  }

  uint64_t switches;
  if (arg_switches == "none") {
    switches = 0;
  } else if (arg_switches == "all") {
    switches = 0x3;
  } else {
    std::istringstream in(std::move(arg_switches));
    in >> std::hex >> switches;
  }

  std::filesystem::path db_path(arg_db_path);
  options.db_paths = decode_db_paths(arg_db_paths);
  options.statistics = rocksdb::CreateDBStatistics();
  options.compression = rocksdb::CompressionType::kNoCompression;
  // Doesn't make sense for tiered storage
  options.level_compaction_dynamic_level_bytes = false;
  // The ttl feature will try to compact old data into the last level, which is
  // not compatible with the retention of HotRAP. So we disable the ttl feature.
  options.ttl = 0;

  table_options.block_cache = rocksdb::NewLRUCache(cache_size);
  table_options.filter_policy.reset(rocksdb::NewBloomFilterPolicy(10, false));
  options.table_factory.reset(
      rocksdb::NewBlockBasedTableFactory(table_options));

  if (vm.count("optimize_filters_for_hits")) {
    options.optimize_filters_for_hits = true;
  }

  options.max_bytes_for_level_multiplier_additional.clear();
  options.max_bytes_for_level_multiplier_additional.push_back(1);

  if (load_phase_rate_limit) {
    rocksdb::RateLimiter *rate_limiter =
        rocksdb::NewGenericRateLimiter(load_phase_rate_limit, 100 * 1000, 10,
                                       rocksdb::RateLimiter::Mode::kAllIo);
    options.rate_limiter.reset(rate_limiter);
    work_options.rate_limiter = options.rate_limiter;
  }

<<<<<<< HEAD
  size_t first_level_in_sd = initial_multiplier_addtional(options);
  std::cerr << "Initial options.max_bytes_for_level_multiplier_additional: [";
  for (double x : options.max_bytes_for_level_multiplier_additional) {
    std::cerr << x << ',';
  }
  std::cerr << "]\n";

  auto ret = predict_level_assignment(options);
  rusty_assert_eq(ret.size() - 1, first_level_in_sd);

=======
  auto level_size_path_id = predict_level_assignment(options);
  rusty_assert(level_size_path_id.size() > 0);
  size_t first_level_in_sd = level_size_path_id.size() - 1;
>>>>>>> cafc4a4d
  for (size_t level = 0; level < first_level_in_sd; ++level) {
    auto p = level_size_path_id[level].second;
    std::cerr << level << ' ' << options.db_paths[p].path << ' '
              << level_size_path_id[level].first << std::endl;
  }
  auto p = level_size_path_id[first_level_in_sd].second;
  std::cerr << first_level_in_sd << "+ " << options.db_paths[p].path << ' '
            << level_size_path_id[first_level_in_sd].first << std::endl;
  if (options.db_paths.size() == 1) {
    first_level_in_sd = 100;
  }
  auto first_level_in_sd_path = db_path / "first-level-in-sd";
  if (std::filesystem::exists(first_level_in_sd_path)) {
    std::ifstream first_level_in_sd_in(first_level_in_sd_path);
    rusty_assert(first_level_in_sd_in);
    std::string first_level_in_sd_stored;
    std::getline(first_level_in_sd_in, first_level_in_sd_stored);
    rusty_assert_eq((size_t)std::atoi(first_level_in_sd_stored.c_str()),
                    first_level_in_sd);
  } else {
    std::ofstream(first_level_in_sd_path) << first_level_in_sd << std::endl;
  }

  size_t last_calculated_level;
  uint64_t last_calculated_level_size;
  if (first_level_in_sd == 0) {
    last_calculated_level = 1;
    last_calculated_level_size = 0;
  } else {
    last_calculated_level = first_level_in_sd - 1;
    last_calculated_level_size = ret[last_calculated_level].first;
  }

  rocksdb::DB *db;
  if (work_options.load) {
    std::cerr << "Emptying directories\n";
    empty_directory(db_path);
    for (auto path : options.db_paths) {
      empty_directory(path.path);
    }
    std::cerr << "Creating database\n";
    options.create_if_missing = true;
  }
  auto s = rocksdb::DB::Open(options, db_path.string(), &db);
  if (!s.ok()) {
    std::cerr << s.ToString() << std::endl;
    return -1;
  }

  std::string cmd =
      "pidstat -p " + std::to_string(getpid()) +
      " -Hu 1 | awk '{if(NR>3){print $1,$8; fflush(stdout)}}' > " +
      db_path.c_str() + "/cpu &";
  std::cerr << cmd << std::endl;
  std::system(cmd.c_str());

  work_options.db = db;
  work_options.options = &options;
  work_options.switches = switches;
  work_options.db_path = db_path;
  work_options.enable_fast_process = vm.count("enable_fast_process");
  if (format == "plain") {
    work_options.format_type = FormatType::Plain;
  } else if (format == "plain-length-only") {
    work_options.format_type = FormatType::PlainLengthOnly;
  } else if (format == "ycsb") {
    work_options.format_type = FormatType::YCSB;
  } else {
    rusty_panic("Unrecognized format %s", format.c_str());
  }
  work_options.enable_fast_generator = vm.count("enable_fast_generator");
  if (work_options.enable_fast_generator) {
    std::string workload_file = vm["workload_file"].as<std::string>();
    work_options.ycsb_gen_options =
        YCSBGen::YCSBGeneratorOptions::ReadFromFile(workload_file);
    work_options.export_key_only_trace = vm.count("export_key_only_trace");
  } else {
    rusty_assert(vm.count("workload_file") == 0,
                 "workload_file only works with built-in generator!");
    rusty_assert(vm.count("export_key_only_trace") == 0,
                 "export_key_only_trace only works with built-in generator!");
    work_options.ycsb_gen_options = YCSBGen::YCSBGeneratorOptions();
  }
  work_options.export_ans_xxh64 = vm.count("export_ans_xxh64");

  Tester tester(work_options);

  std::atomic<bool> should_stop(false);
  std::thread stat_printer(bg_stat_printer, &tester, &should_stop);

  std::thread period_print_thread([&]() {
    size_t ori_last_level = last_calculated_level;
    double ori_size_ratio = 0;
    std::ofstream period_stats(db_path / "period_stats");
    while (!should_stop.load()) {
      if (last_calculated_level_size > 0) {
        update_multiplier_additional(db, options, last_calculated_level,
                                     last_calculated_level_size, ori_last_level,
                                     ori_size_ratio);
      }
      tester.print_other_stats(period_stats);
      std::this_thread::sleep_for(std::chrono::seconds(1));
    }
  });

  tester.Test();
  tester.print_other_stats(std::cerr);

  should_stop.store(true, std::memory_order_relaxed);
  stat_printer.join();
  period_print_thread.join();
  delete db;

  return 0;
}<|MERGE_RESOLUTION|>--- conflicted
+++ resolved
@@ -488,7 +488,6 @@
     work_options.rate_limiter = options.rate_limiter;
   }
 
-<<<<<<< HEAD
   size_t first_level_in_sd = initial_multiplier_addtional(options);
   std::cerr << "Initial options.max_bytes_for_level_multiplier_additional: [";
   for (double x : options.max_bytes_for_level_multiplier_additional) {
@@ -496,14 +495,9 @@
   }
   std::cerr << "]\n";
 
-  auto ret = predict_level_assignment(options);
-  rusty_assert_eq(ret.size() - 1, first_level_in_sd);
-
-=======
   auto level_size_path_id = predict_level_assignment(options);
-  rusty_assert(level_size_path_id.size() > 0);
-  size_t first_level_in_sd = level_size_path_id.size() - 1;
->>>>>>> cafc4a4d
+  rusty_assert_eq(level_size_path_id.size() - 1, first_level_in_sd);
+
   for (size_t level = 0; level < first_level_in_sd; ++level) {
     auto p = level_size_path_id[level].second;
     std::cerr << level << ' ' << options.db_paths[p].path << ' '
@@ -534,7 +528,8 @@
     last_calculated_level_size = 0;
   } else {
     last_calculated_level = first_level_in_sd - 1;
-    last_calculated_level_size = ret[last_calculated_level].first;
+    last_calculated_level_size =
+        level_size_path_id[last_calculated_level].first;
   }
 
   rocksdb::DB *db;
