#include <autotuner.h>
#include <sys/resource.h>

#include <atomic>
#include <counter_timer_vec.hpp>

#include "ralt.h"
#include "rocksdb/ralt.h"
#include "test.hpp"

static inline void empty_directory(std::filesystem::path dir_path) {
  for (auto &path : std::filesystem::directory_iterator(dir_path)) {
    std::filesystem::remove_all(path);
  }
}

constexpr size_t MAX_NUM_LEVELS = 8;

thread_local std::optional<std::ofstream> key_hit_level_out;
std::optional<std::ofstream> &get_key_hit_level_out() {
  return key_hit_level_out;
}

std::vector<rocksdb::DbPath> decode_db_paths(std::string db_paths) {
  std::istringstream in(db_paths);
  std::vector<rocksdb::DbPath> ret;
  rusty_assert_eq(in.get(), '{', "Invalid db_paths");
  char c = static_cast<char>(in.get());
  if (c == '}') return ret;
  rusty_assert_eq(c, '{', "Invalid db_paths");
  while (1) {
    std::string path;
    uint64_t size;
    if (in.peek() == '"') {
      in >> std::quoted(path);
      rusty_assert_eq(in.get(), ',', "Invalid db_paths");
    } else {
      while ((c = static_cast<char>(in.get())) != ',') path.push_back(c);
    }
    in >> size;
    ret.emplace_back(std::move(path), size);
    rusty_assert_eq(in.get(), '}', "Invalid db_paths");
    c = static_cast<char>(in.get());
    if (c != ',') break;
    rusty_assert_eq(in.get(), '{', "Invalid db_paths");
  }
  rusty_assert_eq(c, '}', "Invalid db_paths");
  return ret;
}

class RaltWrapper : public RALT {
 public:
  RaltWrapper(const rocksdb::Comparator *ucmp, std::filesystem::path dir,
              int tier0_last_level, size_t init_hot_set_size,
              size_t max_ralt_size, uint64_t switches, size_t max_hot_set_size,
              size_t min_hot_set_size, size_t bloom_bfk)
      : RALT(ucmp, dir.c_str(), init_hot_set_size, max_hot_set_size,
             min_hot_set_size, max_ralt_size, bloom_bfk),
        switches_(switches),
        tier0_last_level_(tier0_last_level),
        count_access_hot_per_tier_{0, 0},
        count_access_fd_hot_(0),
        count_access_fd_cold_(0) {
    for (size_t i = 0; i < MAX_NUM_LEVELS; ++i) {
      level_hits_[i].store(0, std::memory_order_relaxed);
    }
  }
  const char *Name() const override { return "RALT-wrapper"; }
  void HitLevel(int level, rocksdb::Slice key) override {
    if (get_key_hit_level_out().has_value()) {
      get_key_hit_level_out().value()
          << timestamp_ns() << ' ' << key.ToString() << ' ' << level << '\n';
    }
    if (level < 0) level = 0;
    rusty_assert((size_t)level < MAX_NUM_LEVELS);
    level_hits_[level].fetch_add(1, std::memory_order_relaxed);

    if (switches_ & MASK_COUNT_ACCESS_HOT_PER_TIER) {
      size_t tier = level <= tier0_last_level_ ? 0 : 1;
      bool is_hot = IsHot(key);
      if (is_hot)
        count_access_hot_per_tier_[tier].fetch_add(1,
                                                   std::memory_order_relaxed);
      if (tier == 0) {
        if (is_hot) {
          count_access_fd_hot_.fetch_add(1, std::memory_order_relaxed);
        } else {
          count_access_fd_cold_.fetch_add(1, std::memory_order_relaxed);
        }
      }
    }
  }

  std::vector<size_t> hit_tier_count() {
    std::vector<size_t> ret(2, 0);
    size_t tier1_first_level =
        std::min((size_t)(tier0_last_level_ + 1), MAX_NUM_LEVELS);
    size_t i = 0;
    for (; i < tier1_first_level; ++i) {
      ret[0] += level_hits_[i].load(std::memory_order_relaxed);
    }
    for (; i < MAX_NUM_LEVELS; ++i) {
      ret[1] += level_hits_[i].load(std::memory_order_relaxed);
    }
    return ret;
  }

  std::vector<size_t> level_hits() {
    size_t last_level = MAX_NUM_LEVELS;
    size_t last_level_hits;
    do {
      last_level -= 1;
      last_level_hits = level_hits_[last_level].load(std::memory_order_relaxed);
      if (last_level_hits != 0) break;
    } while (last_level > 0);
    std::vector<size_t> ret;
    ret.reserve(last_level + 1);
    for (size_t i = 0; i < last_level; ++i) {
      ret.push_back(level_hits_[i].load(std::memory_order_relaxed));
    }
    ret.push_back(last_level_hits);
    return ret;
  }

  std::vector<uint64_t> hit_hot_count() {
    std::vector<uint64_t> ret;
    for (size_t i = 0; i < 2; ++i)
      ret.push_back(
          count_access_hot_per_tier_[i].load(std::memory_order_relaxed));
    return ret;
  }
  uint64_t count_access_fd_hot() const {
    return count_access_fd_hot_.load(std::memory_order_relaxed);
  }
  uint64_t count_access_fd_cold() const {
    return count_access_fd_cold_.load(std::memory_order_relaxed);
  }

 private:
  const uint64_t switches_;
  int tier0_last_level_;

  std::atomic<uint64_t> level_hits_[MAX_NUM_LEVELS];
  std::atomic<uint64_t> count_access_hot_per_tier_[2];
  std::atomic<uint64_t> count_access_fd_hot_;
  std::atomic<uint64_t> count_access_fd_cold_;
};

void bg_stat_printer(Tester *tester, std::atomic<bool> *should_stop) {
  const WorkOptions &work_options = tester->work_options();
  rocksdb::DB *db = work_options.db;
  const std::filesystem::path &db_path = work_options.db_path;
  const rocksdb::Options *options = work_options.options;
  auto &ralt = *static_cast<RaltWrapper *>(options->ralt);

  char buf[16];

  std::string pid = std::to_string(getpid());

  std::ofstream progress_out(db_path / "progress");
  progress_out << "Timestamp(ns) operations-executed get\n";

  std::ofstream mem_out(db_path / "mem");
  std::string mem_command = "ps -q " + pid + " -o rss | tail -n 1";
  mem_out << "Timestamp(ns) RSS(KiB) max-rss(KiB)\n";
  struct rusage rusage;

  auto cputimes_path = db_path / "cputimes";
  std::string cputimes_command = "echo $(ps -q " + pid +
                                 " -o cputimes | tail -n 1) >> " +
                                 cputimes_path.c_str();
  std::ofstream(cputimes_path) << "Timestamp(ns) cputime(s)\n";

  std::ofstream compaction_stats_out(db_path / "compaction-stats");

  std::ofstream timers_out(db_path / "timers");
  timers_out << "Timestamp(ns) compaction-cpu-micros put-cpu-nanos "
                "get-cpu-nanos delete-cpu-nanos";
  uint64_t value;
  bool has_ralt_compaction_thread_cpu_nanos =
      ralt.GetIntProperty("ralt.compaction.thread.cpu.nanos", &value);
  if (has_ralt_compaction_thread_cpu_nanos) {
    timers_out << " ralt.compaction.thread.cpu.nanos";
  }
  bool has_ralt_flush_thread_cpu_nanos =
      ralt.GetIntProperty("ralt.flush.thread.cpu.nanos", &value);
  if (has_ralt_flush_thread_cpu_nanos) {
    timers_out << " ralt.flush.thread.cpu.nanos";
  }
  bool has_ralt_decay_thread_cpu_nanos =
      ralt.GetIntProperty("ralt.decay.thread.cpu.nanos", &value);
  if (has_ralt_decay_thread_cpu_nanos) {
    timers_out << " ralt.decay.thread.cpu.nanos";
  }
  bool has_ralt_compaction_cpu_nanos =
      ralt.GetIntProperty("ralt.compaction.cpu.nanos", &value);
  if (has_ralt_compaction_cpu_nanos) {
    timers_out << " ralt.compaction.cpu.nanos";
  }
  bool has_ralt_flush_cpu_nanos =
      ralt.GetIntProperty("ralt.flush.cpu.nanos", &value);
  if (has_ralt_flush_cpu_nanos) {
    timers_out << " ralt.flush.cpu.nanos";
  }
  bool has_ralt_decay_scan_cpu_nanos =
      ralt.GetIntProperty("ralt.decay.scan.cpu.nanos", &value);
  if (has_ralt_decay_scan_cpu_nanos) {
    timers_out << " ralt.decay.scan.cpu.nanos";
  }
  bool has_ralt_decay_write_cpu_nanos =
      ralt.GetIntProperty("ralt.decay.write.cpu.nanos", &value);
  if (has_ralt_decay_write_cpu_nanos) {
    timers_out << " ralt.decay.write.cpu.nanos";
  }
  timers_out << std::endl;

  std::ofstream rand_read_bytes_out(db_path / "rand-read-bytes");

  // Stats of hotrap

  std::ofstream promoted_or_retained_out(db_path /
                                         "promoted-or-retained-bytes");
  promoted_or_retained_out
      << "Timestamp(ns) by-flush 2fdlast 2sdfront retained\n";

  std::ofstream not_promoted_bytes_out(db_path / "not-promoted-bytes");
  not_promoted_bytes_out << "Timestamp(ns) not-hot has-newer-version\n";

  std::ofstream num_accesses_out(db_path / "num-accesses");

  // Stats of RALT

  std::ofstream ralt_io_out(db_path / "ralt-io");
  ralt_io_out << "Timestamp(ns) read write\n";

  std::ofstream ralt_sizes(db_path / "ralt-sizes");
  ralt_sizes << "Timestamp(ns) real-phy-size real-hot-size\n";

  std::ofstream vc_param_out(db_path / "vc_param");
  vc_param_out << "Timestamp(ns) hot-set-size-limit phy-size-limit\n";

  auto stats = options->statistics;

  auto interval = rusty::time::Duration::from_secs(1);
  auto next_begin = rusty::time::Instant::now() + interval;
  while (!should_stop->load(std::memory_order_relaxed)) {
    auto timestamp = timestamp_ns();
    progress_out << timestamp << ' ' << tester->progress() << ' '
                 << tester->progress_get() << std::endl;

    FILE *pipe = popen(mem_command.c_str(), "r");
    if (pipe == NULL) {
      perror("popen");
      rusty_panic();
    }
    rusty_assert(fgets(buf, sizeof(buf), pipe) != NULL, "buf too short");
    size_t buflen = strlen(buf);
    rusty_assert(buflen > 0);
    rusty_assert(buf[--buflen] == '\n');
    buf[buflen] = 0;
    if (-1 == pclose(pipe)) {
      perror("pclose");
      rusty_panic();
    }
    if (-1 == getrusage(RUSAGE_SELF, &rusage)) {
      perror("getrusage");
      rusty_panic();
    }
    mem_out << timestamp << ' ' << buf << ' ' << rusage.ru_maxrss << std::endl;

    std::ofstream(cputimes_path, std::ios_base::app) << timestamp << ' ';
    std::system(cputimes_command.c_str());

    std::string compaction_stats;
    rusty_assert(db->GetProperty(rocksdb::DB::Properties::kCompactionStats,
                                 &compaction_stats));
    compaction_stats_out << "Timestamp(ns) " << timestamp << '\n'
                         << compaction_stats << std::endl;

    uint64_t compaction_cpu_micros;
    rusty_assert(db->GetIntProperty(
        rocksdb::DB::Properties::kCompactionCPUMicros, &compaction_cpu_micros));
    timers_out << timestamp << ' ' << compaction_cpu_micros << ' '
               << put_cpu_nanos.load(std::memory_order_relaxed) << ' '
               << get_cpu_nanos.load(std::memory_order_relaxed) << ' '
               << delete_cpu_nanos.load(std::memory_order_relaxed);
    if (has_ralt_compaction_thread_cpu_nanos) {
      rusty_assert(
          ralt.GetIntProperty("ralt.compaction.thread.cpu.nanos", &value));
      timers_out << ' ' << value;
    }
    if (has_ralt_flush_thread_cpu_nanos) {
      rusty_assert(ralt.GetIntProperty("ralt.flush.thread.cpu.nanos", &value));
      timers_out << ' ' << value;
    }
    if (has_ralt_decay_thread_cpu_nanos) {
      rusty_assert(ralt.GetIntProperty("ralt.decay.thread.cpu.nanos", &value));
      timers_out << ' ' << value;
    }
    if (has_ralt_compaction_cpu_nanos) {
      rusty_assert(ralt.GetIntProperty("ralt.compaction.cpu.nanos", &value));
      timers_out << ' ' << value;
    }
    if (has_ralt_flush_cpu_nanos) {
      rusty_assert(ralt.GetIntProperty("ralt.flush.cpu.nanos", &value));
      timers_out << ' ' << value;
    }
    if (has_ralt_decay_scan_cpu_nanos) {
      rusty_assert(ralt.GetIntProperty("ralt.decay.scan.cpu.nanos", &value));
      timers_out << ' ' << value;
    }
    if (has_ralt_decay_write_cpu_nanos) {
      rusty_assert(ralt.GetIntProperty("ralt.decay.write.cpu.nanos", &value));
      timers_out << ' ' << value;
    }
    timers_out << std::endl;

    std::string rand_read_bytes;
    rusty_assert(db->GetProperty(rocksdb::DB::Properties::kRandReadBytes,
                                 &rand_read_bytes));
    rand_read_bytes_out << timestamp << ' ' << rand_read_bytes << std::endl;

    promoted_or_retained_out
        << timestamp << ' '
        << stats->getTickerCount(rocksdb::PROMOTED_FLUSH_BYTES) << ' '
        << stats->getTickerCount(rocksdb::PROMOTED_2FDLAST_BYTES) << ' '
        << stats->getTickerCount(rocksdb::PROMOTED_2SDFRONT_BYTES) << ' '
        << stats->getTickerCount(rocksdb::RETAINED_BYTES) << std::endl;

    not_promoted_bytes_out
        << timestamp << ' '
        << stats->getTickerCount(rocksdb::ACCESSED_COLD_BYTES) << ' '
        << stats->getTickerCount(rocksdb::HAS_NEWER_VERSION_BYTES) << std::endl;

    num_accesses_out << timestamp;
    auto level_hits = ralt.level_hits();
    for (size_t hits : level_hits) {
      num_accesses_out << ' ' << hits;
    }
    num_accesses_out << std::endl;

    uint64_t ralt_read;
    rusty_assert(ralt.GetIntProperty(RALT::Properties::kReadBytes, &ralt_read));
    uint64_t ralt_write;
    rusty_assert(
        ralt.GetIntProperty(RALT::Properties::kWriteBytes, &ralt_write));
    ralt_io_out << timestamp << ' ' << ralt_read << ' ' << ralt_write
                << std::endl;

    ralt_sizes << timestamp << ' ' << ralt.GetRealPhySize() << ' '
               << ralt.GetRealHotSetSize() << std::endl;

    vc_param_out << timestamp << ' ' << ralt.GetHotSetSizeLimit() << ' '
                 << ralt.GetPhySizeLimit() << std::endl;

    auto sleep_time =
        next_begin.checked_duration_since(rusty::time::Instant::now());
    if (sleep_time.has_value()) {
      std::this_thread::sleep_for(
          std::chrono::nanoseconds(sleep_time.value().as_nanos()));
    }
    next_begin += interval;
  }
}

int main(int argc, char **argv) {
  std::ios::sync_with_stdio(false);
  std::cin.tie(0);
  std::cout.tie(0);

  rocksdb::BlockBasedTableOptions table_options;
  rocksdb::Options options;
  WorkOptions work_options;

  namespace po = boost::program_options;
  po::options_description desc("Available options");
  std::string format;
  std::string arg_switches;

  std::string arg_db_path;
  std::string arg_db_paths;
  std::string ralt_path_str;
  size_t cache_size;
  int64_t load_phase_rate_limit;

  double arg_max_hot_set_size;
  double arg_max_ralt_size;
  int compaction_pri;
  int ralt_bloom_bpk;

  // Options of executor
  desc.add_options()("help", "Print help message");
  desc.add_options()("format,f",
                     po::value<std::string>(&format)->default_value("ycsb"),
                     "Trace format: plain/plain-length-only/ycsb");
  desc.add_options()(
      "load", po::value<std::string>()->implicit_value(""),
      "Execute the load phase. If a trace is provided with this option, "
      "execute the trace in the load phase. Will empty the directories first.");
  desc.add_options()(
      "run", po::value<std::string>()->implicit_value(""),
      "Execute the run phase. If a trace is provided with this option, execute "
      "the trace in the run phase. "
      "If --load is not provided, the run phase will be executed directly "
      "without executing the load phase, and the directories won't be cleaned "
      "up. "
      "If none of --load and --run is provided, the both phases will be "
      "executed.");
  desc.add_options()("switches",
                     po::value(&arg_switches)->default_value("none"),
                     "Switches for statistics: none/all/<hex value>\n"
                     "0x1: Log the latency of each operation\n"
                     "0x2: Output the result of READ\n"
                     "0x4: count access hot per tier\n"
                     "0x8: Log key and the level hit");
  desc.add_options()("num_threads",
                     po::value(&work_options.num_threads)->default_value(1),
                     "The number of threads to execute the trace\n");
  desc.add_options()("enable_fast_process",
                     "Enable fast process including ignoring kNotFound and "
                     "pushing operations in one channel.");
  desc.add_options()("enable_fast_generator", "Enable fast generator");
  desc.add_options()("workload",
                     po::value<std::string>()->default_value("file"),
                     "file/u24685531/2-4-6-8");
  desc.add_options()("workload_file", po::value<std::string>(),
                     "Workload file used in built-in generator");
  desc.add_options()("export_key_only_trace",
                     "Export key-only trace generated by built-in generator.");
  desc.add_options()("export_ans_xxh64", "Export xxhash of ans");
  desc.add_options()("std_ans_prefix",
                     po::value<std::string>(&work_options.std_ans_prefix),
                     "Prefix of standard ans files");

  // Options of rocksdb
  desc.add_options()("max_background_jobs",
                     po::value(&options.max_background_jobs)->default_value(6),
                     "");
  desc.add_options()("level0_file_num_compaction_trigger",
                     po::value(&options.level0_file_num_compaction_trigger),
                     "Number of files in level-0 when compactions start");
  desc.add_options()("use_direct_reads",
                     po::value(&options.use_direct_reads)->default_value(true),
                     "");
  desc.add_options()("use_direct_io_for_flush_and_compaction",
                     po::value(&options.use_direct_io_for_flush_and_compaction)
                         ->default_value(true),
                     "");
  desc.add_options()("db_path",
                     po::value<std::string>(&arg_db_path)->required(),
                     "Path to database");
  desc.add_options()(
      "db_paths", po::value<std::string>(&arg_db_paths)->required(),
      "For example: \"{{/tmp/sd,100000000},{/tmp/cd,1000000000}}\"");
  desc.add_options()("cache_size",
                     po::value<size_t>(&cache_size)->default_value(8 << 20),
                     "Capacity of LRU block cache in bytes. Default: 8MiB");
  desc.add_options()(
      "block_size",
      po::value<size_t>(&table_options.block_size)->default_value(16384));
  desc.add_options()("max_bytes_for_level_base",
                     po::value(&options.max_bytes_for_level_base));
  desc.add_options()("optimize_filters_for_hits",
                     "Do not build filters for the last level");
  desc.add_options()("load_phase_rate_limit",
                     po::value(&load_phase_rate_limit)->default_value(0),
                     "0 means not limited.");
  desc.add_options()(
      "db_paths_soft_size_limit_multiplier",
      po::value<double>(&work_options.db_paths_soft_size_limit_multiplier)
          ->default_value(1.1));

  // Options for hotrap
  desc.add_options()("max_hot_set_size",
                     po::value<double>(&arg_max_hot_set_size)->required(),
                     "Max hot set size in bytes");
  desc.add_options()("max_ralt_size",
                     po::value<double>(&arg_max_ralt_size)->required(),
                     "Max physical size of ralt in bytes");
  desc.add_options()("ralt_path",
                     po::value<std::string>(&ralt_path_str)->required(),
                     "Path to RALT");
  desc.add_options()("compaction_pri,p",
                     po::value<int>(&compaction_pri)->required(),
                     "Method to pick SST to compact (rocksdb::CompactionPri)");

  // Options for RALT
  desc.add_options()("enable_auto_tuning", "enable auto-tuning");
  desc.add_options()("ralt_bloom_bpk",
                     po::value<int>(&ralt_bloom_bpk)->default_value(14),
                     "The number of bits per key in RALT bloom filter.");

  po::variables_map vm;
  po::store(po::parse_command_line(argc, argv, desc), vm);
  if (vm.count("help")) {
    std::cerr << desc << std::endl;
    return 1;
  }
  po::notify(vm);

  uint64_t hot_set_size_limit = arg_max_hot_set_size;
  uint64_t max_ralt_size = arg_max_ralt_size;

  if (vm.count("load")) {
    work_options.load = true;
    work_options.load_trace = vm["load"].as<std::string>();
  }
  if (vm.count("run")) {
    work_options.run = true;
    work_options.run_trace = vm["run"].as<std::string>();
  }
  if (work_options.load == false && work_options.run == false) {
    work_options.load = true;
    work_options.run = true;
  }

  uint64_t switches;
  if (arg_switches == "none") {
    switches = 0;
  } else if (arg_switches == "all") {
    switches = 0xf;
  } else {
    std::istringstream in(std::move(arg_switches));
    in >> std::hex >> switches;
  }

  std::filesystem::path db_path(arg_db_path);
  std::filesystem::path ralt_path(ralt_path_str);
  options.db_paths = decode_db_paths(arg_db_paths);
  options.compaction_pri = static_cast<rocksdb::CompactionPri>(compaction_pri);
  options.statistics = rocksdb::CreateDBStatistics();
  options.compression = rocksdb::CompressionType::kNoCompression;
  // Doesn't make sense for tiered storage
  options.level_compaction_dynamic_level_bytes = false;
  // The ttl feature will try to compact old data into the last level, which is
  // not compatible with the retention of HotRAP. So we disable the ttl feature.
  options.ttl = 0;

  table_options.block_cache = rocksdb::NewLRUCache(cache_size);
  table_options.filter_policy.reset(rocksdb::NewBloomFilterPolicy(10, false));
  options.table_factory.reset(
      rocksdb::NewBlockBasedTableFactory(table_options));

  if (vm.count("optimize_filters_for_hits")) {
    options.optimize_filters_for_hits = true;
  }

  if (load_phase_rate_limit) {
    rocksdb::RateLimiter *rate_limiter =
        rocksdb::NewGenericRateLimiter(load_phase_rate_limit, 100 * 1000, 10,
                                       rocksdb::RateLimiter::Mode::kAllIo);
    options.rate_limiter.reset(rate_limiter);
    work_options.rate_limiter = options.rate_limiter;
  }

  size_t first_level_in_sd = calc_first_level_in_sd(options);
  calc_fd_size_ratio(options, first_level_in_sd, max_ralt_size);

  auto ret = predict_level_assignment(options);
  rusty_assert_eq(ret.size() - 1, first_level_in_sd);

<<<<<<< HEAD
  RaltWrapper *ralt = nullptr;
  if (first_level_in_sd != 0) {
    ralt = new RaltWrapper(options.comparator, ralt_path_str,
                           first_level_in_sd - 1, hot_set_size_limit,
                           max_ralt_size, switches, hot_set_size_limit,
                           hot_set_size_limit, ralt_bloom_bpk);

    options.ralt = ralt;
=======
  for (size_t level = 0; level < first_level_in_sd; ++level) {
    auto p = ret[level].second;
    std::cerr << level << ' ' << options.db_paths[p].path << ' '
              << ret[level].first << std::endl;
  }
  auto p = ret[first_level_in_sd].second;
  std::cerr << first_level_in_sd << "+ " << options.db_paths[p].path << ' '
            << ret[first_level_in_sd].first << std::endl;
  if (options.db_paths.size() == 1) {
    first_level_in_sd = 100;
  }
  auto first_level_in_sd_path = db_path / "first-level-in-sd";
  if (std::filesystem::exists(first_level_in_sd_path)) {
    std::ifstream first_level_in_sd_in(first_level_in_sd_path);
    rusty_assert(first_level_in_sd_in);
    std::string first_level_in_sd_stored;
    std::getline(first_level_in_sd_in, first_level_in_sd_stored);
    rusty_assert_eq((size_t)std::atoi(first_level_in_sd_stored.c_str()),
                    first_level_in_sd);
  } else {
    std::ofstream(first_level_in_sd_path) << first_level_in_sd << std::endl;
  }

  size_t last_calculated_level;
  uint64_t last_calculated_level_size;
  if (first_level_in_sd == 0) {
    last_calculated_level = 1;
    last_calculated_level_size = 0;
  } else {
    last_calculated_level = first_level_in_sd - 1;
    last_calculated_level_size = ret[last_calculated_level].first;
>>>>>>> fc9f9129
  }

  rocksdb::DB *db;
  if (work_options.load) {
    std::cerr << "Emptying directories\n";
    empty_directory(db_path);
    for (auto path : options.db_paths) {
      empty_directory(path.path);
    }
    std::cerr << "Creating database\n";
    options.create_if_missing = true;
  }

  auto s = rocksdb::DB::Open(options, db_path.string(), &db);
  if (!s.ok()) {
    std::cerr << s.ToString() << std::endl;
    return -1;
  }

  std::string cmd =
      "pidstat -p " + std::to_string(getpid()) +
      " -Hu 1 | awk '{if(NR>3){print $1,$8; fflush(stdout)}}' > " +
      db_path.c_str() + "/cpu &";
  std::cerr << cmd << std::endl;
  std::system(cmd.c_str());

  work_options.db = db;
  work_options.options = &options;
  work_options.switches = switches;
  work_options.db_path = db_path;
  work_options.enable_fast_process = vm.count("enable_fast_process");
  if (format == "plain") {
    work_options.format_type = FormatType::Plain;
  } else if (format == "plain-length-only") {
    work_options.format_type = FormatType::PlainLengthOnly;
  } else if (format == "ycsb") {
    work_options.format_type = FormatType::YCSB;
  } else {
    rusty_panic("Unrecognized format %s", format.c_str());
  }
  work_options.enable_fast_generator = vm.count("enable_fast_generator");
  std::string workload = vm["workload"].as<std::string>();
  if (workload == "file") {
    work_options.workload_type = WorkloadType::ConfigFile;
  } else if (workload == "u24685531") {
    work_options.workload_type = WorkloadType::u24685531;
  } else if (workload == "2-4-6-8") {
    work_options.workload_type = WorkloadType::hotspot_2_4_6_8;
  } else {
    rusty_panic("Unknown workload %s", workload.c_str());
  }
  if (work_options.enable_fast_generator) {
    if (work_options.workload_type == WorkloadType::ConfigFile) {
      std::string workload_file = vm["workload_file"].as<std::string>();
      work_options.ycsb_gen_options =
          YCSBGen::YCSBGeneratorOptions::ReadFromFile(workload_file);
    }
    work_options.export_key_only_trace = vm.count("export_key_only_trace");
  } else {
    rusty_assert(vm.count("workload_file") == 0,
                 "workload_file only works with built-in generator!");
    rusty_assert(vm.count("export_key_only_trace") == 0,
                 "export_key_only_trace only works with built-in generator!");
    work_options.ycsb_gen_options = YCSBGen::YCSBGeneratorOptions();
  }
  work_options.export_ans_xxh64 = vm.count("export_ans_xxh64");

  AutoTuner *autotuner = nullptr;
  if (vm.count("enable_auto_tuning") && ralt) {
    autotuner = new AutoTuner(*db, first_level_in_sd,
                              options.db_paths[0].target_size * 0.05,
                              options.db_paths[0].target_size * 0.7);
  }

  Tester tester(work_options);

  std::atomic<bool> should_stop(false);
  std::thread stat_printer(bg_stat_printer, &tester, &should_stop);

  std::thread period_print_thread([&]() {
    std::ofstream period_stats(db_path / "period_stats");
    while (!should_stop.load()) {
      tester.print_other_stats(period_stats);
      std::this_thread::sleep_for(std::chrono::seconds(1));
    }
  });

  tester.Test();
  tester.print_other_stats(std::cerr);

  /* Statistics of RALT */
  if (ralt) {
    if (tester.work_options().switches & MASK_COUNT_ACCESS_HOT_PER_TIER) {
      auto counters = ralt->hit_hot_count();
      assert(counters.size() == 2);
      std::cerr << "Access hot per tier: " << counters[0] << ' ' << counters[1]
                << "\nAccess FD hot: " << ralt->count_access_fd_hot()
                << "\nAccess FD cold: " << ralt->count_access_fd_cold() << '\n';
    }
  }

  should_stop.store(true, std::memory_order_relaxed);
  stat_printer.join();
  period_print_thread.join();
  delete autotuner;
  delete db;
  delete ralt;

  return 0;
}<|MERGE_RESOLUTION|>--- conflicted
+++ resolved
@@ -559,16 +559,6 @@
   auto ret = predict_level_assignment(options);
   rusty_assert_eq(ret.size() - 1, first_level_in_sd);
 
-<<<<<<< HEAD
-  RaltWrapper *ralt = nullptr;
-  if (first_level_in_sd != 0) {
-    ralt = new RaltWrapper(options.comparator, ralt_path_str,
-                           first_level_in_sd - 1, hot_set_size_limit,
-                           max_ralt_size, switches, hot_set_size_limit,
-                           hot_set_size_limit, ralt_bloom_bpk);
-
-    options.ralt = ralt;
-=======
   for (size_t level = 0; level < first_level_in_sd; ++level) {
     auto p = ret[level].second;
     std::cerr << level << ' ' << options.db_paths[p].path << ' '
@@ -592,15 +582,14 @@
     std::ofstream(first_level_in_sd_path) << first_level_in_sd << std::endl;
   }
 
-  size_t last_calculated_level;
-  uint64_t last_calculated_level_size;
-  if (first_level_in_sd == 0) {
-    last_calculated_level = 1;
-    last_calculated_level_size = 0;
-  } else {
-    last_calculated_level = first_level_in_sd - 1;
-    last_calculated_level_size = ret[last_calculated_level].first;
->>>>>>> fc9f9129
+  RaltWrapper *ralt = nullptr;
+  if (first_level_in_sd != 0) {
+    ralt = new RaltWrapper(options.comparator, ralt_path_str,
+                           first_level_in_sd - 1, hot_set_size_limit,
+                           max_ralt_size, switches, hot_set_size_limit,
+                           hot_set_size_limit, ralt_bloom_bpk);
+
+    options.ralt = ralt;
   }
 
   rocksdb::DB *db;
