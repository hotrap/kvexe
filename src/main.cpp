#include <autotuner.h>
#include <sys/resource.h>

#include <atomic>
#include <counter_timer_vec.hpp>

#include "ralt.h"
#include "rocksdb/ralt.h"
#include "test.hpp"

static inline void empty_directory(std::filesystem::path dir_path) {
  for (auto &path : std::filesystem::directory_iterator(dir_path)) {
    std::filesystem::remove_all(path);
  }
}

constexpr size_t MAX_NUM_LEVELS = 8;

thread_local std::optional<std::ofstream> key_hit_level_out;
std::optional<std::ofstream> &get_key_hit_level_out() {
  return key_hit_level_out;
}

std::vector<rocksdb::DbPath> decode_db_paths(std::string db_paths) {
  std::istringstream in(db_paths);
  std::vector<rocksdb::DbPath> ret;
  rusty_assert_eq(in.get(), '{', "Invalid db_paths");
  char c = static_cast<char>(in.get());
  if (c == '}') return ret;
  rusty_assert_eq(c, '{', "Invalid db_paths");
  while (1) {
    std::string path;
    uint64_t size;
    if (in.peek() == '"') {
      in >> std::quoted(path);
      rusty_assert_eq(in.get(), ',', "Invalid db_paths");
    } else {
      while ((c = static_cast<char>(in.get())) != ',') path.push_back(c);
    }
    in >> size;
    ret.emplace_back(std::move(path), size);
    rusty_assert_eq(in.get(), '}', "Invalid db_paths");
    c = static_cast<char>(in.get());
    if (c != ',') break;
    rusty_assert_eq(in.get(), '{', "Invalid db_paths");
  }
  rusty_assert_eq(c, '}', "Invalid db_paths");
  return ret;
}

class RaltWrapper : public RALT {
 public:
  RaltWrapper(const rocksdb::Comparator *ucmp, std::filesystem::path dir,
              int tier0_last_level, size_t init_hot_set_size,
              size_t max_ralt_size, uint64_t switches, size_t max_hot_set_size,
              size_t min_hot_set_size, size_t bloom_bfk)
      : RALT(ucmp, dir.c_str(), init_hot_set_size, max_hot_set_size,
             min_hot_set_size, max_ralt_size, bloom_bfk),
        switches_(switches),
        tier0_last_level_(tier0_last_level),
        count_access_hot_per_tier_{0, 0},
        count_access_fd_hot_(0),
        count_access_fd_cold_(0) {
    for (size_t i = 0; i < MAX_NUM_LEVELS; ++i) {
      level_hits_[i].store(0, std::memory_order_relaxed);
    }
  }
  const char *Name() const override { return "RALT-wrapper"; }
  void HitLevel(int level, rocksdb::Slice key) override {
    if (get_key_hit_level_out().has_value()) {
      get_key_hit_level_out().value()
          << timestamp_ns() << ' ' << key.ToString() << ' ' << level << '\n';
    }
    if (level < 0) level = 0;
    rusty_assert((size_t)level < MAX_NUM_LEVELS);
    level_hits_[level].fetch_add(1, std::memory_order_relaxed);

    if (switches_ & MASK_COUNT_ACCESS_HOT_PER_TIER) {
      size_t tier = level <= tier0_last_level_ ? 0 : 1;
      bool is_hot = IsHot(key);
      if (is_hot)
        count_access_hot_per_tier_[tier].fetch_add(1,
                                                   std::memory_order_relaxed);
      if (tier == 0) {
        if (is_hot) {
          count_access_fd_hot_.fetch_add(1, std::memory_order_relaxed);
        } else {
          count_access_fd_cold_.fetch_add(1, std::memory_order_relaxed);
        }
      }
    }
  }

  std::vector<size_t> hit_tier_count() {
    std::vector<size_t> ret(2, 0);
    size_t tier1_first_level =
        std::min((size_t)(tier0_last_level_ + 1), MAX_NUM_LEVELS);
    size_t i = 0;
    for (; i < tier1_first_level; ++i) {
      ret[0] += level_hits_[i].load(std::memory_order_relaxed);
    }
    for (; i < MAX_NUM_LEVELS; ++i) {
      ret[1] += level_hits_[i].load(std::memory_order_relaxed);
    }
    return ret;
  }

  std::vector<size_t> level_hits() {
    size_t last_level = MAX_NUM_LEVELS;
    size_t last_level_hits;
    do {
      last_level -= 1;
      last_level_hits = level_hits_[last_level].load(std::memory_order_relaxed);
      if (last_level_hits != 0) break;
    } while (last_level > 0);
    std::vector<size_t> ret;
    ret.reserve(last_level + 1);
    for (size_t i = 0; i < last_level; ++i) {
      ret.push_back(level_hits_[i].load(std::memory_order_relaxed));
    }
    ret.push_back(last_level_hits);
    return ret;
  }

  std::vector<uint64_t> hit_hot_count() {
    std::vector<uint64_t> ret;
    for (size_t i = 0; i < 2; ++i)
      ret.push_back(
          count_access_hot_per_tier_[i].load(std::memory_order_relaxed));
    return ret;
  }
  uint64_t count_access_fd_hot() const {
    return count_access_fd_hot_.load(std::memory_order_relaxed);
  }
  uint64_t count_access_fd_cold() const {
    return count_access_fd_cold_.load(std::memory_order_relaxed);
  }

 private:
  const uint64_t switches_;
  int tier0_last_level_;

  std::atomic<uint64_t> level_hits_[MAX_NUM_LEVELS];
  std::atomic<uint64_t> count_access_hot_per_tier_[2];
  std::atomic<uint64_t> count_access_fd_hot_;
  std::atomic<uint64_t> count_access_fd_cold_;
};

void bg_stat_printer(Tester *tester, std::atomic<bool> *should_stop) {
  const WorkOptions &work_options = tester->work_options();
  rocksdb::DB *db = work_options.db;
  const std::filesystem::path &db_path = work_options.db_path;
  const rocksdb::Options *options = work_options.options;
  auto &ralt = *static_cast<RaltWrapper *>(options->ralt);

  char buf[16];

  std::string pid = std::to_string(getpid());

  std::ofstream progress_out(db_path / "progress");
  progress_out << "Timestamp(ns) operations-executed get\n";

  std::ofstream mem_out(db_path / "mem");
  std::string mem_command = "ps -q " + pid + " -o rss | tail -n 1";
  mem_out << "Timestamp(ns) RSS(KiB) max-rss(KiB)\n";
  struct rusage rusage;

  auto cputimes_path = db_path / "cputimes";
  std::string cputimes_command = "echo $(ps -q " + pid +
                                 " -o cputimes | tail -n 1) >> " +
                                 cputimes_path.c_str();
  std::ofstream(cputimes_path) << "Timestamp(ns) cputime(s)\n";

  std::ofstream compaction_stats_out(db_path / "compaction-stats");

  std::ofstream timers_out(db_path / "timers");
  timers_out << "Timestamp(ns) compaction-cpu-micros put-cpu-nanos "
                "get-cpu-nanos delete-cpu-nanos";
  uint64_t value;
  bool has_ralt_compaction_thread_cpu_nanos =
      ralt.GetIntProperty("ralt.compaction.thread.cpu.nanos", &value);
  if (has_ralt_compaction_thread_cpu_nanos) {
    timers_out << " ralt.compaction.thread.cpu.nanos";
  }
  bool has_ralt_flush_thread_cpu_nanos =
      ralt.GetIntProperty("ralt.flush.thread.cpu.nanos", &value);
  if (has_ralt_flush_thread_cpu_nanos) {
    timers_out << " ralt.flush.thread.cpu.nanos";
  }
  bool has_ralt_decay_thread_cpu_nanos =
      ralt.GetIntProperty("ralt.decay.thread.cpu.nanos", &value);
  if (has_ralt_decay_thread_cpu_nanos) {
    timers_out << " ralt.decay.thread.cpu.nanos";
  }
  bool has_ralt_compaction_cpu_nanos =
      ralt.GetIntProperty("ralt.compaction.cpu.nanos", &value);
  if (has_ralt_compaction_cpu_nanos) {
    timers_out << " ralt.compaction.cpu.nanos";
  }
  bool has_ralt_flush_cpu_nanos =
      ralt.GetIntProperty("ralt.flush.cpu.nanos", &value);
  if (has_ralt_flush_cpu_nanos) {
    timers_out << " ralt.flush.cpu.nanos";
  }
  bool has_ralt_decay_scan_cpu_nanos =
      ralt.GetIntProperty("ralt.decay.scan.cpu.nanos", &value);
  if (has_ralt_decay_scan_cpu_nanos) {
    timers_out << " ralt.decay.scan.cpu.nanos";
  }
  bool has_ralt_decay_write_cpu_nanos =
      ralt.GetIntProperty("ralt.decay.write.cpu.nanos", &value);
  if (has_ralt_decay_write_cpu_nanos) {
    timers_out << " ralt.decay.write.cpu.nanos";
  }
  timers_out << std::endl;

  std::ofstream rand_read_bytes_out(db_path / "rand-read-bytes");

  // Stats of hotrap

  std::ofstream promoted_or_retained_out(db_path /
                                         "promoted-or-retained-bytes");
  promoted_or_retained_out
      << "Timestamp(ns) by-flush 2fdlast 2sdfront retained\n";

  std::ofstream not_promoted_bytes_out(db_path / "not-promoted-bytes");
  not_promoted_bytes_out << "Timestamp(ns) not-hot has-newer-version\n";

  std::ofstream num_accesses_out(db_path / "num-accesses");

  // Stats of RALT

  std::ofstream ralt_io_out(db_path / "ralt-io");
  ralt_io_out << "Timestamp(ns) read write\n";

  std::ofstream ralt_sizes(db_path / "ralt-sizes");
  ralt_sizes << "Timestamp(ns) real-phy-size real-hot-size\n";

  std::ofstream vc_param_out(db_path / "vc_param");
  vc_param_out << "Timestamp(ns) hot-set-size-limit phy-size-limit\n";

  auto stats = options->statistics;

  auto interval = rusty::time::Duration::from_secs(1);
  auto next_begin = rusty::time::Instant::now() + interval;
  while (!should_stop->load(std::memory_order_relaxed)) {
    auto timestamp = timestamp_ns();
    progress_out << timestamp << ' ' << tester->progress() << ' '
                 << tester->progress_get() << std::endl;

    FILE *pipe = popen(mem_command.c_str(), "r");
    if (pipe == NULL) {
      perror("popen");
      rusty_panic();
    }
    rusty_assert(fgets(buf, sizeof(buf), pipe) != NULL, "buf too short");
    size_t buflen = strlen(buf);
    rusty_assert(buflen > 0);
    rusty_assert(buf[--buflen] == '\n');
    buf[buflen] = 0;
    if (-1 == pclose(pipe)) {
      perror("pclose");
      rusty_panic();
    }
    if (-1 == getrusage(RUSAGE_SELF, &rusage)) {
      perror("getrusage");
      rusty_panic();
    }
    mem_out << timestamp << ' ' << buf << ' ' << rusage.ru_maxrss << std::endl;

    std::ofstream(cputimes_path, std::ios_base::app) << timestamp << ' ';
    std::system(cputimes_command.c_str());

    std::string compaction_stats;
    rusty_assert(db->GetProperty(rocksdb::DB::Properties::kCompactionStats,
                                 &compaction_stats));
    compaction_stats_out << "Timestamp(ns) " << timestamp << '\n'
                         << compaction_stats << std::endl;

    uint64_t compaction_cpu_micros;
    rusty_assert(db->GetIntProperty(
        rocksdb::DB::Properties::kCompactionCPUMicros, &compaction_cpu_micros));
    timers_out << timestamp << ' ' << compaction_cpu_micros << ' '
               << put_cpu_nanos.load(std::memory_order_relaxed) << ' '
               << get_cpu_nanos.load(std::memory_order_relaxed) << ' '
               << delete_cpu_nanos.load(std::memory_order_relaxed);
    if (has_ralt_compaction_thread_cpu_nanos) {
      rusty_assert(
          ralt.GetIntProperty("ralt.compaction.thread.cpu.nanos", &value));
      timers_out << ' ' << value;
    }
    if (has_ralt_flush_thread_cpu_nanos) {
      rusty_assert(ralt.GetIntProperty("ralt.flush.thread.cpu.nanos", &value));
      timers_out << ' ' << value;
    }
    if (has_ralt_decay_thread_cpu_nanos) {
      rusty_assert(ralt.GetIntProperty("ralt.decay.thread.cpu.nanos", &value));
      timers_out << ' ' << value;
    }
    if (has_ralt_compaction_cpu_nanos) {
      rusty_assert(ralt.GetIntProperty("ralt.compaction.cpu.nanos", &value));
      timers_out << ' ' << value;
    }
    if (has_ralt_flush_cpu_nanos) {
      rusty_assert(ralt.GetIntProperty("ralt.flush.cpu.nanos", &value));
      timers_out << ' ' << value;
    }
    if (has_ralt_decay_scan_cpu_nanos) {
      rusty_assert(ralt.GetIntProperty("ralt.decay.scan.cpu.nanos", &value));
      timers_out << ' ' << value;
    }
    if (has_ralt_decay_write_cpu_nanos) {
      rusty_assert(ralt.GetIntProperty("ralt.decay.write.cpu.nanos", &value));
      timers_out << ' ' << value;
    }
    timers_out << std::endl;

    std::string rand_read_bytes;
    rusty_assert(db->GetProperty(rocksdb::DB::Properties::kRandReadBytes,
                                 &rand_read_bytes));
    rand_read_bytes_out << timestamp << ' ' << rand_read_bytes << std::endl;

    promoted_or_retained_out
        << timestamp << ' '
        << stats->getTickerCount(rocksdb::PROMOTED_FLUSH_BYTES) << ' '
        << stats->getTickerCount(rocksdb::PROMOTED_2FDLAST_BYTES) << ' '
        << stats->getTickerCount(rocksdb::PROMOTED_2SDFRONT_BYTES) << ' '
        << stats->getTickerCount(rocksdb::RETAINED_BYTES) << std::endl;

    not_promoted_bytes_out
        << timestamp << ' '
        << stats->getTickerCount(rocksdb::ACCESSED_COLD_BYTES) << ' '
        << stats->getTickerCount(rocksdb::HAS_NEWER_VERSION_BYTES) << std::endl;

    num_accesses_out << timestamp;
    auto level_hits = ralt.level_hits();
    for (size_t hits : level_hits) {
      num_accesses_out << ' ' << hits;
    }
    num_accesses_out << std::endl;

    uint64_t ralt_read;
    rusty_assert(ralt.GetIntProperty(RALT::Properties::kReadBytes, &ralt_read));
    uint64_t ralt_write;
    rusty_assert(
        ralt.GetIntProperty(RALT::Properties::kWriteBytes, &ralt_write));
    ralt_io_out << timestamp << ' ' << ralt_read << ' ' << ralt_write
                << std::endl;

    ralt_sizes << timestamp << ' ' << ralt.GetRealPhySize() << ' '
               << ralt.GetRealHotSetSize() << std::endl;

    vc_param_out << timestamp << ' ' << ralt.GetHotSetSizeLimit() << ' '
                 << ralt.GetPhySizeLimit() << std::endl;

    auto sleep_time =
        next_begin.checked_duration_since(rusty::time::Instant::now());
    if (sleep_time.has_value()) {
      std::this_thread::sleep_for(
          std::chrono::nanoseconds(sleep_time.value().as_nanos()));
    }
    next_begin += interval;
  }
}

int main(int argc, char **argv) {
  std::ios::sync_with_stdio(false);
  std::cin.tie(0);
  std::cout.tie(0);

  rocksdb::BlockBasedTableOptions table_options;
  rocksdb::Options options;
  WorkOptions work_options;

  namespace po = boost::program_options;
  po::options_description desc("Available options");
  std::string format;
  std::string arg_switches;

  std::string arg_db_path;
  std::string arg_db_paths;
  std::string ralt_path_str;
  size_t cache_size;
  int64_t load_phase_rate_limit;

  double arg_max_hot_set_size;
  double arg_max_ralt_size;
  int compaction_pri;
  int ralt_bloom_bpk;

  // Options of executor
  desc.add_options()("help", "Print help message");
  desc.add_options()("format,f",
                     po::value<std::string>(&format)->default_value("ycsb"),
                     "Trace format: plain/plain-length-only/ycsb");
  desc.add_options()(
      "load", po::value<std::string>()->implicit_value(""),
      "Execute the load phase. If a trace is provided with this option, "
      "execute the trace in the load phase. Will empty the directories first.");
  desc.add_options()(
      "run", po::value<std::string>()->implicit_value(""),
      "Execute the run phase. If a trace is provided with this option, execute "
      "the trace in the run phase. "
      "If --load is not provided, the run phase will be executed directly "
      "without executing the load phase, and the directories won't be cleaned "
      "up. "
      "If none of --load and --run is provided, the both phases will be "
      "executed.");
  desc.add_options()("switches",
                     po::value(&arg_switches)->default_value("none"),
                     "Switches for statistics: none/all/<hex value>\n"
                     "0x1: Log the latency of each operation\n"
                     "0x2: Output the result of READ\n"
                     "0x4: count access hot per tier\n"
                     "0x8: Log key and the level hit");
  desc.add_options()("num_threads",
                     po::value(&work_options.num_threads)->default_value(1),
                     "The number of threads to execute the trace\n");
  desc.add_options()("enable_fast_process",
                     "Enable fast process including ignoring kNotFound and "
                     "pushing operations in one channel.");
  desc.add_options()("enable_fast_generator", "Enable fast generator");
  desc.add_options()("workload",
                     po::value<std::string>()->default_value("file"),
                     "file/u24685531/2-4-6-8");
  desc.add_options()("workload_file", po::value<std::string>(),
                     "Workload file used in built-in generator");
  desc.add_options()("export_key_only_trace",
                     "Export key-only trace generated by built-in generator.");
  desc.add_options()("export_ans_xxh64", "Export xxhash of ans");
  desc.add_options()("std_ans_prefix",
                     po::value<std::string>(&work_options.std_ans_prefix),
                     "Prefix of standard ans files");

  // Options of rocksdb
  desc.add_options()("max_background_jobs",
                     po::value(&options.max_background_jobs)->default_value(6),
                     "");
  desc.add_options()("level0_file_num_compaction_trigger",
                     po::value(&options.level0_file_num_compaction_trigger),
                     "Number of files in level-0 when compactions start");
  desc.add_options()("use_direct_reads",
                     po::value(&options.use_direct_reads)->default_value(true),
                     "");
  desc.add_options()("use_direct_io_for_flush_and_compaction",
                     po::value(&options.use_direct_io_for_flush_and_compaction)
                         ->default_value(true),
                     "");
  desc.add_options()("db_path",
                     po::value<std::string>(&arg_db_path)->required(),
                     "Path to database");
  desc.add_options()(
      "db_paths", po::value<std::string>(&arg_db_paths)->required(),
      "For example: \"{{/tmp/sd,100000000},{/tmp/cd,1000000000}}\"");
  desc.add_options()("cache_size",
                     po::value<size_t>(&cache_size)->default_value(8 << 20),
                     "Capacity of LRU block cache in bytes. Default: 8MiB");
  desc.add_options()(
      "block_size",
      po::value<size_t>(&table_options.block_size)->default_value(16384));
  desc.add_options()("max_bytes_for_level_base",
                     po::value(&options.max_bytes_for_level_base));
  desc.add_options()("optimize_filters_for_hits",
                     "Do not build filters for the last level");
  desc.add_options()("load_phase_rate_limit",
                     po::value(&load_phase_rate_limit)->default_value(0),
                     "0 means not limited.");
  desc.add_options()(
      "db_paths_soft_size_limit_multiplier",
      po::value<double>(&work_options.db_paths_soft_size_limit_multiplier)
          ->default_value(1.1));

  // Options for hotrap
  desc.add_options()("max_hot_set_size",
                     po::value<double>(&arg_max_hot_set_size)->required(),
                     "Max hot set size in bytes");
  desc.add_options()("max_ralt_size",
                     po::value<double>(&arg_max_ralt_size)->required(),
                     "Max physical size of ralt in bytes");
  desc.add_options()("ralt_path",
                     po::value<std::string>(&ralt_path_str)->required(),
                     "Path to RALT");
  desc.add_options()("compaction_pri,p",
                     po::value<int>(&compaction_pri)->required(),
                     "Method to pick SST to compact (rocksdb::CompactionPri)");

  // Options for RALT
  desc.add_options()("enable_auto_tuning", "enable auto-tuning");
  desc.add_options()("ralt_bloom_bpk",
                     po::value<int>(&ralt_bloom_bpk)->default_value(14),
                     "The number of bits per key in RALT bloom filter.");

  po::variables_map vm;
  po::store(po::parse_command_line(argc, argv, desc), vm);
  if (vm.count("help")) {
    std::cerr << desc << std::endl;
    return 1;
  }
  po::notify(vm);

  uint64_t hot_set_size_limit = arg_max_hot_set_size;
  uint64_t max_ralt_size = arg_max_ralt_size;

  if (vm.count("load")) {
    work_options.load = true;
    work_options.load_trace = vm["load"].as<std::string>();
  }
  if (vm.count("run")) {
    work_options.run = true;
    work_options.run_trace = vm["run"].as<std::string>();
  }
  if (work_options.load == false && work_options.run == false) {
    work_options.load = true;
    work_options.run = true;
  }

  uint64_t switches;
  if (arg_switches == "none") {
    switches = 0;
  } else if (arg_switches == "all") {
    switches = 0xf;
  } else {
    std::istringstream in(std::move(arg_switches));
    in >> std::hex >> switches;
  }

  std::filesystem::path db_path(arg_db_path);
  std::filesystem::path ralt_path(ralt_path_str);
  options.db_paths = decode_db_paths(arg_db_paths);
  options.compaction_pri = static_cast<rocksdb::CompactionPri>(compaction_pri);
  options.statistics = rocksdb::CreateDBStatistics();
  options.compression = rocksdb::CompressionType::kNoCompression;
  // Doesn't make sense for tiered storage
  options.level_compaction_dynamic_level_bytes = false;
  // The ttl feature will try to compact old data into the last level, which is
  // not compatible with the retention of HotRAP. So we disable the ttl feature.
  options.ttl = 0;

  table_options.block_cache = rocksdb::NewLRUCache(cache_size);
  table_options.filter_policy.reset(rocksdb::NewBloomFilterPolicy(10, false));
  options.table_factory.reset(
      rocksdb::NewBlockBasedTableFactory(table_options));

  if (vm.count("optimize_filters_for_hits")) {
    options.optimize_filters_for_hits = true;
  }

  if (load_phase_rate_limit) {
    rocksdb::RateLimiter *rate_limiter =
        rocksdb::NewGenericRateLimiter(load_phase_rate_limit, 100 * 1000, 10,
                                       rocksdb::RateLimiter::Mode::kAllIo);
    options.rate_limiter.reset(rate_limiter);
    work_options.rate_limiter = options.rate_limiter;
  }

  size_t first_level_in_sd = calc_first_level_in_sd(options);
  calc_fd_size_ratio(options, first_level_in_sd, max_ralt_size);

  auto level_size_path_id = predict_level_assignment(options);
  rusty_assert_eq(level_size_path_id.size() - 1, first_level_in_sd);

  for (size_t level = 0; level < first_level_in_sd; ++level) {
    auto p = level_size_path_id[level].second;
    std::cerr << level << ' ' << options.db_paths[p].path << ' '
              << level_size_path_id[level].first << std::endl;
  }
  auto p = level_size_path_id[first_level_in_sd].second;
  std::cerr << first_level_in_sd << "+ " << options.db_paths[p].path << ' '
            << level_size_path_id[first_level_in_sd].first << std::endl;
  if (options.db_paths.size() == 1) {
    first_level_in_sd = 100;
  }
  auto first_level_in_sd_path = db_path / "first-level-in-sd";
  if (std::filesystem::exists(first_level_in_sd_path)) {
    std::ifstream first_level_in_sd_in(first_level_in_sd_path);
    rusty_assert(first_level_in_sd_in);
    std::string first_level_in_sd_stored;
    std::getline(first_level_in_sd_in, first_level_in_sd_stored);
    rusty_assert_eq((size_t)std::atoi(first_level_in_sd_stored.c_str()),
                    first_level_in_sd);
  } else {
    std::ofstream(first_level_in_sd_path) << first_level_in_sd << std::endl;
  }

<<<<<<< HEAD
  RaltWrapper *ralt = nullptr;
  if (first_level_in_sd != 0) {
    ralt = new RaltWrapper(options.comparator, ralt_path_str,
                           first_level_in_sd - 1, hot_set_size_limit,
                           max_ralt_size, switches, hot_set_size_limit,
                           hot_set_size_limit, ralt_bloom_bpk);

    options.ralt = ralt;
=======
  size_t last_calculated_level;
  uint64_t last_calculated_level_size;
  if (first_level_in_sd == 0) {
    last_calculated_level = 1;
    last_calculated_level_size = 0;
  } else {
    last_calculated_level = first_level_in_sd - 1;
    last_calculated_level_size =
        level_size_path_id[last_calculated_level].first;
>>>>>>> c1234f97
  }

  rocksdb::DB *db;
  if (work_options.load) {
    std::cerr << "Emptying directories\n";
    empty_directory(db_path);
    for (auto path : options.db_paths) {
      empty_directory(path.path);
    }
    std::cerr << "Creating database\n";
    options.create_if_missing = true;
  }

  auto s = rocksdb::DB::Open(options, db_path.string(), &db);
  if (!s.ok()) {
    std::cerr << s.ToString() << std::endl;
    return -1;
  }

  std::string cmd =
      "pidstat -p " + std::to_string(getpid()) +
      " -Hu 1 | awk '{if(NR>3){print $1,$8; fflush(stdout)}}' > " +
      db_path.c_str() + "/cpu &";
  std::cerr << cmd << std::endl;
  std::system(cmd.c_str());

  work_options.db = db;
  work_options.options = &options;
  work_options.switches = switches;
  work_options.db_path = db_path;
  work_options.enable_fast_process = vm.count("enable_fast_process");
  if (format == "plain") {
    work_options.format_type = FormatType::Plain;
  } else if (format == "plain-length-only") {
    work_options.format_type = FormatType::PlainLengthOnly;
  } else if (format == "ycsb") {
    work_options.format_type = FormatType::YCSB;
  } else {
    rusty_panic("Unrecognized format %s", format.c_str());
  }
  work_options.enable_fast_generator = vm.count("enable_fast_generator");
  std::string workload = vm["workload"].as<std::string>();
  if (workload == "file") {
    work_options.workload_type = WorkloadType::ConfigFile;
  } else if (workload == "u24685531") {
    work_options.workload_type = WorkloadType::u24685531;
  } else if (workload == "2-4-6-8") {
    work_options.workload_type = WorkloadType::hotspot_2_4_6_8;
  } else {
    rusty_panic("Unknown workload %s", workload.c_str());
  }
  if (work_options.enable_fast_generator) {
    if (work_options.workload_type == WorkloadType::ConfigFile) {
      std::string workload_file = vm["workload_file"].as<std::string>();
      work_options.ycsb_gen_options =
          YCSBGen::YCSBGeneratorOptions::ReadFromFile(workload_file);
    }
    work_options.export_key_only_trace = vm.count("export_key_only_trace");
  } else {
    rusty_assert(vm.count("workload_file") == 0,
                 "workload_file only works with built-in generator!");
    rusty_assert(vm.count("export_key_only_trace") == 0,
                 "export_key_only_trace only works with built-in generator!");
    work_options.ycsb_gen_options = YCSBGen::YCSBGeneratorOptions();
  }
  work_options.export_ans_xxh64 = vm.count("export_ans_xxh64");

  AutoTuner *autotuner = nullptr;
  if (vm.count("enable_auto_tuning") && ralt) {
    autotuner = new AutoTuner(*db, first_level_in_sd,
                              options.db_paths[0].target_size * 0.05,
                              options.db_paths[0].target_size * 0.7);
  }

  Tester tester(work_options);

  std::atomic<bool> should_stop(false);
  std::thread stat_printer(bg_stat_printer, &tester, &should_stop);

  std::thread period_print_thread([&]() {
    std::ofstream period_stats(db_path / "period_stats");
    while (!should_stop.load()) {
      tester.print_other_stats(period_stats);
      std::this_thread::sleep_for(std::chrono::seconds(1));
    }
  });

  tester.Test();
  tester.print_other_stats(std::cerr);

  /* Statistics of RALT */
  if (ralt) {
    if (tester.work_options().switches & MASK_COUNT_ACCESS_HOT_PER_TIER) {
      auto counters = ralt->hit_hot_count();
      assert(counters.size() == 2);
      std::cerr << "Access hot per tier: " << counters[0] << ' ' << counters[1]
                << "\nAccess FD hot: " << ralt->count_access_fd_hot()
                << "\nAccess FD cold: " << ralt->count_access_fd_cold() << '\n';
    }
  }

  should_stop.store(true, std::memory_order_relaxed);
  stat_printer.join();
  period_print_thread.join();
  delete autotuner;
  delete db;
  delete ralt;

  return 0;
}<|MERGE_RESOLUTION|>--- conflicted
+++ resolved
@@ -582,7 +582,6 @@
     std::ofstream(first_level_in_sd_path) << first_level_in_sd << std::endl;
   }
 
-<<<<<<< HEAD
   RaltWrapper *ralt = nullptr;
   if (first_level_in_sd != 0) {
     ralt = new RaltWrapper(options.comparator, ralt_path_str,
@@ -591,17 +590,6 @@
                            hot_set_size_limit, ralt_bloom_bpk);
 
     options.ralt = ralt;
-=======
-  size_t last_calculated_level;
-  uint64_t last_calculated_level_size;
-  if (first_level_in_sd == 0) {
-    last_calculated_level = 1;
-    last_calculated_level_size = 0;
-  } else {
-    last_calculated_level = first_level_in_sd - 1;
-    last_calculated_level_size =
-        level_size_path_id[last_calculated_level].first;
->>>>>>> c1234f97
   }
 
   rocksdb::DB *db;
