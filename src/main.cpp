#include <pthread.h>
#include <rocksdb/cache.h>
#include <rocksdb/db.h>
#include <rocksdb/filter_policy.h>
#include <rocksdb/iostats_context.h>
#include <rocksdb/perf_context.h>
#include <rocksdb/rate_limiter.h>
#include <rocksdb/secondary_cache.h>
#include <rocksdb/statistics.h>
#include <rocksdb/table.h>
#include <rusty/macro.h>
#include <rusty/sync.h>
#include <rusty/time.h>
#include <sys/resource.h>
#include <unistd.h>
#include <xxhash.h>

#include <algorithm>
#include <atomic>
#include <boost/program_options/errors.hpp>
#include <boost/program_options/options_description.hpp>
#include <boost/program_options/parsers.hpp>
#include <boost/program_options/variables_map.hpp>
#include <cctype>
#include <chrono>
#include <cinttypes>
#include <condition_variable>
#include <counter_timer.hpp>
#include <cstddef>
#include <cstdio>
#include <cstdlib>
#include <ctime>
#include <deque>
#include <filesystem>
#include <fstream>
#include <functional>
#include <iostream>
#include <limits>
#include <optional>
#include <queue>
#include <set>
#include <string>
#include <thread>
#include <vector>

#include "rocksdb/advanced_cache.h"
#include "ycsbgen/ycsbgen.hpp"

static inline auto timestamp_ns() {
  return std::chrono::duration_cast<std::chrono::nanoseconds>(
             std::chrono::system_clock::now().time_since_epoch())
      .count();
}

static inline time_t cpu_timestamp_ns(
    clockid_t clockid = CLOCK_THREAD_CPUTIME_ID) {
  struct timespec t;
  if (-1 == clock_gettime(clockid, &t)) {
    perror("clock_gettime");
    rusty_panic();
  }
  return t.tv_sec * 1000000000 + t.tv_nsec;
}

template <typename T>
void print_vector(const std::vector<T> &v) {
  std::cerr << '[';
  for (double x : v) {
    std::cerr << x << ',';
  }
  std::cerr << "]";
}

static bool has_background_work(rocksdb::DB *db) {
  uint64_t flush_pending;
  uint64_t compaction_pending;
  uint64_t flush_running;
  uint64_t compaction_running;
  bool ok = db->GetIntProperty(
      rocksdb::Slice("rocksdb.mem-table-flush-pending"), &flush_pending);
  rusty_assert(ok);
  ok = db->GetIntProperty(rocksdb::Slice("rocksdb.compaction-pending"),
                          &compaction_pending);
  rusty_assert(ok);
  ok = db->GetIntProperty(rocksdb::Slice("rocksdb.num-running-flushes"),
                          &flush_running);
  rusty_assert(ok);
  ok = db->GetIntProperty(rocksdb::Slice("rocksdb.num-running-compactions"),
                          &compaction_running);
  rusty_assert(ok);
  return flush_pending || compaction_pending || flush_running ||
         compaction_running;
}

static void wait_for_background_work(rocksdb::DB *db) {
  while (1) {
    if (has_background_work(db)) {
      std::this_thread::sleep_for(std::chrono::seconds(1));
      continue;
    }
    // The properties are not get atomically. Test for more 20 times more.
    int i;
    for (i = 0; i < 20; ++i) {
      std::this_thread::sleep_for(std::chrono::milliseconds(100));
      if (has_background_work(db)) {
        break;
      }
    }
    if (i == 20) {
      // std::cerr << "There is no background work detected for more than 2
      // seconds. Exiting...\n";
      break;
    }
  }
}

enum class FormatType {
  Plain,
  PlainLengthOnly,
  YCSB,
};

static inline const char *to_string(YCSBGen::OpType type) {
  switch (type) {
    case YCSBGen::OpType::INSERT:
      return "INSERT";
    case YCSBGen::OpType::READ:
      return "READ";
    case YCSBGen::OpType::UPDATE:
      return "UPDATE";
    case YCSBGen::OpType::RMW:
      return "RMW";
    case YCSBGen::OpType::DELETE:
      return "DELETE";
    case YCSBGen::OpType::SCAN:
      return "SCAN";
  }
  rusty_panic();
}
static inline void print_latency(std::ofstream &out, YCSBGen::OpType op,
                                 uint64_t nanos) {
  out << timestamp_ns() << ' ' << to_string(op) << ' ' << nanos << '\n';
}

enum class TimerType : size_t {
  kPut,
  kGet,
  kDelete,
  kScan,
  kInputOperation,
  kInputInsert,
  kInputRead,
  kInputUpdate,
  kOutput,
  kSerialize,
  kDeserialize,
  kEnd,
};

constexpr size_t TIMER_NUM = static_cast<size_t>(TimerType::kEnd);
static const char *timer_names[] = {
    "Put",         "Get",       "Delete",      "Scan",   "InputOperation",
    "InputInsert", "InputRead", "InputUpdate", "Output", "Serialize",
    "Deserialize",
};
static_assert(sizeof(timer_names) == TIMER_NUM * sizeof(const char *));
static counter_timer::TypedTimers<TimerType> timers(TIMER_NUM);

static inline void print_timers(std::ostream &out) {
  const auto &ts = timers.timers();
  size_t num_types = ts.size();
  for (size_t i = 0; i < num_types; ++i) {
    const auto &timer = ts[i];
    uint64_t count = timer.count();
    rusty::time::Duration time = timer.time();
    out << timer_names[i] << ": count " << count << ", total "
        << time.as_secs_double() << " s\n";
  }
}

static std::atomic<time_t> put_cpu_nanos(0);
static std::atomic<time_t> get_cpu_nanos(0);
static std::atomic<time_t> delete_cpu_nanos(0);
static std::atomic<time_t> scan_cpu_nanos(0);

constexpr uint64_t MASK_LATENCY = 0x1;
constexpr uint64_t MASK_OUTPUT_ANS = 0x2;

template <typename T>
class BlockChannel {
  std::queue<std::vector<T>> q_;
  std::mutex m_;
  std::condition_variable cv_r_;
  std::condition_variable cv_w_;
  size_t reader_waiting_{0};
  size_t limit_size_{0};
  bool finish_{false};
  bool writer_waiting_{0};

  uint64_t queue_empty_when_put_{0};
  uint64_t queue_non_empty_when_put_{0};
  uint64_t reader_blocked_{0};
  uint64_t reader_not_blocked_{0};

 public:
  BlockChannel(size_t limit_size = 64) : limit_size_(limit_size) {}
  std::vector<T> GetBlock() {
    std::unique_lock lck(m_);
    if (writer_waiting_) {
      if (q_.size() < limit_size_ / 2) {
        cv_w_.notify_one();
      }
    }
    if (q_.size()) {
      reader_not_blocked_ += 1;
      auto ret = std::move(q_.front());
      q_.pop();
      return ret;
    }
    if (finish_) {
      return {};
    }
    reader_blocked_ += 1;
    reader_waiting_ += 1;
    cv_r_.wait(lck, [&]() { return finish_ || !q_.empty(); });
    if (q_.empty() && finish_) {
      return {};
    }
    reader_waiting_ -= 1;
    auto ret = std::move(q_.front());
    q_.pop();
    return ret;
  }

  void PutBlock(std::vector<T> &&block) {
    std::unique_lock lck(m_);
    q_.push(std::move(block));
    if (reader_waiting_) {
      cv_r_.notify_one();
    }
  }

  void PutBlock(const std::vector<T> &block) {
    std::unique_lock lck(m_);
    if (q_.empty()) {
      queue_empty_when_put_ += 1;
    } else {
      queue_non_empty_when_put_ += 1;
    }
    q_.push(block);
    if (reader_waiting_) {
      cv_r_.notify_one();
    }
    if (q_.size() >= limit_size_) {
      writer_waiting_ = true;
      cv_w_.wait(lck, [&]() { return q_.size() < limit_size_ / 2; });
      writer_waiting_ = false;
    }
  }

  void Finish() {
    finish_ = true;
    cv_r_.notify_all();
  }

  // Must be called when there is no writer.
  uint64_t queue_empty_when_put() const { return queue_empty_when_put_; }
  uint64_t queue_non_empty_when_put() const {
    return queue_non_empty_when_put_;
  }
  uint64_t reader_blocked() const { return reader_blocked_; }
  uint64_t reader_not_blocked() const { return reader_not_blocked_; }
};

template <typename T>
class BlockChannelClient {
  BlockChannel<T> *channel_;
  std::vector<T> opblock_;
  size_t opnum_{0};

 public:
  BlockChannelClient(BlockChannel<T> *channel, size_t block_size)
      : channel_(channel), opblock_(block_size) {}

  void Push(T &&data) {
    opblock_[opnum_++] = std::move(data);
    if (opnum_ == opblock_.size()) {
      channel_->PutBlock(opblock_);
      opnum_ = 0;
    }
  }

  void Flush() {
    channel_->PutBlock(
        std::vector<T>(opblock_.begin(), opblock_.begin() + opnum_));
    opnum_ = 0;
  }

  void Finish() { channel_->Finish(); }
};

struct WorkOptions {
  bool load{false};
  bool run{false};
  std::string load_trace;
  std::string run_trace;
  FormatType format_type;
  rocksdb::DB *db;
  const rocksdb::Options *options;
  uint64_t switches;
  std::filesystem::path db_path;
  bool enable_fast_process{false};
  size_t num_threads{1};
  bool enable_fast_generator{false};
  YCSBGen::YCSBGeneratorOptions ycsb_gen_options;
  std::shared_ptr<rocksdb::RateLimiter> rate_limiter;
  bool export_key_only_trace{false};
  bool export_ans_xxh64{false};

  // For stats
  std::shared_ptr<rocksdb::Cache> block_cache;
};

class Tester {
 public:
  Tester(const WorkOptions &option)
      : options_(option),
        perf_contexts_(options_.num_threads),
        iostats_contexts_(options_.num_threads) {
    for (size_t i = 0; i < options_.num_threads; ++i) {
      workers_.emplace_back(*this, i);
    }
  }

  const WorkOptions &work_options() const { return options_; }
  uint64_t progress() const {
    return progress_.load(std::memory_order_relaxed);
  }
  uint64_t num_reads() const {
    return num_reads_.load(std::memory_order_relaxed);
  }

  void Test() {
    std::filesystem::path info_json_path = options_.db_path / "info.json";
    std::ofstream info_json;
    if (options_.load) {
      info_json = std::ofstream(info_json_path);
      info_json << "{" << std::endl;
    } else {
      info_json = std::ofstream(info_json_path, std::ios_base::app);
    }
    rusty::sync::Mutex<std::ofstream> info_json_out(std::move(info_json));

    if (options_.enable_fast_generator) {
      GenerateAndExecute(info_json_out);
    } else {
      ReadAndExecute(info_json_out);
    }

    uint64_t not_found = 0;
    uint64_t scanned = 0;
    for (const auto &worker : workers_) {
      not_found += worker.not_found();
      scanned += worker.scanned();
    }
    if (options_.run) {
      *info_json_out.lock() << "\t\"not-found\": " << not_found << ",\n"
                            << "\t\"scanned-records\": " << scanned << "\n}";
    } else {
      rusty_assert_eq(not_found, (uint64_t)0);
      rusty_assert_eq(scanned, (uint64_t)0);
    }
  }

  void print_other_stats(std::ostream &log) {
    const std::shared_ptr<rocksdb::Statistics> &stats =
        options_.options->statistics;
    log << "Timestamp: " << timestamp_ns() << "\n";
    log << "rocksdb.block.cache.data.miss: "
        << stats->getTickerCount(rocksdb::BLOCK_CACHE_DATA_MISS) << '\n';
    log << "rocksdb.block.cache.data.hit: "
        << stats->getTickerCount(rocksdb::BLOCK_CACHE_DATA_HIT) << '\n';
    log << "rocksdb.bloom.filter.useful: "
        << stats->getTickerCount(rocksdb::BLOOM_FILTER_USEFUL) << '\n';
    log << "rocksdb.bloom.filter.full.positive: "
        << stats->getTickerCount(rocksdb::BLOOM_FILTER_FULL_POSITIVE) << '\n';
    log << "rocksdb.bloom.filter.full.true.positive: "
        << stats->getTickerCount(rocksdb::BLOOM_FILTER_FULL_TRUE_POSITIVE)
        << '\n';
    log << "rocksdb.memtable.hit: "
        << stats->getTickerCount(rocksdb::MEMTABLE_HIT) << '\n';
    log << "rocksdb.l0.hit: " << stats->getTickerCount(rocksdb::GET_HIT_L0)
        << '\n';
    log << "rocksdb.l1.hit: " << stats->getTickerCount(rocksdb::GET_HIT_L1)
        << '\n';
    log << "rocksdb.rocksdb.l2andup.hit: "
        << stats->getTickerCount(rocksdb::GET_HIT_L2_AND_UP) << '\n';

    print_timers(log);

    rocksdb::Cache &block_cache = *work_options().block_cache;
    log << "Block cache usage: " << block_cache.GetUsage()
        << ", pinned usage: " << block_cache.GetPinnedUsage() << '\n';

    {
      std::unique_lock lck(thread_local_m_);
      if (perf_contexts_[0]) {
        log << "rocksdb Perf: " << perf_contexts_[0]->ToString() << '\n';
      }
      if (iostats_contexts_[0]) {
        log << "rocksdb IOStats: " << iostats_contexts_[0]->ToString() << '\n';
      }
    }

    log << "stat end===" << std::endl;
  }

 private:
  class Worker {
   public:
    Worker(Tester &tester, size_t id)
        : tester_(tester),
          id_(id),
          options_(tester.options_),
          ans_out_(options_.switches & MASK_OUTPUT_ANS
                       ? std::optional<std::ofstream>(
                             options_.db_path / ("ans_" + std::to_string(id)))
                       : std::nullopt) {}

    void load(YCSBGen::YCSBLoadGenerator &loader) {
      while (!loader.IsEOF()) {
        auto op = loader.GetNextOp();
        rusty_assert(op.type == YCSBGen::OpType::INSERT);
        do_put(op);
        tester_.progress_.fetch_add(1, std::memory_order_relaxed);
      }
    }
    void prepare_run_phase() {
      if (options_.switches & MASK_LATENCY) {
        latency_out_ = std::make_optional<std::ofstream>(
            options_.db_path / ("latency-" + std::to_string(id_)));
      }
      if (options_.export_ans_xxh64) {
        ans_xxhash_state_ = XXH64_createState();
        rusty_assert(ans_xxhash_state_);
        XXH64_reset(ans_xxhash_state_, 0);
      }

      rocksdb::SetPerfLevel(rocksdb::PerfLevel::kEnableTimeExceptForMutex);
      {
        std::unique_lock lck(tester_.thread_local_m_);
        tester_.perf_contexts_[id_] = rocksdb::get_perf_context();
        tester_.iostats_contexts_[id_] = rocksdb::get_iostats_context();
      }
    }
    void finish_run_phase() {
      std::string id = std::to_string(id_);
      if (ans_xxhash_state_) {
        std::ofstream(options_.db_path / ("ans-" + id + ".xxh64"))
            << std::hex << std::setw(16) << std::setfill('0')
            << XXH64_digest(ans_xxhash_state_) << std::endl;
        XXH64_freeState(ans_xxhash_state_);
        ans_xxhash_state_ = nullptr;
      }

      std::ofstream(options_.db_path / ("run-phase-perf-context-" + id))
          << tester_.perf_contexts_[id_]->ToString();
      std::ofstream(options_.db_path / ("run-phase-iostats-contexts-" + id))
          << tester_.iostats_contexts_[id_]->ToString();
      {
        std::unique_lock lck(tester_.thread_local_m_);
        tester_.perf_contexts_[id_] = nullptr;
        tester_.iostats_contexts_[id_] = nullptr;
      }
    }
    void run(YCSBGen::YCSBRunGenerator &runner) {
      prepare_run_phase();
      std::mt19937_64 rndgen(id_ + options_.ycsb_gen_options.base_seed);

      std::optional<std::ofstream> key_only_trace_out =
          options_.export_key_only_trace
              ? std::make_optional<std::ofstream>(
                    options_.db_path /
                    (std::to_string(id_) + "_key_only_trace"))
              : std::nullopt;
      while (!runner.IsEOF()) {
        auto op = runner.GetNextOp(rndgen);
        if (key_only_trace_out.has_value())
          key_only_trace_out.value()
              << to_string(op.type) << ' ' << op.key << '\n';
        process_op(op);
        tester_.progress_.fetch_add(1, std::memory_order_relaxed);
      }
      finish_run_phase();
    }
    void work(bool run, BlockChannel<YCSBGen::Operation> &chan) {
      if (run) {
        prepare_run_phase();
      }
      for (;;) {
        auto block = chan.GetBlock();
        if (block.empty()) {
          break;
        }
        for (const YCSBGen::Operation &op : block) {
          process_op(op);
          tester_.progress_.fetch_add(1, std::memory_order_relaxed);
        }
      }
      if (run) {
        finish_run_phase();
      }
    }

    uint64_t not_found() const { return not_found_; }
    uint64_t scanned() const { return scanned_; }

   private:
    void do_put(const YCSBGen::Operation &put) {
      time_t put_cpu_start = cpu_timestamp_ns();
      auto put_start = rusty::time::Instant::now();
      auto s =
          options_.db->Put(write_options_, put.key,
                           rocksdb::Slice(put.value.data(), put.value.size()));
      auto put_time = put_start.elapsed();
      time_t put_cpu_ns = cpu_timestamp_ns() - put_cpu_start;
      if (!s.ok()) {
        std::string err = s.ToString();
        rusty_panic("Put failed with error: %s\n", err.c_str());
      }
      timers.timer(TimerType::kPut).add(put_time);
      put_cpu_nanos.fetch_add(put_cpu_ns, std::memory_order_relaxed);
      if (latency_out_) {
        print_latency(latency_out_.value(), put.type, put_time.as_nanos());
      }
    }

    // Return found or not
    bool do_read(const YCSBGen::Operation &read,
                 rocksdb::PinnableSlice *value) {
      time_t get_cpu_start = cpu_timestamp_ns();
      auto get_start = rusty::time::Instant::now();
      auto s = options_.db->Get(
          read_options_, options_.db->DefaultColumnFamily(), read.key, value);
      auto get_time = get_start.elapsed();
      time_t get_cpu_ns = cpu_timestamp_ns() - get_cpu_start;
      timers.timer(TimerType::kGet).add(get_time);
      get_cpu_nanos.fetch_add(get_cpu_ns, std::memory_order_relaxed);
      if (latency_out_) {
        print_latency(latency_out_.value(), YCSBGen::OpType::READ,
                      get_time.as_nanos());
      }
      tester_.num_reads_.fetch_add(1, std::memory_order_relaxed);
      if (!s.ok()) {
        if (s.IsNotFound()) {
          return false;
        } else {
          std::string err = s.ToString();
          rusty_panic("GET failed with error: %s\n", err.c_str());
        }
      }
      return true;
    }

    void do_read_modify_write(const YCSBGen::Operation &op) {
      time_t get_cpu_start = cpu_timestamp_ns();
      auto start = rusty::time::Instant::now();
      std::string value;
      auto s = options_.db->Get(read_options_, op.key, &value);
      if (!s.ok()) {
        std::string err = s.ToString();
        rusty_panic("GET failed with error: %s\n", err.c_str());
      }
      time_t put_cpu_start = cpu_timestamp_ns();
      time_t get_cpu_ns = put_cpu_start - get_cpu_start;
      s = options_.db->Put(write_options_, op.key,
                           rocksdb::Slice(op.value.data(), op.value.size()));
      time_t put_cpu_ns = cpu_timestamp_ns() - put_cpu_start;
      if (!s.ok()) {
        std::string err = s.ToString();
        rusty_panic("Update failed with error: %s\n", err.c_str());
      }
      get_cpu_nanos.fetch_add(get_cpu_ns, std::memory_order_relaxed);
      put_cpu_nanos.fetch_add(put_cpu_ns, std::memory_order_relaxed);
      if (latency_out_) {
        print_latency(latency_out_.value(), YCSBGen::OpType::RMW,
                      start.elapsed().as_nanos());
      }
      tester_.num_reads_.fetch_add(1, std::memory_order_relaxed);
    }

    void do_delete(const YCSBGen::Operation &op) {
      time_t cpu_start = cpu_timestamp_ns();
      auto start = rusty::time::Instant::now();
      auto s = options_.db->Delete(write_options_, op.key);
      auto time = start.elapsed();
      time_t cpu_ns = cpu_timestamp_ns() - cpu_start;
      if (!s.ok()) {
        std::string err = s.ToString();
        rusty_panic("Delete failed with error: %s\n", err.c_str());
      }
      timers.timer(TimerType::kDelete).add(time);
      delete_cpu_nanos.fetch_add(cpu_ns, std::memory_order_relaxed);
      if (latency_out_) {
        print_latency(latency_out_.value(), YCSBGen::OpType::DELETE,
                      time.as_nanos());
      }
    }

    void do_scan(const YCSBGen::Operation &op) {
      time_t cpu_start = cpu_timestamp_ns();
      auto start = rusty::time::Instant::now();
      {
        std::unique_ptr<rocksdb::Iterator> it(
            options_.db->NewIterator(read_options_));
        it->Seek(op.key);
        for (size_t i = 0; i < op.scan_len && it->Valid(); ++i) {
          ++scanned_;
          it->Next();
        }
      }
      auto time = start.elapsed();
      time_t cpu_ns = cpu_timestamp_ns() - cpu_start;
      timers.timer(TimerType::kScan).add(time);
      scan_cpu_nanos.fetch_add(cpu_ns, std::memory_order_relaxed);
      if (latency_out_) {
        print_latency(latency_out_.value(), YCSBGen::OpType::SCAN,
                      time.as_nanos());
      }
    }

    void process_op(const YCSBGen::Operation &op) {
      switch (op.type) {
        case YCSBGen::OpType::INSERT:
        case YCSBGen::OpType::UPDATE:
          do_put(op);
          break;
        case YCSBGen::OpType::READ: {
          rocksdb::PinnableSlice value;
          bool found = do_read(op, &value);
          std::string_view ans;
          if (found) {
            ans = std::string_view(value.data(), value.size());
          } else {
            ans = std::string_view(nullptr, 0);
          };
          if (ans_xxhash_state_) {
            rusty_assert_eq(
                XXH64_update(ans_xxhash_state_, ans.data(), ans.size()),
                XXH_OK);
            static const char delimiter = '\n';
            rusty_assert_eq(
                XXH64_update(ans_xxhash_state_, &delimiter, sizeof(delimiter)),
                XXH_OK);
          }
          if (ans_out_) {
            ans_out_.value() << ans << '\n';
          }
          if (!found) {
            not_found_ += 1;
          }
        } break;
        case YCSBGen::OpType::RMW:
          do_read_modify_write(op);
          break;
        case YCSBGen::OpType::DELETE:
          do_delete(op);
          break;
        case YCSBGen::OpType::SCAN:
          do_scan(op);
          break;
      }
    }

    Tester &tester_;
    size_t id_;
    const WorkOptions &options_;
    rocksdb::ReadOptions read_options_;
    rocksdb::WriteOptions write_options_;

    uint64_t not_found_{0};
    uint64_t scanned_{0};
    XXH64_state_t *ans_xxhash_state_{nullptr};
    std::optional<std::ofstream> ans_out_;
    std::optional<std::ofstream> latency_out_;
  };

  void parse(bool run, std::istream &trace) {
    size_t num_channels =
        options_.enable_fast_process ? 1 : options_.num_threads;
    std::vector<BlockChannel<YCSBGen::Operation>> channel_for_workers(
        num_channels);

    std::vector<BlockChannelClient<YCSBGen::Operation>> opblocks;
    for (auto &channel : channel_for_workers) {
      opblocks.emplace_back(&channel, 1024);
    }

    std::vector<std::thread> threads;
    for (size_t i = 0; i < options_.num_threads; i++) {
      threads.emplace_back([this, run, &channel_for_workers, i]() {
        size_t index = options_.enable_fast_process ? 0 : i;
        workers_[i].work(run, channel_for_workers[index]);
      });
    }

    std::hash<std::string> hasher{};

    uint64_t parse_counts = 0;
    while (1) {
      std::string op;
      trace >> op;
      if (!trace) {
        break;
      }
      if (op == "INSERT" || op == "UPDATE") {
        YCSBGen::OpType type;
        if (op == "INSERT") {
          type = YCSBGen::OpType::INSERT;
        } else {
          type = YCSBGen::OpType::UPDATE;
        }
        if (options_.format_type == FormatType::YCSB) {
          handle_table_name(trace);
        }
        std::string key;
        trace >> key;
        int i = options_.enable_fast_process
                    ? 0
                    : hasher(key) % options_.num_threads;
        std::vector<char> value;
        if (options_.format_type == FormatType::YCSB) {
          value = read_value(trace);
        } else {
          rusty_assert_eq(trace.get(), ' ');
          char c;
          if (options_.format_type == FormatType::Plain) {
            while ((c = trace.get()) != '\n' && c != EOF) {
              value.push_back(c);
            }
          } else {
            size_t value_length;
            trace >> value_length;
            value.resize(value_length);
            int ret = snprintf(value.data(), value.size(), "%s%" PRIu64,
                               run ? "load-" : "run-", parse_counts + 1);
            rusty_assert(ret > 0);
            if ((size_t)ret < value_length) {
              memset(value.data() + ret, '-', value_length - ret);
            }
          }
        }
        opblocks[i].Push(
            YCSBGen::Operation(type, std::move(key), std::move(value)));
      } else if (op == "READ") {
        std::string key;
        if (options_.format_type == FormatType::YCSB) {
          handle_table_name(trace);
          trace >> key;
          read_fields_read(trace);
        } else {
          trace >> key;
        }
        int i = options_.enable_fast_process
                    ? 0
                    : hasher(key) % options_.num_threads;
        opblocks[i].Push(
            YCSBGen::Operation(YCSBGen::OpType::READ, std::move(key), {}));
      } else if (op == "DELETE") {
        std::string key;
        rusty_assert(options_.format_type == FormatType::Plain ||
                     options_.format_type == FormatType::PlainLengthOnly);
        trace >> key;
        int i = options_.enable_fast_process
                    ? 0
                    : hasher(key) % options_.num_threads;
        opblocks[i].Push(
            YCSBGen::Operation(YCSBGen::OpType::DELETE, std::move(key), {}));
      } else {
        std::cerr << "Ignore line: " << op;
        std::getline(trace, op);  // Skip the rest of the line
        std::cerr << op << std::endl;
        continue;
      }
      parse_counts += 1;
    }

    for (auto &o : opblocks) {
      o.Flush();
      o.Finish();
    }

    for (auto &t : threads) t.join();

    uint64_t queue_empty_when_put = 0;
    uint64_t queue_non_empty_when_put = 0;
    uint64_t reader_blocked = 0;
    uint64_t reader_not_blocked = 0;
    for (const auto &channel : channel_for_workers) {
      queue_empty_when_put += channel.queue_empty_when_put();
      queue_non_empty_when_put += channel.queue_non_empty_when_put();
      reader_blocked += channel.reader_blocked();
      reader_not_blocked += channel.reader_not_blocked();
    }
    std::cerr << "Queue empty when put: " << queue_empty_when_put << std::endl;
    std::cerr << "Queue non-empty when put: " << queue_non_empty_when_put
              << std::endl;
    std::cerr << "Reader blocked: " << reader_blocked << std::endl;
    std::cerr << "Reader not blocked: " << reader_not_blocked << std::endl;
  }

  void handle_table_name(std::istream &in) {
    std::string table;
    in >> table;
    rusty_assert(table == "usertable", "Column families not supported yet.");
  }

  std::vector<std::pair<int, std::vector<char>>> read_fields(std::istream &in) {
    std::vector<std::pair<int, std::vector<char>>> ret;
    char c;
    do {
      c = static_cast<char>(in.get());
    } while (isspace(c));
    rusty_assert(c == '[', "Invalid KV trace!");
    rusty_assert(in.get() == ' ', "Invalid KV trace!");
    while (in.peek() != ']') {
      constexpr size_t vallen = 100;
      std::string field;
      std::vector<char> value(vallen);
      while ((c = static_cast<char>(in.get())) != '=') {
        field.push_back(c);
      }
      rusty_assert(field.size() > 5);
      rusty_assert(field.substr(0, 5) == "field");
      int i = std::stoi(field.substr(5));
      rusty_assert(in.read(value.data(), vallen), "Invalid KV trace!");
      rusty_assert(in.get() == ' ', "Invalid KV trace!");
      ret.emplace_back(i, std::move(value));
    }
    in.get();  // ]
    return ret;
  }

  std::vector<char> read_value(std::istream &in) {
    auto fields = read_fields(in);
    std::sort(fields.begin(), fields.end());
    std::vector<char> ret;
    for (int i = 0; i < (int)fields.size(); ++i) {
      rusty_assert(fields[i].first == i);
      ret.insert(ret.end(), fields[i].second.begin(), fields[i].second.end());
    }
    return ret;
  }

  void read_fields_read(std::istream &in) {
    char c;
    do {
      c = static_cast<char>(in.get());
    } while (isspace(c));
    rusty_assert(c == '[', "Invalid KV trace!");
    std::string s;
    std::getline(in, s);
    rusty_assert(s == " <all fields>]",
                 "Reading specific fields is not supported yet.");
  }

  void finish_load_phase(const rusty::sync::Mutex<std::ofstream> &info_json_out,
                         rusty::time::Instant load_start) {
    std::string rocksdb_stats;
    *info_json_out.lock() << "\t\"load-time(secs)\": "
                          << load_start.elapsed().as_secs_double() << ','
                          << std::endl;
    rusty_assert(options_.db->GetProperty("rocksdb.stats", &rocksdb_stats));
    std::ofstream(options_.db_path / "rocksdb-stats-load.txt") << rocksdb_stats;

    auto load_wait_start = rusty::time::Instant::now();
    wait_for_background_work(options_.db);
    *info_json_out.lock() << "\t\"load-wait-time(secs)\": "
                          << load_wait_start.elapsed().as_secs_double() << ','
                          << std::endl;
    rusty_assert(options_.db->GetProperty("rocksdb.stats", &rocksdb_stats));
    std::ofstream(options_.db_path / "rocksdb-stats-load-finish.txt")
        << rocksdb_stats;

    std::ofstream other_stats_out(options_.db_path /
                                  "other-stats-load-finish.txt");
    print_other_stats(other_stats_out);
  }

  void prepare_run_phase(
      const rusty::sync::Mutex<std::ofstream> &info_json_out) {
    const auto &ts = timers.timers();
    for (const auto &timer : ts) {
      timer.reset();
    }

    if (options_.rate_limiter) {
      options_.rate_limiter->SetBytesPerSecond(
          std::numeric_limits<int64_t>::max());
    }

    *info_json_out.lock() << "\t\"run-start-timestamp(ns)\": " << timestamp_ns()
                          << ',' << std::endl;
  }

  void finish_run_phase(const rusty::sync::Mutex<std::ofstream> &info_json_out,
                        rusty::time::Instant run_start) {
    std::string rocksdb_stats;
    *info_json_out.lock() << "\t\"run-end-timestamp(ns)\": " << timestamp_ns()
                          << ",\n"
                          << "\t\"run-time(secs)\": "
                          << run_start.elapsed().as_secs_double() << ','
                          << std::endl;
    rusty_assert(options_.db->GetProperty("rocksdb.stats", &rocksdb_stats));
    std::ofstream(options_.db_path / "rocksdb-stats-run.txt") << rocksdb_stats;

    auto run_wait_start = rusty::time::Instant::now();
    wait_for_background_work(options_.db);
    *info_json_out.lock() << "\t\"run_wait_time(secs)\": "
                          << run_wait_start.elapsed().as_secs_double() << ","
                          << std::endl;
    rusty_assert(options_.db->GetProperty("rocksdb.stats", &rocksdb_stats));
    std::ofstream(options_.db_path / "rocksdb-stats.txt") << rocksdb_stats;
  }

  void GenerateAndExecute(
      const rusty::sync::Mutex<std::ofstream> &info_json_out) {
    std::vector<std::thread> threads;

    std::cerr << "YCSB Options: " << options_.ycsb_gen_options.ToString()
              << std::endl;
    uint64_t now_key_num =
        options_.load ? 0 : options_.ycsb_gen_options.record_count;
    YCSBGen::YCSBLoadGenerator loader(options_.ycsb_gen_options, now_key_num);
    if (options_.load) {
      *info_json_out.lock()
          << "\t\"num-load-op\": " << options_.ycsb_gen_options.record_count
          << ',' << std::endl;

      auto load_start = rusty::time::Instant::now();
      for (size_t i = 0; i < options_.num_threads; ++i) {
        threads.emplace_back(
            [this, &loader, i]() { workers_[i].load(loader); });
      }
      for (auto &t : threads) t.join();
      threads.clear();
      finish_load_phase(info_json_out, load_start);
    }

    if (options_.run) {
      prepare_run_phase(info_json_out);
      auto run_start = rusty::time::Instant::now();
      YCSBGen::YCSBRunGenerator runner = loader.into_run_generator();
      std::vector<clockid_t> clockids;
      std::atomic<size_t> finished(0);
      bool permit_join = false;
      std::condition_variable cv;
      std::mutex mu;
      for (size_t i = 0; i < options_.num_threads; ++i) {
        threads.emplace_back(
            [this, &runner, i, &finished, &permit_join, &cv, &mu]() {
              workers_[i].run(runner);
              finished.fetch_add(1, std::memory_order_relaxed);
              std::unique_lock lock(mu);
              cv.wait(lock, [&permit_join]() { return permit_join; });
            });
        pthread_t thread_id = threads[i].native_handle();
        clockid_t clock_id;
        int ret = pthread_getcpuclockid(thread_id, &clock_id);
        if (ret) {
          switch (ret) {
            case ENOENT:
              rusty_panic(
                  "pthread_getcpuclockid: Per-thread CPU time clocks are not "
                  "supported by the system.");
            case ESRCH:
              rusty_panic(
                  "pthread_getcpuclockid: No thread with the ID %lu could "
                  "be found.",
                  thread_id);
            default:
              rusty_panic("pthread_getcpuclockid returns %d", ret);
          }
        }
        clockids.push_back(clock_id);
      }
      std::ofstream out(options_.db_path / "worker-cpu-nanos");
      out << "Timestamp(ns) cpu-time(ns)\n";
      auto interval = rusty::time::Duration::from_secs(1);
      auto next_begin = rusty::time::Instant::now() + interval;
      std::vector<uint64_t> ori_cpu_timestamp_ns;
      for (size_t i = 0; i < clockids.size(); ++i) {
        ori_cpu_timestamp_ns.push_back(cpu_timestamp_ns(clockids[i]));
      }
      while (finished.load(std::memory_order_relaxed) != threads.size()) {
        auto sleep_time =
            next_begin.checked_duration_since(rusty::time::Instant::now());
        if (sleep_time.has_value()) {
          std::this_thread::sleep_for(
              std::chrono::nanoseconds(sleep_time.value().as_nanos()));
        }
        next_begin += interval;

        auto timestamp = timestamp_ns();

        uint64_t nanos = 0;
        for (size_t i = 0; i < clockids.size(); ++i) {
          nanos += cpu_timestamp_ns(clockids[i]) - ori_cpu_timestamp_ns[i];
        }
        out << timestamp << ' ' << nanos << std::endl;
      }
      {
        std::unique_lock<std::mutex> lock(mu);
        permit_join = true;
      }
      cv.notify_all();
      for (auto &t : threads) t.join();
      finish_run_phase(info_json_out, run_start);
    }
  }

  void ReadAndExecute(const rusty::sync::Mutex<std::ofstream> &info_json_out) {
    if (options_.load) {
      std::optional<std::ifstream> trace_file;
      if (!options_.load_trace.empty()) {
        trace_file = std::ifstream(options_.load_trace);
        rusty_assert(trace_file.value());
      }
      std::istream &trace =
          trace_file.has_value() ? trace_file.value() : std::cin;

      auto start = rusty::time::Instant::now();
      parse(false, trace);
      finish_load_phase(info_json_out, start);
    }
    if (options_.run) {
      std::optional<std::ifstream> trace_file;
      if (!options_.run_trace.empty()) {
        trace_file = std::ifstream(options_.run_trace);
        rusty_assert(trace_file.value());
      }
      std::istream &trace =
          trace_file.has_value() ? trace_file.value() : std::cin;

      prepare_run_phase(info_json_out);
      auto start = rusty::time::Instant::now();
      parse(true, trace);
      finish_run_phase(info_json_out, start);
    }
  }

  WorkOptions options_;
  std::vector<Worker> workers_;

  std::vector<rocksdb::PerfContext *> perf_contexts_;
  std::vector<rocksdb::IOStatsContext *> iostats_contexts_;
  std::mutex thread_local_m_;

  std::atomic<uint64_t> progress_{0};
  std::atomic<uint64_t> num_reads_{0};
};

static inline void empty_directory(std::filesystem::path dir_path) {
  for (auto& path : std::filesystem::directory_iterator(dir_path)) {
    std::filesystem::remove_all(path);
  }
}

std::vector<rocksdb::DbPath> decode_db_paths(std::string db_paths) {
  std::istringstream in(db_paths);
  std::vector<rocksdb::DbPath> ret;
  rusty_assert_eq(in.get(), '{', "Invalid db_paths");
  char c = static_cast<char>(in.get());
  if (c == '}') return ret;
  rusty_assert_eq(c, '{', "Invalid db_paths");
  while (1) {
    std::string path;
    uint64_t size;
    if (in.peek() == '"') {
      in >> std::quoted(path);
      rusty_assert_eq(in.get(), ',', "Invalid db_paths");
    } else {
      while ((c = static_cast<char>(in.get())) != ',') path.push_back(c);
    }
    in >> size;
    ret.emplace_back(std::move(path), size);
    rusty_assert_eq(in.get(), '}', "Invalid db_paths");
    c = static_cast<char>(in.get());
    if (c != ',') break;
    rusty_assert_eq(in.get(), '{', "Invalid db_paths");
  }
  rusty_assert_eq(c, '}', "Invalid db_paths");
  return ret;
}

<<<<<<< HEAD
// Return the first level in SD
size_t initial_multiplier_addtional(rocksdb::Options& options) {
  rusty_assert_eq(options.db_paths.size(), 2.0);
  size_t fd_size = options.db_paths[0].target_size;
=======
// Return the first level in the last tier
size_t initial_multiplier_addtional(rocksdb::Options &options) {
>>>>>>> 3a08cd7c
  for (double x : options.max_bytes_for_level_multiplier_additional) {
    rusty_assert(x - 1 < 1e-6);
  }
  options.max_bytes_for_level_multiplier_additional.clear();
  if (options.db_paths.size() < 2) {
    options.max_bytes_for_level_multiplier_additional.push_back(1);
    return 0;
  }
  size_t fd_size = options.db_paths[0].target_size;
  size_t level = 0;
  uint64_t level_size = options.max_bytes_for_level_base;
  while (level_size <= fd_size) {
    fd_size -= level_size;
    if (level > 0) {
      level_size *= options.max_bytes_for_level_multiplier;
    }
    level += 1;
  }
  level_size /= options.max_bytes_for_level_multiplier;
  // It seems that L0 and L1 are not affected by
  // options.max_bytes_for_level_multiplier_additional
  if (level <= 2) return level;
  size_t last_level_in_fd = level - 1;
  for (size_t i = 1; i < last_level_in_fd; ++i) {
    options.max_bytes_for_level_multiplier_additional.push_back(1.0);
  }
  // Multiply 0.99 to make room for floating point error
  options.max_bytes_for_level_multiplier_additional.push_back(
      1 + (double)fd_size / level_size * 0.99);
  return level;
}

double calc_size_ratio(size_t last_calculated_level,
                       uint64_t last_calculated_level_size, size_t last_level,
                       uint64_t size_to_distribute) {
  size_t a = last_level - last_calculated_level;
  rusty_assert(a > 0);
  double inv_a = 1 / (double)a;
  rusty_assert(size_to_distribute >= last_calculated_level_size);
  double b = (double)size_to_distribute / last_calculated_level_size;
  // Solve the equation: f(x) = x^a + x^{a-1} + ... + x - b = 0
  // x^a + x^{a-1} + ... + 1 = (x^{a+1} - 1) / (x - 1)
  // x^a + x^{a-1} + ... + x = (x^{a+1} - 1) / (x - 1) - 1
  // (x^{a+1} - 1) / (x - 1) - 1 = b
  // x^{a+1} - 1 = (x - 1) * (b + 1)
  // x^{a+1} - 1 = (b + 1) x - b - 1
  // x^{a+1} - (b + 1) x + b = 0
  // Let g(u) = u^{a+1} - (b + 1) u + maxb
  // g'(u) = (a + 1) u^a - b - 1
  // Let g'(u_min) = 0, then u_min = ((b + 1) / (a + 1)) ^ (1 / a)
  // So x >= ((b + 1) / (a + 1)) ^ (1 / a)
  // x^a + x^{a-1} + ... + x = b > x^a
  // So x < b ^ (1 / a)
  // In conclusion, ((b + 1) / (a + 1)) ^ (1 / a) <= x < b ^ (1 / a)
  double min = pow((b + 1) / (a + 1), inv_a);
  double max = pow(b, inv_a);
  auto f = [a, b](double x) {
    double sum = 0;
    double xa = x;
    for (size_t i = 1; i <= a; ++i) {
      sum += xa;
      xa *= x;
    }
    return sum - b;
  };
  while (max - min >= 0.001) {
    double x = (max + min) / 2;
    if (f(x) > 0) {
      max = x;
    } else {
      min = x;
    }
  }
  return (max + min) / 2;
}
void update_multiplier_additional(rocksdb::DB* db,
                                  const rocksdb::Options& options,
                                  size_t last_calculated_level,
                                  uint64_t last_calculated_level_size,
                                  size_t& ori_last_level,
                                  double& ori_size_ratio) {
  std::string str;
  db->GetProperty(rocksdb::DB::Properties::kLevelStats, &str);
  std::istringstream in(str);
  // The first two lines are headers.
  size_t lines_to_skip = 2 + last_calculated_level + 1;
  while (in && lines_to_skip) {
    --lines_to_skip;
    while (in && in.get() != '\n')
      ;
  }
  if (!in) return;

  size_t last_level = last_calculated_level;
  uint64_t size_to_distribute = 0;
  while (in) {
    size_t level;
    size_t num_files;
    size_t size;
    in >> level >> num_files >> size;
    if (size == 0) break;
    last_level = level;
    size_to_distribute += size;
  }
  size_to_distribute *= 1048576;
  if (last_level <= last_calculated_level + 1) return;
  // unlikely
  if (size_to_distribute <= last_calculated_level_size) return;

  double size_ratio =
      calc_size_ratio(last_calculated_level, last_calculated_level_size,
                      last_level, size_to_distribute);
  if (last_level > ori_last_level) {
    std::cerr << "Last level: " << ori_last_level << " -> " << last_level
              << std::endl;
    ori_last_level = last_level;
  } else if (size_ratio > 10) {
    do {
      last_level += 1;
      ori_last_level = last_level;
      std::cerr << "Increase num_levels to " << last_level + 1 << std::endl;
      size_ratio =
          calc_size_ratio(last_calculated_level, last_calculated_level_size,
                          last_level, size_to_distribute);
    } while (size_ratio > 10);
  } else {
    // When applying the new size ratio configuration, sd_ratio < ori_sd_ratio.
    // At this time we don't change the size ratio configuration.
    if (size_ratio - ori_size_ratio <= 0.01) return;
  }
  ori_size_ratio = size_ratio;
  size_ratio /= 10;
  std::ostringstream out;
  for (double x : options.max_bytes_for_level_multiplier_additional) {
    out << x << ':';
  }
  for (size_t level = last_calculated_level + 1; level < last_level; ++level) {
    out << size_ratio << ':';
  }
  out << "100";
  str = out.str();
  std::cerr << "Update max_bytes_for_level_multiplier_additional: " << str
            << std::endl;
  db->SetOptions(
      {{"max_bytes_for_level_multiplier_additional", std::move(str)}});
}

double MaxBytesMultiplerAdditional(const rocksdb::Options& options, int level) {
  if (level >= static_cast<int>(
                   options.max_bytes_for_level_multiplier_additional.size())) {
    return 1;
  }
  return options.max_bytes_for_level_multiplier_additional[level];
}

std::vector<std::pair<uint64_t, uint32_t>> predict_level_assignment(
    const rocksdb::Options& options) {
  std::vector<std::pair<uint64_t, uint32_t>> ret;
  uint32_t p = 0;
  size_t level = 0;
  assert(!options.db_paths.empty());

  // size remaining in the most recent path
  uint64_t current_path_size = options.db_paths[0].target_size;

  uint64_t level_size;
  size_t cur_level = 0;

  // max_bytes_for_level_base denotes L1 size.
  // We estimate L0 size to be the same as L1.
  level_size = options.max_bytes_for_level_base;

  // Last path is the fallback
  while (p < options.db_paths.size() - 1) {
    if (current_path_size < level_size) {
      p++;
      current_path_size = options.db_paths[p].target_size;
      continue;
    }
    if (cur_level == level) {
      // Does desired level fit in this path?
      rusty_assert_eq(ret.size(), level);
      ret.emplace_back(level_size, p);
      ++level;
    }
    current_path_size -= level_size;
    if (cur_level > 0) {
      if (options.level_compaction_dynamic_level_bytes) {
        // Currently, level_compaction_dynamic_level_bytes is ignored when
        // multiple db paths are specified. https://github.com/facebook/
        // rocksdb/blob/main/db/column_family.cc.
        // Still, adding this check to avoid accidentally using
        // max_bytes_for_level_multiplier_additional
        level_size =
            static_cast<uint64_t>(static_cast<double>(level_size) *
                                  options.max_bytes_for_level_multiplier);
      } else {
        level_size = static_cast<uint64_t>(
            static_cast<double>(level_size) *
            options.max_bytes_for_level_multiplier *
            MaxBytesMultiplerAdditional(options, cur_level));
      }
    }
    cur_level++;
  }
  rusty_assert_eq(ret.size(), level);
  ret.emplace_back(level_size, p);
  return ret;
}

void bg_stat_printer(Tester* tester, std::atomic<bool>* should_stop) {
  const WorkOptions& work_options = tester->work_options();
  rocksdb::DB* db = work_options.db;
  const std::filesystem::path& db_path = work_options.db_path;

  char buf[16];

  std::string pid = std::to_string(getpid());

  std::ofstream progress_out(db_path / "progress");
  progress_out << "Timestamp(ns) operations-executed\n";

  std::ofstream mem_out(db_path / "mem");
  std::string mem_command = "ps -q " + pid + " -o rss | tail -n 1";
  mem_out << "Timestamp(ns) RSS(KiB) max-rss(KiB)\n";
  struct rusage rusage;

  auto cputimes_path = db_path / "cputimes";
  std::string cputimes_command = "echo $(ps -q " + pid +
                                 " -o cputimes | tail -n 1) >> " +
                                 cputimes_path.c_str();
  std::ofstream(cputimes_path) << "Timestamp(ns) cputime(s)\n";

  std::ofstream compaction_stats_out(db_path / "compaction-stats");

  std::ofstream timers_out(db_path / "timers");
  timers_out << "Timestamp(ns) compaction-cpu-micros put-cpu-nanos "
                "get-cpu-nanos delete-cpu-nanos\n";

  std::ofstream rand_read_bytes_out(db_path / "rand-read-bytes");

  std::ofstream report(db_path / "report.csv");
  report << "Timestamp(ns),num-reads\n";
  uint64_t num_reads = 0;

  auto interval = rusty::time::Duration::from_secs(1);
  auto next_begin = rusty::time::Instant::now() + interval;
  while (!should_stop->load(std::memory_order_relaxed)) {
    auto timestamp = timestamp_ns();
    progress_out << timestamp << ' ' << tester->progress() << std::endl;

    FILE* pipe = popen(mem_command.c_str(), "r");
    if (pipe == NULL) {
      perror("popen");
      rusty_panic();
    }
    rusty_assert(fgets(buf, sizeof(buf), pipe) != NULL, "buf too short");
    size_t buflen = strlen(buf);
    rusty_assert(buflen > 0);
    rusty_assert(buf[--buflen] == '\n');
    buf[buflen] = 0;
    if (-1 == pclose(pipe)) {
      perror("pclose");
      rusty_panic();
    }
    if (-1 == getrusage(RUSAGE_SELF, &rusage)) {
      perror("getrusage");
      rusty_panic();
    }
    mem_out << timestamp << ' ' << buf << ' ' << rusage.ru_maxrss << std::endl;

    std::ofstream(cputimes_path, std::ios_base::app) << timestamp << ' ';
    std::system(cputimes_command.c_str());

    std::string compaction_stats;
    rusty_assert(db->GetProperty(rocksdb::DB::Properties::kCompactionStats,
                                 &compaction_stats));
    compaction_stats_out << "Timestamp(ns) " << timestamp << '\n'
                         << compaction_stats << std::endl;

    uint64_t compaction_cpu_micros;
    rusty_assert(db->GetIntProperty(
        rocksdb::DB::Properties::kCompactionCPUMicros, &compaction_cpu_micros));
    timers_out << timestamp << ' ' << compaction_cpu_micros << ' '
               << put_cpu_nanos.load(std::memory_order_relaxed) << ' '
               << get_cpu_nanos.load(std::memory_order_relaxed) << ' '
               << delete_cpu_nanos.load(std::memory_order_relaxed) << std::endl;

    std::string rand_read_bytes;
    rusty_assert(db->GetProperty(rocksdb::DB::Properties::kRandReadBytes,
                                 &rand_read_bytes));
    rand_read_bytes_out << timestamp << ' ' << rand_read_bytes << std::endl;

    report << timestamp;

    uint64_t value = tester->num_reads();
    report << ',' << value - num_reads;
    num_reads = value;

    report << std::endl;

    auto sleep_time =
        next_begin.checked_duration_since(rusty::time::Instant::now());
    if (sleep_time.has_value()) {
      std::this_thread::sleep_for(
          std::chrono::nanoseconds(sleep_time.value().as_nanos()));
    }
    next_begin += interval;
  }
}

int main(int argc, char** argv) {
  std::ios::sync_with_stdio(false);
  std::cin.tie(0);
  std::cout.tie(0);

  rocksdb::BlockBasedTableOptions table_options;
  rocksdb::Options options;
  WorkOptions work_options;

  namespace po = boost::program_options;
  po::options_description desc("Available options");
  std::string format;
  std::string arg_switches;

  std::string arg_db_path;
  std::string arg_db_paths;
  size_t cache_size;
  int64_t load_phase_rate_limit;
<<<<<<< HEAD
  uint64_t secondary_cache_size_MiB;
=======
  double db_paths_soft_size_limit_multiplier;
>>>>>>> 3a08cd7c

  // Options of executor
  desc.add_options()("help", "Print help message");
  desc.add_options()("format,f",
                     po::value<std::string>(&format)->default_value("ycsb"),
                     "Trace format: plain/plain-length-only/ycsb");
  desc.add_options()(
      "load", po::value<std::string>()->implicit_value(""),
      "Execute the load phase. If a trace is provided with this option, "
      "execute the trace in the load phase. Will empty the directories first.");
  desc.add_options()(
      "run", po::value<std::string>()->implicit_value(""),
      "Execute the run phase. If a trace is provided with this option, execute "
      "the trace in the run phase. "
      "If --load is not provided, the run phase will be executed directly "
      "without executing the load phase, and the directories won't be cleaned "
      "up. "
      "If none of --load and --run is provided, the both phases will be "
      "executed.");
  desc.add_options()("switches",
                     po::value(&arg_switches)->default_value("none"),
                     "Switches for statistics: none/all/<hex value>\n"
                     "0x1: Log the latency of each operation\n"
                     "0x2: Output the result of READ");
  desc.add_options()("num_threads",
                     po::value(&work_options.num_threads)->default_value(1),
                     "The number of threads to execute the trace\n");
  desc.add_options()("enable_fast_process",
                     "Enable fast process including ignoring kNotFound and "
                     "pushing operations in one channel.");
  desc.add_options()("enable_fast_generator", "Enable fast generator");
  desc.add_options()("workload_file", po::value<std::string>(),
                     "Workload file used in built-in generator");
  desc.add_options()("export_key_only_trace",
                     "Export key-only trace generated by built-in generator.");
  desc.add_options()("export_ans_xxh64", "Export xxhash of ans");

  // Options of rocksdb
  desc.add_options()("max_background_jobs",
                     po::value(&options.max_background_jobs)->default_value(6),
                     "");
  desc.add_options()("level0_file_num_compaction_trigger",
                     po::value(&options.level0_file_num_compaction_trigger),
                     "Number of files in level-0 when compactions start");
  desc.add_options()("use_direct_reads",
                     po::value(&options.use_direct_reads)->default_value(true),
                     "");
  desc.add_options()("use_direct_io_for_flush_and_compaction",
                     po::value(&options.use_direct_io_for_flush_and_compaction)
                         ->default_value(true),
                     "");
  desc.add_options()("db_path",
                     po::value<std::string>(&arg_db_path)->required(),
                     "Path to database");
  desc.add_options()(
      "db_paths", po::value<std::string>(&arg_db_paths)->required(),
      "For example: \"{{/tmp/sd,100000000},{/tmp/cd,1000000000}}\"");
  desc.add_options()("cache_size",
                     po::value<size_t>(&cache_size)->default_value(8 << 20),
                     "Capacity of LRU block cache in bytes. Default: 8MiB");
  desc.add_options()(
      "block_size",
      po::value<size_t>(&table_options.block_size)->default_value(16384));
  desc.add_options()("max_bytes_for_level_base",
                     po::value(&options.max_bytes_for_level_base));
  desc.add_options()("optimize_filters_for_hits",
                     "Do not build filters for the last level");
  desc.add_options()("load_phase_rate_limit",
                     po::value(&load_phase_rate_limit)->default_value(0),
                     "0 means not limited.");
<<<<<<< HEAD

  desc.add_options()(
      "secondary_cache_size_MiB",
      po::value<uint64_t>(&secondary_cache_size_MiB)->default_value(5120),
      "MiB");
=======
  desc.add_options()("db_paths_soft_size_limit_multiplier",
                     po::value<double>(&db_paths_soft_size_limit_multiplier)
                         ->default_value(1.1));
>>>>>>> 3a08cd7c

  po::variables_map vm;
  po::store(po::parse_command_line(argc, argv, desc), vm);
  if (vm.count("help")) {
    std::cerr << desc << std::endl;
    return 1;
  }
  po::notify(vm);

  if (vm.count("load")) {
    work_options.load = true;
    work_options.load_trace = vm["load"].as<std::string>();
  }
  if (vm.count("run")) {
    work_options.run = true;
    work_options.run_trace = vm["run"].as<std::string>();
  }
  if (work_options.load == false && work_options.run == false) {
    work_options.load = true;
    work_options.run = true;
  }

  uint64_t switches;
  if (arg_switches == "none") {
    switches = 0;
  } else if (arg_switches == "all") {
    switches = 0x3;
  } else {
    std::istringstream in(std::move(arg_switches));
    in >> std::hex >> switches;
  }

  std::filesystem::path db_path(arg_db_path);
  options.db_paths = decode_db_paths(arg_db_paths);
  options.statistics = rocksdb::CreateDBStatistics();
  options.compression = rocksdb::CompressionType::kNoCompression;
  // Doesn't make sense for tiered storage
  options.level_compaction_dynamic_level_bytes = false;
  // The ttl feature will try to compact old data into the last level, which is
  // not compatible with the retention of HotRAP. So we disable the ttl feature.
  options.ttl = 0;

  if (work_options.load) {
    std::cerr << "Emptying directories\n";
    empty_directory(db_path);
    for (auto path : options.db_paths) {
      empty_directory(path.path);
    }
    std::cerr << "Creating database\n";
    options.create_if_missing = true;
  }

  options.enable_flash_evict_blocks = true;
  options.enable_flash_prefetch_files = true;

  // It seems that the argument enable_replacement is not used.
  auto secondary_cache =
      facebook::rocks_secondary_cache::NewRocksCachelibWrapper(
          db_path.string(), secondary_cache_size_MiB, true, true, false);

  rocksdb::LRUCacheOptions lru_cache_opts;
  lru_cache_opts.capacity = cache_size;
  lru_cache_opts.secondary_cache = std::move(secondary_cache);
  table_options.block_cache = rocksdb::NewLRUCache(lru_cache_opts);
  table_options.filter_policy.reset(rocksdb::NewBloomFilterPolicy(10, false));
  options.table_factory.reset(
      rocksdb::NewBlockBasedTableFactory(table_options));

  if (vm.count("optimize_filters_for_hits")) {
    options.optimize_filters_for_hits = true;
  }

  if (load_phase_rate_limit) {
    rocksdb::RateLimiter* rate_limiter =
        rocksdb::NewGenericRateLimiter(load_phase_rate_limit, 100 * 1000, 10,
                                       rocksdb::RateLimiter::Mode::kAllIo);
    options.rate_limiter.reset(rate_limiter);
    work_options.rate_limiter = options.rate_limiter;
  }

<<<<<<< HEAD
  size_t first_level_in_sd = initial_multiplier_addtional(options);
=======
  rusty_assert(options.db_paths_soft_size_limit_multiplier.empty());
  options.db_paths_soft_size_limit_multiplier.push_back(
      db_paths_soft_size_limit_multiplier);

  if (work_options.load) {
    std::cerr << "Emptying directories\n";
    empty_directory(db_path);
    for (auto path : options.db_paths) {
      empty_directory(path.path);
    }
    std::cerr << "Creating database\n";
    options.create_if_missing = true;
  }

  size_t first_level_in_last_tier = initial_multiplier_addtional(options);
>>>>>>> 3a08cd7c
  std::cerr << "Initial options.max_bytes_for_level_multiplier_additional: [";
  for (double x : options.max_bytes_for_level_multiplier_additional) {
    std::cerr << x << ',';
  }
  std::cerr << "]\n";

  auto level_size_path_id = predict_level_assignment(options);
  rusty_assert_eq(level_size_path_id.size(), first_level_in_last_tier + 1);
  for (size_t level = 0; level < level_size_path_id.size() - 1; ++level) {
    auto p = level_size_path_id[level].second;
    std::cerr << level << ' ' << options.db_paths[p].path << ' '
              << level_size_path_id[level].first << std::endl;
  }
  auto p = level_size_path_id[first_level_in_last_tier].second;
  std::cerr << level_size_path_id.size() - 1 << "+ " << options.db_paths[p].path
            << ' ' << level_size_path_id[first_level_in_last_tier].first
            << std::endl;
  auto first_level_in_last_tier_path = db_path / "first-level-in-last-tier";
  if (std::filesystem::exists(first_level_in_last_tier_path)) {
    std::ifstream first_level_in_last_tier_in(first_level_in_last_tier_path);
    rusty_assert(first_level_in_last_tier_in);
    std::string first_level_in_last_tier_stored;
    std::getline(first_level_in_last_tier_in, first_level_in_last_tier_stored);
    rusty_assert_eq((size_t)std::atoi(first_level_in_last_tier_stored.c_str()),
                    first_level_in_last_tier);
  } else {
    std::ofstream(first_level_in_last_tier_path)
        << first_level_in_last_tier << std::endl;
  }

  size_t last_calculated_level;
  uint64_t last_calculated_level_size;
  if (first_level_in_last_tier == 0) {
    last_calculated_level = 1;
    last_calculated_level_size = options.max_bytes_for_level_base;
  } else {
    last_calculated_level = first_level_in_last_tier - 1;
    last_calculated_level_size =
        level_size_path_id[last_calculated_level].first;
  }

  rocksdb::DB* db;
  auto s = rocksdb::DB::Open(options, db_path.string(), &db);
  if (!s.ok()) {
    std::cerr << s.ToString() << std::endl;
    return -1;
  }

  std::string cmd =
      "pidstat -p " + std::to_string(getpid()) +
      " -Hu 1 | awk '{if(NR>3){print $1,$8; fflush(stdout)}}' > " +
      db_path.c_str() + "/cpu &";
  std::cerr << cmd << std::endl;
  std::system(cmd.c_str());

  work_options.db = db;
  work_options.options = &options;
  work_options.switches = switches;
  work_options.db_path = db_path;
  work_options.enable_fast_process = vm.count("enable_fast_process");
  if (format == "plain") {
    work_options.format_type = FormatType::Plain;
  } else if (format == "plain-length-only") {
    work_options.format_type = FormatType::PlainLengthOnly;
  } else if (format == "ycsb") {
    work_options.format_type = FormatType::YCSB;
  } else {
    rusty_panic("Unrecognized format %s", format.c_str());
  }
  work_options.enable_fast_generator = vm.count("enable_fast_generator");
  if (work_options.enable_fast_generator) {
    std::string workload_file = vm["workload_file"].as<std::string>();
    work_options.ycsb_gen_options =
        YCSBGen::YCSBGeneratorOptions::ReadFromFile(workload_file);
    work_options.export_key_only_trace = vm.count("export_key_only_trace");
  } else {
    rusty_assert(vm.count("workload_file") == 0,
                 "workload_file only works with built-in generator!");
    rusty_assert(vm.count("export_key_only_trace") == 0,
                 "export_key_only_trace only works with built-in generator!");
    work_options.ycsb_gen_options = YCSBGen::YCSBGeneratorOptions();
  }
  work_options.export_ans_xxh64 = vm.count("export_ans_xxh64");

  work_options.block_cache = table_options.block_cache;

  Tester tester(work_options);

  std::atomic<bool> should_stop(false);
  std::thread stat_printer(bg_stat_printer, &tester, &should_stop);

  std::thread period_print_thread([&]() {
    size_t ori_last_level = last_calculated_level;
    double ori_size_ratio = 0;
    std::ofstream period_stats(db_path / "period_stats");
    while (!should_stop.load()) {
      update_multiplier_additional(db, options, last_calculated_level,
                                   last_calculated_level_size, ori_last_level,
                                   ori_size_ratio);
      tester.print_other_stats(period_stats);
      std::this_thread::sleep_for(std::chrono::seconds(1));
    }
  });

  tester.Test();
  tester.print_other_stats(std::cerr);

  should_stop.store(true, std::memory_order_relaxed);
  stat_printer.join();
  period_print_thread.join();
  delete db;

  return 0;
}<|MERGE_RESOLUTION|>--- conflicted
+++ resolved
@@ -1061,7 +1061,7 @@
 };
 
 static inline void empty_directory(std::filesystem::path dir_path) {
-  for (auto& path : std::filesystem::directory_iterator(dir_path)) {
+  for (auto &path : std::filesystem::directory_iterator(dir_path)) {
     std::filesystem::remove_all(path);
   }
 }
@@ -1093,15 +1093,8 @@
   return ret;
 }
 
-<<<<<<< HEAD
-// Return the first level in SD
-size_t initial_multiplier_addtional(rocksdb::Options& options) {
-  rusty_assert_eq(options.db_paths.size(), 2.0);
-  size_t fd_size = options.db_paths[0].target_size;
-=======
 // Return the first level in the last tier
 size_t initial_multiplier_addtional(rocksdb::Options &options) {
->>>>>>> 3a08cd7c
   for (double x : options.max_bytes_for_level_multiplier_additional) {
     rusty_assert(x - 1 < 1e-6);
   }
@@ -1177,12 +1170,12 @@
   }
   return (max + min) / 2;
 }
-void update_multiplier_additional(rocksdb::DB* db,
-                                  const rocksdb::Options& options,
+void update_multiplier_additional(rocksdb::DB *db,
+                                  const rocksdb::Options &options,
                                   size_t last_calculated_level,
                                   uint64_t last_calculated_level_size,
-                                  size_t& ori_last_level,
-                                  double& ori_size_ratio) {
+                                  size_t &ori_last_level,
+                                  double &ori_size_ratio) {
   std::string str;
   db->GetProperty(rocksdb::DB::Properties::kLevelStats, &str);
   std::istringstream in(str);
@@ -1249,7 +1242,7 @@
       {{"max_bytes_for_level_multiplier_additional", std::move(str)}});
 }
 
-double MaxBytesMultiplerAdditional(const rocksdb::Options& options, int level) {
+double MaxBytesMultiplerAdditional(const rocksdb::Options &options, int level) {
   if (level >= static_cast<int>(
                    options.max_bytes_for_level_multiplier_additional.size())) {
     return 1;
@@ -1258,7 +1251,7 @@
 }
 
 std::vector<std::pair<uint64_t, uint32_t>> predict_level_assignment(
-    const rocksdb::Options& options) {
+    const rocksdb::Options &options) {
   std::vector<std::pair<uint64_t, uint32_t>> ret;
   uint32_t p = 0;
   size_t level = 0;
@@ -1312,10 +1305,10 @@
   return ret;
 }
 
-void bg_stat_printer(Tester* tester, std::atomic<bool>* should_stop) {
-  const WorkOptions& work_options = tester->work_options();
-  rocksdb::DB* db = work_options.db;
-  const std::filesystem::path& db_path = work_options.db_path;
+void bg_stat_printer(Tester *tester, std::atomic<bool> *should_stop) {
+  const WorkOptions &work_options = tester->work_options();
+  rocksdb::DB *db = work_options.db;
+  const std::filesystem::path &db_path = work_options.db_path;
 
   char buf[16];
 
@@ -1353,7 +1346,7 @@
     auto timestamp = timestamp_ns();
     progress_out << timestamp << ' ' << tester->progress() << std::endl;
 
-    FILE* pipe = popen(mem_command.c_str(), "r");
+    FILE *pipe = popen(mem_command.c_str(), "r");
     if (pipe == NULL) {
       perror("popen");
       rusty_panic();
@@ -1413,7 +1406,7 @@
   }
 }
 
-int main(int argc, char** argv) {
+int main(int argc, char **argv) {
   std::ios::sync_with_stdio(false);
   std::cin.tie(0);
   std::cout.tie(0);
@@ -1431,11 +1424,8 @@
   std::string arg_db_paths;
   size_t cache_size;
   int64_t load_phase_rate_limit;
-<<<<<<< HEAD
+  double db_paths_soft_size_limit_multiplier;
   uint64_t secondary_cache_size_MiB;
-=======
-  double db_paths_soft_size_limit_multiplier;
->>>>>>> 3a08cd7c
 
   // Options of executor
   desc.add_options()("help", "Print help message");
@@ -1506,17 +1496,14 @@
   desc.add_options()("load_phase_rate_limit",
                      po::value(&load_phase_rate_limit)->default_value(0),
                      "0 means not limited.");
-<<<<<<< HEAD
+  desc.add_options()("db_paths_soft_size_limit_multiplier",
+                     po::value<double>(&db_paths_soft_size_limit_multiplier)
+                         ->default_value(1.1));
 
   desc.add_options()(
       "secondary_cache_size_MiB",
       po::value<uint64_t>(&secondary_cache_size_MiB)->default_value(5120),
       "MiB");
-=======
-  desc.add_options()("db_paths_soft_size_limit_multiplier",
-                     po::value<double>(&db_paths_soft_size_limit_multiplier)
-                         ->default_value(1.1));
->>>>>>> 3a08cd7c
 
   po::variables_map vm;
   po::store(po::parse_command_line(argc, argv, desc), vm);
@@ -1590,32 +1577,18 @@
   }
 
   if (load_phase_rate_limit) {
-    rocksdb::RateLimiter* rate_limiter =
+    rocksdb::RateLimiter *rate_limiter =
         rocksdb::NewGenericRateLimiter(load_phase_rate_limit, 100 * 1000, 10,
                                        rocksdb::RateLimiter::Mode::kAllIo);
     options.rate_limiter.reset(rate_limiter);
     work_options.rate_limiter = options.rate_limiter;
   }
 
-<<<<<<< HEAD
-  size_t first_level_in_sd = initial_multiplier_addtional(options);
-=======
   rusty_assert(options.db_paths_soft_size_limit_multiplier.empty());
   options.db_paths_soft_size_limit_multiplier.push_back(
       db_paths_soft_size_limit_multiplier);
 
-  if (work_options.load) {
-    std::cerr << "Emptying directories\n";
-    empty_directory(db_path);
-    for (auto path : options.db_paths) {
-      empty_directory(path.path);
-    }
-    std::cerr << "Creating database\n";
-    options.create_if_missing = true;
-  }
-
   size_t first_level_in_last_tier = initial_multiplier_addtional(options);
->>>>>>> 3a08cd7c
   std::cerr << "Initial options.max_bytes_for_level_multiplier_additional: [";
   for (double x : options.max_bytes_for_level_multiplier_additional) {
     std::cerr << x << ',';
@@ -1657,7 +1630,7 @@
         level_size_path_id[last_calculated_level].first;
   }
 
-  rocksdb::DB* db;
+  rocksdb::DB *db;
   auto s = rocksdb::DB::Open(options, db_path.string(), &db);
   if (!s.ok()) {
     std::cerr << s.ToString() << std::endl;
