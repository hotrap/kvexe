--- conflicted
+++ resolved
@@ -335,46 +335,6 @@
   }
 }
 
-<<<<<<< HEAD
-void print_other_stats(std::ostream &log, const rocksdb::Options &options,
-                       Tester &tester) {
-  log << "Timestamp: " << timestamp_ns() << "\n";
-  log << "rocksdb.block.cache.data.miss: "
-      << options.statistics->getTickerCount(rocksdb::BLOCK_CACHE_DATA_MISS)
-      << "\n";
-  log << "rocksdb.block.cache.data.hit: "
-      << options.statistics->getTickerCount(rocksdb::BLOCK_CACHE_DATA_HIT)
-      << "\n";
-  log << "rocksdb.bloom.filter.useful: "
-      << options.statistics->getTickerCount(rocksdb::BLOOM_FILTER_USEFUL)
-      << "\n";
-  log << "rocksdb.bloom.filter.full.positive: "
-      << options.statistics->getTickerCount(rocksdb::BLOOM_FILTER_FULL_POSITIVE)
-      << "\n";
-  log << "rocksdb.bloom.filter.full.true.positive: "
-      << options.statistics->getTickerCount(
-             rocksdb::BLOOM_FILTER_FULL_TRUE_POSITIVE)
-      << "\n";
-  log << "rocksdb.memtable.hit: "
-      << options.statistics->getTickerCount(rocksdb::MEMTABLE_HIT) << "\n";
-  log << "rocksdb.l0.hit: "
-      << options.statistics->getTickerCount(rocksdb::GET_HIT_L0) << "\n";
-  log << "rocksdb.l1.hit: "
-      << options.statistics->getTickerCount(rocksdb::GET_HIT_L1) << "\n";
-  log << "rocksdb.rocksdb.l2andup.hit: "
-      << options.statistics->getTickerCount(rocksdb::GET_HIT_L2_AND_UP) << "\n";
-  log << "rocksdb Perf: " << tester.GetRocksdbPerf() << "\n";
-  log << "rocksdb IOStats: " << tester.GetRocksdbIOStats() << "\n";
-
-  print_timers(log);
-
-  /* Operation counts*/
-  log << "notfound counts: " << tester.GetNotFoundCounts() << "\n";
-  log << "stat end===" << std::endl;
-}
-
-=======
->>>>>>> 777dc57b
 int main(int argc, char **argv) {
   std::ios::sync_with_stdio(false);
   std::cin.tie(0);
