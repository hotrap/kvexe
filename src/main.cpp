--- conflicted
+++ resolved
@@ -1,13 +1,8 @@
-<<<<<<< HEAD
 #include "rocksdb/compaction_router.h"
 #include "timers.h"
 
 #include <atomic>
 #include <cstdlib>
-=======
-#include "timers.h"
-
->>>>>>> 6765d6b3
 #include <iostream>
 #include <filesystem>
 #include <fstream>
@@ -139,7 +134,7 @@
 }
 
 enum class TimerType : size_t {
-	kInsert,
+	kInsert = 0,
 	kRead,
 	kUpdate,
 	kPut,
@@ -148,6 +143,9 @@
 	kOutput,
 	kSerialize,
 	kDeserialize,
+	kRangeHotSize,
+	kDecay,
+	kNextHot,
 	kEnd,
 };
 const char *timer_names[] = {
@@ -160,6 +158,9 @@
 	"Output",
 	"Serialize",
 	"Deserialize",
+	"RangeHotSize",
+	"Decay",
+	"NextHot",
 };
 TypedTimers<TimerType, timer_names> timers;
 
@@ -396,19 +397,6 @@
 	}
 	return 0;
 }
-
-enum class TimerType : size_t {
-	kRangeHotSize = 0,
-	kDecay,
-	kNextHot,
-	kEnd,
-};
-const char *timer_names[] = {
-	"RangeHotSize",
-	"Decay",
-	"NextHot",
-};
-TypedTimers<TimerType, timer_names> timers;
 
 enum class PerLevelTimerType : size_t {
 	kAccess = 0,
@@ -853,7 +841,6 @@
 	crash_if(!db->GetProperty("rocksdb.stats", &rocksdb_stats), "");
 	std::cerr << rocksdb_stats << std::endl;
 
-<<<<<<< HEAD
 	std::cerr << "New iterator count: " << router->new_iter_cnt() << std::endl;
 	if (switches & MASK_COUNT_ACCESS_HOT_PER_TIER) {
 		auto counters = router->hit_count();
@@ -924,8 +911,6 @@
 	}
 	std::cerr << "]\n";
 
-=======
->>>>>>> 6765d6b3
 	timers.Print(std::cerr);
 
 	delete db;
