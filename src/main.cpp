#include "rocksdb/compaction_router.h"
#include "rocksdb/options.h"
#include "timers.h"

#include <atomic>
#include <boost/fiber/buffered_channel.hpp>
#include <boost/program_options/errors.hpp>
#include <boost/program_options/options_description.hpp>
#include <boost/program_options/parsers.hpp>
#include <boost/program_options/variables_map.hpp>
#include <cctype>
#include <chrono>
#include <cstddef>
#include <cstdlib>
#include <deque>
#include <functional>
#include <iostream>
#include <filesystem>
#include <fstream>
#include <memory>
#include <optional>
#include <queue>
#include <random>
#include <rusty/macro.h>
#include <rusty/time.h>
#include <set>
#include <string>
#include <thread>
#include <unistd.h>
#include <variant>

#include "rocksdb/db.h"
#include "rocksdb/filter_policy.h"
#include "rocksdb/statistics.h"
#include "rocksdb/table.h"

#include "viscnts.h"

template<class... Ts> struct overloaded : Ts... { using Ts::operator()...; };
// explicit deduction guide (not needed as of C++20)
template<class... Ts> overloaded(Ts...) -> overloaded<Ts...>;

template <typename Val, typename... Ts>
auto match(Val val, Ts... ts) {
	return std::visit(overloaded{ts...}, val);
}

// Returns the smallest power of two greater than or equal to "x".
size_t next_power_of_two(size_t x) {
	size_t ans = 1;
	while (ans < x) {
		ans <<= 1;
		rusty_assert(ans != 0);
	}
	return ans;
}

using boost::fibers::buffered_channel;

enum class FormatType {
	Plain,
	YCSB,
};

std::vector<rocksdb::DbPath>
decode_db_paths(std::string db_paths) {
	std::istringstream in(db_paths);
	std::vector<rocksdb::DbPath> ret;
	rusty_assert(in.get() == '{', "Invalid db_paths");
	char c = static_cast<char>(in.get());
	if (c == '}')
		return ret;
	rusty_assert(c == '{', "Invalid db_paths");
	while (1) {
		std::string path;
		size_t size;
		if (in.peek() == '"') {
			in >> std::quoted(path);
			rusty_assert(in.get() == ',', "Invalid db_paths");
		} else {
			while ((c = static_cast<char>(in.get())) != ',')
				path.push_back(c);
		}
		in >> size;
		ret.emplace_back(std::move(path), size);
		rusty_assert(in.get() == '}', "Invalid db_paths");
		c = static_cast<char>(in.get());
		if (c != ',')
			break;
		rusty_assert(in.get() == '{', "Invalid db_paths");
	}
	rusty_assert(c == '}', "Invalid db_paths");
	return ret;
}

int MaxBytesMultiplerAdditional(const rocksdb::Options& options, int level) {
	if (level >= static_cast<int>(options.max_bytes_for_level_multiplier_additional.size())) {
		return 1;
	}
	return options.max_bytes_for_level_multiplier_additional[level];
}

// Return the first level in the last path
int predict_level_assignment(const rocksdb::Options& options) {
	uint32_t p = 0;
	int level = 0;
	assert(!options.db_paths.empty());

	std::cerr << "Predicted level assignment:\n";

	// size remaining in the most recent path
	uint64_t current_path_size = options.db_paths[0].target_size;

	uint64_t level_size;
	int cur_level = 0;

	// max_bytes_for_level_base denotes L1 size.
	// We estimate L0 size to be the same as L1.
	level_size = options.max_bytes_for_level_base;

	// Last path is the fallback
	while (p < options.db_paths.size() - 1) {
		if (current_path_size < level_size) {
			p++;
			current_path_size = options.db_paths[p].target_size;
			continue;
		}
		if (cur_level == level) {
			// Does desired level fit in this path?
			std::cerr << level << ' ' << options.db_paths[p].path << ' ' <<
				level_size << std::endl;
			++level;
		}
		current_path_size -= level_size;
		if (cur_level > 0) {
			if (options.level_compaction_dynamic_level_bytes) {
				// Currently, level_compaction_dynamic_level_bytes is ignored when
				// multiple db paths are specified. https://github.com/facebook/
				// rocksdb/blob/main/db/column_family.cc.
				// Still, adding this check to avoid accidentally using
				// max_bytes_for_level_multiplier_additional
				level_size = static_cast<uint64_t>(
					static_cast<double>(level_size) *
						options.max_bytes_for_level_multiplier);
			} else {
				level_size = static_cast<uint64_t>(
					static_cast<double>(level_size) *
						options.max_bytes_for_level_multiplier *
						MaxBytesMultiplerAdditional(options, cur_level));
			}
		}
		cur_level++;
	}
	std::cerr << level << "+ " << options.db_paths[p].path << ' ' << level_size << std::endl;
	return level;
}

void empty_directory(std::filesystem::path dir_path) {
	for (auto& path : std::filesystem::directory_iterator(dir_path)) {
		std::filesystem::remove_all(path);
	}
}

bool is_empty_directory(std::string dir_path) {
	auto it = std::filesystem::directory_iterator(dir_path);
	return it == std::filesystem::end(it);
}

enum class TimerType : size_t {
	kInsert = 0,
	kRead,
	kUpdate,
	kPut,
	kGet,
	kInputOperation,
	kInputInsert,
	kInputRead,
	kInputUpdate,
	kOutput,
	kSerialize,
	kDeserialize,
	kRangeHotSize,
	kCountAccessHotPerTier,
	kEnd,
};
const char *timer_names[] = {
	"Insert",
	"Read",
	"Update",
	"Put",
	"Get",
	"InputOperation",
	"InputInsert",
	"InputRead",
	"InputUpdate",
	"Output",
	"Serialize",
	"Deserialize",
	"RangeHotSize",
	"CountAccessHotPerTier",
};
static_assert(sizeof(timer_names) ==
	static_cast<size_t>(TimerType::kEnd) * sizeof(const char *));
TypedTimers<TimerType> timers;

static constexpr uint64_t MASK_LATENCY = 0x1;
static constexpr uint64_t MASK_OUTPUT_ANS = 0x2;
static constexpr uint64_t MASK_COUNT_ACCESS_HOT_PER_TIER = 0x4;
static constexpr uint64_t MASK_KEY_HIT_LEVEL = 0x8;

std::string_view read_len_bytes(const char *& start, const char *end) {
	rusty_assert(end - start >= (ssize_t)sizeof(size_t));
	size_t len = *(size_t *)start;
	start += sizeof(len);
	rusty_assert(end - start >= (ssize_t)len);
	std::string_view ret(start, len);
	start += len;
	return ret;
}

struct BorrowedValue {
	std::map<std::string_view, std::string_view> fields;
	static BorrowedValue from(
		const std::vector<std::pair<std::vector<char>, std::vector<char>>>& fields
	) {
		std::map<std::string_view, std::string_view> borrowed;
		for (const auto& field : fields) {
			std::string_view key(field.first.data(), field.first.size());
			std::string_view value(field.second.data(), field.second.size());
			auto res = borrowed.insert(std::make_pair(key, value));
			rusty_assert(res.second);
		}
		return BorrowedValue{std::move(borrowed)};
	}
	std::vector<char> serialize() {
		std::vector<char> ret;
		auto start_time = rusty::time::Instant::now();
		for (const auto& fv : fields) {
			size_t len = fv.first.size();
			ret.insert(ret.end(), (char *)&len, (char *)&len + sizeof(len));
			ret.insert(ret.end(), fv.first.data(), fv.first.data() + len);
			len = fv.second.size();
			ret.insert(ret.end(), (char *)&len, (char *)&len + sizeof(len));
			ret.insert(ret.end(), fv.second.data(), fv.second.data() + len);
		}
		timers.Stop(TimerType::kSerialize, start_time);
		return ret;
	}
	static BorrowedValue deserialize(std::string_view in) {
		std::map<std::string_view, std::string_view> fields;
		auto start_time = rusty::time::Instant::now();
		const char *start = in.data();
		const char *end = start + in.size();
		while (start < end) {
			std::string_view field = read_len_bytes(start, end);
			std::string_view value = read_len_bytes(start, end);
			auto res = fields.insert(std::make_pair(field, value));
			rusty_assert(res.second, "Duplicate field!");
		}
		rusty_assert(start == end);
		timers.Stop(TimerType::kDeserialize, start_time);
		return BorrowedValue{std::move(fields)};
	}
};

enum class OpType {
	INSERT,
	READ,
	UPDATE,
};
struct Insert {
	std::string key;
	std::vector<std::pair<std::vector<char>, std::vector<char>>> fields;
};
struct Read {
	std::string key;
};
struct Update {
	std::string key;
	std::vector<std::pair<std::vector<char>, std::vector<char>>> fields_to_update;
};
struct Env {
	rocksdb::DB *db;
	buffered_channel<std::pair<OpType, uint64_t>> *latency;
};
void do_insert(Env& env, Insert insert) {
	auto insert_start = rusty::time::Instant::now();
	rocksdb::Slice key_slice(insert.key);
	std::vector<char> value = BorrowedValue::from(insert.fields).serialize();
	rocksdb::Slice value_slice(value.data(), value.size());
	auto put_start = rusty::time::Instant::now();
	auto s = env.db->Put(rocksdb::WriteOptions(), key_slice, value_slice);
	auto put_time = put_start.elapsed();
	if (!s.ok()) {
		std::string err = s.ToString();
		rusty_panic("INSERT failed with error: %s\n", err.c_str());
	}
	timers.Add(TimerType::kPut, put_time);
	if (env.latency != nullptr) {
		env.latency->push(std::make_pair(OpType::INSERT, put_time.as_nanos()));
	}
	timers.Stop(TimerType::kInsert, insert_start);
}
std::string do_read(Env& env, Read read) {
	auto read_start = rusty::time::Instant::now();
	rocksdb::Slice key_slice(read.key);
	std::string value;
	auto get_start = rusty::time::Instant::now();
	auto s = env.db->Get(rocksdb::ReadOptions(), key_slice, &value);
	auto get_time = get_start.elapsed();
	if (!s.ok()) {
		std::string err = s.ToString();
		rusty_panic("GET failed with error: %s\n", err.c_str());
	}
	timers.Add(TimerType::kGet, get_time);
	if (env.latency) {
		env.latency->push(std::make_pair(OpType::READ, get_time.as_nanos()));
	}
	timers.Stop(TimerType::kRead, read_start);
	return value;
}
void do_update(Env& env, Update update) {
	auto update_start = rusty::time::Instant::now();
	rocksdb::Slice key_slice(update.key);
	std::string value;
	auto get_start = rusty::time::Instant::now();
	auto s = env.db->Get(rocksdb::ReadOptions(), key_slice, &value);
	auto get_time = get_start.elapsed();
	if (!s.ok()) {
		std::string err = s.ToString();
		rusty_panic("UPDATE failed when get: %s\n", err.c_str());
	}
	auto values = BorrowedValue::deserialize(value);
	for (const auto& update : update.fields_to_update) {
		std::string_view field(update.first.data(), update.first.size());
		std::string_view value(update.second.data(), update.second.size());
		values.fields[field] = value;
	}
	std::vector<char> value_v = values.serialize();
	auto value_slice =
		rocksdb::Slice(value_v.data(), value_v.size());
	auto put_start = rusty::time::Instant::now();
	s = env.db->Put(rocksdb::WriteOptions(), key_slice, value_slice);
	auto put_time = put_start.elapsed();
	if (!s.ok()) {
		std::string err = s.ToString();
		rusty_panic("UPDATE failed when put: %s\n", err.c_str());
	}
	auto update_time = update_start.elapsed();
	timers.Add(TimerType::kGet, get_time);
	timers.Add(TimerType::kPut, put_time);
	timers.Add(TimerType::kUpdate, update_time);
	if (env.latency) {
		env.latency->push(
			std::make_pair(OpType::UPDATE, update_time.as_nanos())
		);
	}
}

struct WorkEnv {
	FormatType type;
	rocksdb::DB *db;
	uint64_t switches;
	const std::filesystem::path& db_path;
	std::atomic<size_t> *progress;
	buffered_channel<std::pair<OpType, uint64_t>> *latency;
};

void print_plain_ans(std::ofstream& out, std::string_view value) {
	BorrowedValue value_parsed = BorrowedValue::deserialize(value);
	rusty_assert(value_parsed.fields.size() == 1);
	rusty_assert(value_parsed.fields.begin()->first.size() == 0);
	out << value_parsed.fields.begin()->second << '\n';
}
void print_ycsb_ans(std::ofstream& out, std::string_view value) {
	BorrowedValue value_parsed = BorrowedValue::deserialize(value);
	auto output_start = rusty::time::Instant::now();
	out << "[ ";
	for (const auto& field_value : value_parsed.fields) {
		out.write(field_value.first.data(),
			static_cast<std::streamsize>(field_value.first.size()));
		out << ' ';
		out.write(field_value.second.data(),
			static_cast<std::streamsize>(field_value.second.size()));
		out << ' ';
	}
	out << "]\n";
	timers.Stop(TimerType::kOutput, output_start);
}
void work(
	size_t id,
	WorkEnv work_env,
	buffered_channel<std::variant<Insert, Read, Update>> *in
) {
	std::optional<std::ofstream> ans_out =
		work_env.switches & MASK_OUTPUT_ANS
			? std::optional<std::ofstream>(
				work_env.db_path / ("ans_" + std::to_string(id)))
			: std::nullopt;
	Env env{
		.db = work_env.db,
		.latency = work_env.latency,
	};
	for (std::variant<Insert, Read, Update> op : *in) {
		match(op,
			[&](Insert& insert) {
				do_insert(env, std::move(insert));
			},
			[&](Read& read) {
				std::string value = do_read(env, std::move(read));
				if (ans_out.has_value()) {
					switch (work_env.type) {
					case FormatType::Plain:
						print_plain_ans(ans_out.value(), value);
						break;
					case FormatType::YCSB:
						print_ycsb_ans(ans_out.value(), value);
						break;
					}
				}
			},
			[&](Update& update) {
				do_update(env, std::move(update));
			}
		);
		work_env.progress->fetch_add(1, std::memory_order_relaxed);
	}
}

void print_latency(const std::filesystem::path& db_path,
	buffered_channel<std::pair<OpType, uint64_t>> *latency
) {
	if (latency == nullptr)
		return;
	std::ofstream out(db_path / "latency");
	for (std::pair<OpType, uint64_t> item : *latency) {
		switch (item.first) {
		case OpType::INSERT:
			out << "INSERT";
			break;
		case OpType::READ:
			out << "READ";
			break;
		case OpType::UPDATE:
			out << "UPDATE";
			break;
		}
		out << ' ' << item.second << '\n';
	}
}
void work2(
	FormatType type,
	rocksdb::DB *db,
	uint64_t switches,
	const std::filesystem::path& db_path,
	std::atomic<size_t> *progress,
	size_t num_threads,
	void (*parse)(
		std::deque<buffered_channel<std::variant<Insert, Read, Update>>>&
	)
) {
	size_t buf_len = next_power_of_two(num_threads * 10);
	std::optional<buffered_channel<std::pair<OpType, uint64_t>>> latency_chan =
		switches & MASK_LATENCY
			? std::optional<
					buffered_channel<std::pair<OpType, uint64_t>>
				>(buf_len)
			: std::nullopt;
	auto latency_chan_ptr =
		latency_chan.has_value() ? &latency_chan.value() : nullptr;
	std::thread latency_printer(print_latency, db_path, latency_chan_ptr);

	WorkEnv env{
		.type = type,
		.db = db,
		.switches = switches,
		.db_path = db_path,
		.progress = progress,
		.latency = latency_chan_ptr,
	};
	std::deque<buffered_channel<std::variant<Insert, Read, Update>>> inputs;
	std::vector<std::thread> workers;
	workers.reserve(num_threads);
	for (size_t i = 0; i < num_threads; ++i) {
		inputs.emplace_back(buf_len);
		workers.emplace_back(work, i, env, &inputs.back());
	}

	parse(inputs);
	
	for (auto& in : inputs) {
		in.close();
	}
	for (auto& worker : workers) {
		worker.join();
	}
	if (latency_chan_ptr != nullptr)
		latency_chan_ptr->close();
	latency_printer.join();
}

void parse_plain(
	std::deque<buffered_channel<std::variant<Insert, Read, Update>>>& inputs
) {
	size_t num_threads = inputs.size();
	std::hash<std::string> hasher{};
	while (1) {
		std::string op;
		std::cin >> op;
		if (!std::cin) {
			break;
		}
		if (op == "INSERT") {
			std::string key;
			std::cin >> key;
			rusty_assert(std::cin.get() == ' ');
			char c;
			std::vector<char> value;
			while ((c = std::cin.get()) != '\n' && c != EOF) {
				value.push_back(c);
			}
			size_t i = hasher(key) % num_threads;
			inputs[i].push(Insert{
				.key = std::move(key),
				.fields = {{{}, std::move(value)}}
			});
		} else if (op == "READ") {
			std::string key;
			std::cin >> key;
			size_t i = hasher(key) % num_threads;
			inputs[i].push(Read{std::move(key)});
		} else if (op == "UPDATE") {
			rusty_panic("UPDATE in plain format is not supported yet\n");
		} else {
			std::cerr << "Ignore line: " << op;
			std::getline(std::cin, op); // Skip the rest of the line
			std::cerr << op << std::endl;
		}
	}
}
void work_plain(rocksdb::DB *db,
	uint64_t switches,
	const std::filesystem::path& db_path,
	std::atomic<size_t> *progress,
	size_t num_threads
) {
	work2(
		FormatType::Plain, db, switches, db_path, progress, num_threads,
		parse_plain
	);
}

void handle_table_name(std::istream& in) {
	std::string table;
	in >> table;
	rusty_assert(table == "usertable", "Column families not supported yet.");
}

std::vector<std::pair<std::vector<char>, std::vector<char> > >
read_field_values(std::istream& in) {
	std::vector<std::pair<std::vector<char>, std::vector<char> > > ret;
	char c;
	do {
		c = static_cast<char>(in.get());
	} while (isspace(c));
	rusty_assert(c == '[', "Invalid KV trace!");
	rusty_assert(in.get() == ' ', "Invalid KV trace!");
	while (in.peek() != ']') {
		constexpr size_t vallen = 100;
		std::vector<char> field;
		std::vector<char> value(vallen);
		while ((c = static_cast<char>(in.get())) != '=') {
			field.push_back(c);
		}
		rusty_assert(in.read(value.data(), vallen), "Invalid KV trace!");
		rusty_assert(in.get() == ' ', "Invalid KV trace!");
		ret.emplace_back(std::move(field), std::move(value));
	}
	in.get(); // ]
	return ret;
}

std::set<std::string> read_fields(std::istream& in) {
	char c;
	do {
		c = static_cast<char>(in.get());
	} while (isspace(c));
	rusty_assert(c == '[', "Invalid KV trace!");
	std::string s;
	std::getline(in, s);
	rusty_assert(s == " <all fields>]",
		"Reading specific fields is not supported yet.");
	return std::set<std::string>();
}

void parse_ycsb(
	std::deque<buffered_channel<std::variant<Insert, Read, Update>>>& inputs
) {
	size_t num_threads = inputs.size();
	std::hash<std::string> hasher{};
	while (1) {
		std::string op;
		auto input_op_start =  rusty::time::Instant::now();
		std::cin >> op;
		timers.Stop(TimerType::kInputOperation, input_op_start);
		if (!std::cin) {
			break;
		}
		if (op == "INSERT") {
			auto input_start = rusty::time::Instant::now();
			handle_table_name(std::cin);
			std::string key;
			std::cin >> key;
			rocksdb::Slice key_slice(key);
			auto field_values = read_field_values(std::cin);
			timers.Stop(TimerType::kInputInsert, input_start);

			size_t i = hasher(key) % num_threads;
			inputs[i].push(Insert{std::move(key), std::move(field_values)});
		} else if (op == "READ") {
			auto input_start = rusty::time::Instant::now();
			handle_table_name(std::cin);
			std::string key;
			std::cin >> key;
			rocksdb::Slice key_slice(key);
			auto fields = read_fields(std::cin);
			timers.Stop(TimerType::kInputRead, input_start);

			size_t i = hasher(key) % num_threads;
			inputs[i].push(Read{std::move(key)});
		} else if (op == "UPDATE") {
			auto input_start = rusty::time::Instant::now();
			handle_table_name(std::cin);
			std::string key;
			std::cin >> key;
			rocksdb::Slice key_slice(key);
			auto updates = read_field_values(std::cin);
			timers.Stop(TimerType::kInputUpdate, input_start);

			size_t i = hasher(key) % num_threads;
			inputs[i].push(Update{std::move(key), std::move(updates)});
		} else {
			std::cerr << "Ignore line: " << op;
			std::getline(std::cin, op); // Skip the rest of the line
			std::cerr << op << std::endl;
		}
	}
}
void work_ycsb(
	rocksdb::DB *db, uint64_t switches, const std::filesystem::path& db_path,
	std::atomic<size_t> *progress,
	size_t num_threads
) {
	work2(
		FormatType::YCSB, db, switches, db_path, progress, num_threads,
		parse_ycsb
	);
}

enum class PerLevelTimerType : size_t {
	kAccess = 0,
	kEnd,
};
const char *per_level_timer_names[] = {
	"Access",
};

enum class PerTierTimerType : size_t {
	kTransferRange,
	kEnd,
};
const char *per_tier_timer_names[] = {
	"TransferRange",
};

class RouterVisCnts : public rocksdb::CompactionRouter {
public:
	RouterVisCnts(
		const rocksdb::Comparator *ucmp, std::filesystem::path dir,
		int tier0_last_level, size_t max_hot_set_size, uint64_t switches,
		buffered_channel<std::pair<std::string, int>> *key_hit_level_chan,
		buffered_channel<std::string> *promote_chan
	) : switches_(switches),
		vc_(VisCnts::New(ucmp, dir.c_str(), max_hot_set_size, promote_chan)),
		tier0_last_level_(tier0_last_level),
		new_iter_cnt_(0),
		count_access_hot_per_tier_{0, 0},
		key_hit_level_chan_(key_hit_level_chan)
	{}
	const char *Name() const override {
		return "RouterVisCnts";
	}
	size_t Tier(int level) override {
		if (level <= tier0_last_level_) {
			return 0;
		} else {
			return 1;
		}
	}
	void Access(int level, rocksdb::Slice key, size_t vlen) override {
		size_t tier = Tier(level);

		if (switches_ & MASK_COUNT_ACCESS_HOT_PER_TIER) {
			auto start_time = rusty::time::Instant::now();
			if (vc_.IsHot(tier, key))
				count_access_hot_per_tier_[tier].fetch_add(1);
			timers.Stop(TimerType::kCountAccessHotPerTier, start_time);
		}

		auto start = rusty::time::Instant::now();
		vc_.Access(tier, key, vlen);
		if (key_hit_level_chan_) {
			key_hit_level_chan_->push(std::make_pair(key.ToString(), level));
		}
		per_level_timers_.Stop(level, PerLevelTimerType::kAccess, start);
	}
	// The returned pointer will stay valid until the next call to Seek or
	// NextHot with this iterator
	rocksdb::CompactionRouter::Iter LowerBound(
		size_t tier, rocksdb::Slice key
	) override {
		new_iter_cnt_.fetch_add(1, std::memory_order_relaxed);
		return vc_.LowerBound(tier, key);
	}
	void TransferRange(size_t target_tier, size_t source_tier,
		rocksdb::RangeBounds range
	) override {
		rusty_assert(target_tier == 0);
		auto start = rusty::time::Instant::now();
		vc_.TransferRange(target_tier, source_tier, range);
		per_tier_timers_.Stop(
			source_tier, PerTierTimerType::kTransferRange, start
		);
	}
	size_t RangeHotSize(
		size_t tier, rocksdb::Slice smallest, rocksdb::Slice largest
	) override {
		auto start_time = rusty::time::Instant::now();
		rocksdb::Bound start{
			.user_key = smallest,
			.excluded = false,
		};
		rocksdb::Bound end{
			.user_key = largest,
			.excluded = false,
		};
		rocksdb::RangeBounds range{.start = start, .end = end};
		size_t ret = vc_.RangeHotSize(tier, range);
		timers.Stop(TimerType::kRangeHotSize, start_time);
		return ret;
	}
	std::vector<std::vector<Timers::Status>> per_level_timers() {
		return per_level_timers_.Collect();
	}
	std::vector<std::vector<Timers::Status>> per_tier_timers() {
		return per_tier_timers_.Collect();
	}
	size_t new_iter_cnt() {
		return new_iter_cnt_.load(std::memory_order_relaxed);
	}
	std::vector<size_t> hit_count() {
		std::vector<size_t> ret;
		for (size_t i = 0; i < 2; ++i)
			ret.push_back(count_access_hot_per_tier_[i].load(
				std::memory_order_relaxed));
		return ret;
	}
private:
	const uint64_t switches_;
	VisCnts vc_;
	int tier0_last_level_;

	std::atomic<size_t> new_iter_cnt_;
	std::atomic<size_t> count_access_hot_per_tier_[2];
	TypedTimersPerLevel<PerLevelTimerType>
		per_level_timers_;
	TypedTimersPerLevel<PerTierTimerType>
		per_tier_timers_;

	buffered_channel<std::pair<std::string, int>> *key_hit_level_chan_;
};

bool has_background_work(rocksdb::DB *db) {
	uint64_t flush_pending;
	uint64_t compaction_pending;
	uint64_t flush_running;
	uint64_t compaction_running;
	bool ok =
		db->GetIntProperty(
			rocksdb::Slice("rocksdb.mem-table-flush-pending"), &flush_pending);
	rusty_assert(ok, "");
	ok = db->GetIntProperty(
			rocksdb::Slice("rocksdb.compaction-pending"), &compaction_pending);
	rusty_assert(ok, "");
	ok = db->GetIntProperty(
			rocksdb::Slice("rocksdb.num-running-flushes"), &flush_running);
	rusty_assert(ok, "");
	ok = db->GetIntProperty(
			rocksdb::Slice("rocksdb.num-running-compactions"),
			&compaction_running);
	rusty_assert(ok, "");
	return flush_pending || compaction_pending || flush_running ||
		compaction_running;
}

void wait_for_background_work(rocksdb::DB *db) {
	while (1) {
		if (has_background_work(db)) {
			std::this_thread::sleep_for(std::chrono::seconds(1));
			continue;
		}
		// The properties are not get atomically. Test for more 20 times more.
		int i;
		for (i = 0; i < 20; ++i) {
			std::this_thread::sleep_for(std::chrono::milliseconds(100));
			if (has_background_work(db)) {
				break;
			}
		}
		if (i == 20) {
			// std::cerr << "There is no background work detected for more than 2 seconds. Exiting...\n";
			break;
		}
	}
}

template <typename T>
void print_vector(const std::vector<T>& v) {
	std::cerr << "{";
	for (size_t i = 0; i < v.size(); ++i) {
		std::cerr << i << ':' << v[i] << ',';
	}
	std::cerr << "}";
}

auto AggregateTimers(
	const std::vector<std::vector<rocksdb::TimerStatus>>& timers_per_level
) -> std::vector<rocksdb::TimerStatus> {
	size_t num_levels = timers_per_level.size();
	if (num_levels == 0)
		return std::vector<rocksdb::TimerStatus>();
	size_t num_timers = timers_per_level[0].size();
	std::vector<rocksdb::TimerStatus> ret = timers_per_level[0];
	for (size_t level = 1; level < num_levels; ++level) {
		const auto& timers = timers_per_level[level];
		assert(timers.size() == num_timers);
		for (size_t i = 0; i < num_timers; ++i) {
			assert(strcmp(ret[i].name, timers[i].name) == 0);
			ret[i].count += timers[i].count;
			ret[i].nsec += timers[i].nsec;
		}
	}
	return ret;
}

auto AggregateTimers(
	const std::vector<std::vector<Timers::Status>>& timers_per_level
) -> std::vector<Timers::Status> {
	size_t num_levels = timers_per_level.size();
	if (num_levels == 0)
		return std::vector<Timers::Status>();
	size_t num_timers = timers_per_level[0].size();
	std::vector<Timers::Status> ret = timers_per_level[0];
	for (size_t level = 1; level < num_levels; ++level) {
		const auto& timers = timers_per_level[level];
		for (size_t i = 0; i < num_timers; ++i) {
			ret[i].count += timers[i].count;
			ret[i].nsec += timers[i].nsec;
		}
	}
	return ret;
}

auto timestamp_ns() {
	return std::chrono::duration_cast<std::chrono::nanoseconds>(
		std::chrono::system_clock::now().time_since_epoch()
	).count();
}
void bg_stat_printer(const rocksdb::Options *options,
	std::filesystem::path db_path, std::atomic<bool> *should_stop,
	std::atomic<size_t> *progress
) {
	std::ofstream progress_out(db_path / "progress");
	progress_out << "Timestamp(ns) operations-executed\n";
	std::ofstream promoted_iter_out(db_path / "promoted-iter-bytes");
	promoted_iter_out << "Timestamp(ns) num-bytes\n";
	std::ofstream promoted_get_out(db_path / "promoted-get-bytes");
	promoted_get_out << "Timestamp(ns) num-bytes\n";
	while (!should_stop->load(std::memory_order_relaxed)) {
		auto timestamp = timestamp_ns();

		auto value = progress->load(std::memory_order_relaxed);
		progress_out << timestamp << ' ' << value << std::endl;

		auto promoted_iter_bytes =
			options->statistics->getTickerCount(rocksdb::PROMOTED_ITER_BYTES);
		promoted_iter_out << timestamp << ' ' << promoted_iter_bytes
			<< std::endl;

		auto promoted_get_bytes =
			options->statistics->getTickerCount(rocksdb::PROMOTED_GET_BYTES);
		promoted_get_out << timestamp << ' ' << promoted_get_bytes << std::endl;

		std::this_thread::sleep_for(std::chrono::seconds(1));
	}
}

void key_hit_level_print(
	const std::filesystem::path& dir,
	buffered_channel<std::pair<std::string, int>> *chan
) {
	if (chan == NULL)
		return;
	std::ofstream out(dir / "key_hit_level");
	for (const auto& p : *chan) {
		out << p.first << ' ' << p.second << std::endl;
	}
}

void promoter_fn(
	rocksdb::DB *db, buffered_channel<std::string> *keys, size_t *promote_count
) {
	for (std::string key : *keys) {
		++*promote_count;
		rusty_assert(db->Promote(key).ok());
	}
}

int main(int argc, char **argv) {
	rocksdb::Options options;

	namespace po = boost::program_options;
	po::options_description desc("Available options");
	std::string format;
	std::string arg_db_path;
	std::string arg_db_paths;
	std::string viscnts_path_str;
	size_t cache_size;
	int compaction_pri;
	double arg_max_hot_set_size;
	std::string arg_switches;
	size_t num_threads;
	desc.add_options()
		("help", "Print help message")
		("cleanup,c", "Empty the directories first.")
		(
			"format,f", po::value<std::string>(&format)->default_value("ycsb"),
			"Trace format: plain/ycsb"
		) (
			"use_direct_reads",
			po::value<bool>(&options.use_direct_reads)->default_value(true), ""
		) (
			"db_path", po::value<std::string>(&arg_db_path)->required(),
			"Path to database"
		) (
			"db_paths", po::value<std::string>(&arg_db_paths)->required(),
			"For example: \"{{/tmp/sd,100000000},{/tmp/cd,1000000000}}\""
		) (
			"viscnts_path", po::value<std::string>(&viscnts_path_str)->required(),
			"Path to VisCnts"
		) (
			"cache_size",
			po::value<size_t>(&cache_size)->default_value(8 << 20),
			"Capacity of LRU block cache in bytes. Default: 8MiB"
		) (
			"compaction_pri,p", po::value<int>(&compaction_pri)->required(),
			"Method to pick SST to compact (rocksdb::CompactionPri)"
		) (
			"max_hot_set_size",
			po::value<double>(&arg_max_hot_set_size)->required(),
			"Max hot set size in bytes"
		) (
			"switches",
			po::value<std::string>(&arg_switches)->default_value("none"),
			"Switches for statistics: none/all/<hex value>\n"
			"0x1: Log the latency of each operation\n"
			"0x2: Output the result of READ\n"
			"0x4: count access hot per tier\n"
			"0x8: Log key and the level hit"
		) (
			"num_threads",
			po::value<size_t>(&num_threads)->default_value(1),
			"The number of threads to execute the trace\n"
		);
	po::variables_map vm;
	po::store(po::parse_command_line(argc, argv, desc), vm);
	if (vm.count("help")) {
		std::cerr << desc << std::endl;
		return 1;
	}
	po::notify(vm);

	size_t max_hot_set_size = arg_max_hot_set_size;
	uint64_t switches;
	if (arg_switches == "none") {
		switches = 0;
	} else if (arg_switches == "all") {
		switches = 0xf;
	} else {
		std::istringstream in(std::move(arg_switches));
		in >> std::hex >> switches;
	}

	std::filesystem::path db_path(arg_db_path);
	std::filesystem::path viscnts_path(viscnts_path_str);
	options.db_paths = decode_db_paths(arg_db_paths);
	options.compaction_pri = static_cast<rocksdb::CompactionPri>(compaction_pri);
	options.statistics = rocksdb::CreateDBStatistics();

	rocksdb::BlockBasedTableOptions table_options;
	table_options.block_cache = rocksdb::NewLRUCache(cache_size);
	table_options.filter_policy.reset(rocksdb::NewBloomFilterPolicy(10, false));
	options.table_factory.reset(
		rocksdb::NewBlockBasedTableFactory(table_options));

	if (vm.count("cleanup")) {
		std::cerr << "Emptying directories\n";
		empty_directory(db_path);
		for (auto path : options.db_paths) {
			empty_directory(path.path);
		}
		empty_directory(viscnts_path_str);
	}

	int first_level_in_cd = predict_level_assignment(options);
	{
		std::ofstream out(db_path / "first-level-in-cd");
		out << first_level_in_cd << std::endl;
	}

	size_t buf_len = next_power_of_two(num_threads * 10);
	buffered_channel<std::pair<std::string, int>> *key_hit_level_chan;
	if (switches & MASK_KEY_HIT_LEVEL) {
		key_hit_level_chan =
			new buffered_channel<std::pair<std::string, int>>(buf_len);
	} else {
		key_hit_level_chan = nullptr;
	}
	std::thread key_hit_level_printer(
		key_hit_level_print, viscnts_path, key_hit_level_chan
	);

	buffered_channel<std::string> promote_chan(
		next_power_of_two(num_threads * 10)
	);

	// options.compaction_router = new RouterTrivial;
	// options.compaction_router = new RouterProb(0.5, 233);
<<<<<<< HEAD
	auto router = new RouterVisCnts(options.comparator, viscnts_path_str,
		first_level_in_cd - 1, max_hot_set_size, switches, key_hit_level_chan,
		&promote_chan
	);
	options.compaction_router = router;
=======
	RouterVisCnts *router = nullptr;
	if (first_level_in_cd != 0) {
		router = new RouterVisCnts(options.comparator, viscnts_path_str,
			first_level_in_cd - 1, max_hot_set_size, switches,
			key_hit_level_chan);
		options.compaction_router = router;
	}
>>>>>>> 0618c8b6

	rocksdb::DB *db;
	auto s = rocksdb::DB::Open(options, db_path.string(), &db);
	if (!s.ok()) {
		std::cerr << "Creating database\n";
		options.create_if_missing = true;
		s = rocksdb::DB::Open(options, db_path.string(), &db);
		if (!s.ok()) {
			std::cerr << s.ToString() << std::endl;
			return -1;
		}
	}

	std::atomic<bool> should_stop(false);
	std::atomic<size_t> progress(0);
	std::thread stat_printer(
		bg_stat_printer, &options, db_path, &should_stop, &progress
	);

	size_t promote_count = 0;
	std::thread promoter(promoter_fn, db, &promote_chan, &promote_count);

	std::string pid = std::to_string(getpid());
	std::string cmd = "pidstat -p " + pid + " -Hu 1 | "
		"awk '{if(NR>3){print $1,$8; fflush(stdout)}}' > " +
		db_path.c_str() + "/cpu &";
	std::cerr << cmd << std::endl;
	std::system(cmd.c_str());

	auto start = std::chrono::steady_clock::now();
	if (format == "plain") {
		work_plain(db, switches, db_path, &progress, num_threads);
	} else if (format == "ycsb") {
		work_ycsb(db, switches, db_path, &progress, num_threads);
	} else {
		rusty_panic("Unrecognized format: %s\n", format.c_str());
	}
	auto end = std::chrono::steady_clock::now();
	std::cerr << (double)std::chrono::duration_cast<std::chrono::nanoseconds>(
			end - start).count() / 1e9 << " second(s) for work\n";

	start = std::chrono::steady_clock::now();
	wait_for_background_work(db);
	end = std::chrono::steady_clock::now();
	std::cerr << (double)std::chrono::duration_cast<std::chrono::nanoseconds>(
			end - start).count() / 1e9 <<
		" second(s) waiting for background work\n";

	should_stop.store(true, std::memory_order_relaxed);

	std::cerr << "rocksdb.block.cache.data.miss: "
		<< options.statistics->getTickerCount(rocksdb::BLOCK_CACHE_DATA_MISS)
		<< std::endl;
	std::cerr << "rocksdb.block.cache.data.hit: "
		<< options.statistics->getTickerCount(rocksdb::BLOCK_CACHE_DATA_HIT)
		<< std::endl;
	std::cerr << "rocksdb.bloom.filter.useful: "
		<< options.statistics->getTickerCount(rocksdb::BLOOM_FILTER_USEFUL)
		<< std::endl;
	std::cerr << "rocksdb.bloom.filter.full.positive: "
		<< options.statistics->getTickerCount(
			rocksdb::BLOOM_FILTER_FULL_POSITIVE)
		<< std::endl;
	std::cerr << "rocksdb.memtable.hit: " <<
		options.statistics->getTickerCount(rocksdb::MEMTABLE_HIT) << std::endl;
	std::cerr << "rocksdb.l0.hit: " <<
		options.statistics->getTickerCount(rocksdb::GET_HIT_L0) << std::endl;
	std::cerr << "rocksdb.l1.hit: " <<
		options.statistics->getTickerCount(rocksdb::GET_HIT_L1) << std::endl;
	std::cerr << "rocksdb.rocksdb.l2andup.hit: " <<
		options.statistics->getTickerCount(rocksdb::GET_HIT_L2_AND_UP) <<
		std::endl;

	std::string rocksdb_stats;
	rusty_assert(db->GetProperty("rocksdb.stats", &rocksdb_stats), "");
	std::ofstream(db_path / "rocksdb-stats.txt") << rocksdb_stats;

	if (router) {
		auto router_timers = router->CollectTimers();
		for (const auto& timer : router_timers) {
			std::cerr << timer.name << ": count " << timer.count <<
				", total " << timer.nsec << "ns,\n";
		}

		auto router_per_level_timers = router->CollectTimersInAllLevels();
		for (size_t level = 0; level < router_per_level_timers.size(); ++level) {
			std::cerr << "{level: " << level << ", timers = [\n";
			for (const auto& timer : router_per_level_timers[level]) {
				std::cerr << timer.name << ": count " << timer.count
					<< ", total " << timer.nsec << "ns,\n";
			}
			std::cerr << "]},";
		}
		std::cerr << std::endl;

		std::cerr << "New iterator count: " << router->new_iter_cnt() << std::endl;
		if (switches & MASK_COUNT_ACCESS_HOT_PER_TIER) {
			auto counters = router->hit_count();
			assert(counters.size() == 2);
			std::cerr << "Access hot per tier: " << counters[0] << ' ' <<
				counters[1] << std::endl;
		}

		auto per_tier_timers = router->per_tier_timers();
		for (size_t tier = 0; tier < per_tier_timers.size(); ++tier) {
			std::cerr << "{tier: " << tier << ", timers: [\n";
			const auto& timers = per_tier_timers[tier];
			for (size_t type = 0; type < timers.size(); ++type) {
				std::cerr << per_tier_timer_names[type] << ": "
					"count " << timers[type].count << ", "
					"total " << timers[type].nsec << "ns,\n";
			}
			std::cerr << "]},";
		}
		std::cerr << std::endl;

		auto per_level_timers = router->per_level_timers();
		for (size_t level = 0; level < per_level_timers.size(); ++level) {
			std::cerr << "{level: " << level << ", timers: [\n";
			const auto& timers = per_level_timers[level];
			for (size_t type = 0; type < timers.size(); ++type) {
				std::cerr << per_level_timer_names[type] << ": "
					"count " <<  timers[type].count << ", "
					"total " << timers[type].nsec << "ns,\n";
			}
			std::cerr << "]},";
		}
		std::cerr << std::endl;

		std::cerr << "In all levels: [\n";
		std::vector<Timers::Status> router_timers_in_all_levels =
			AggregateTimers(per_level_timers);
		for (size_t i = 0; i < router_timers_in_all_levels.size(); ++i) {
			std::cerr << per_level_timer_names[i] << ": "
				"count " << router_timers_in_all_levels[i].count << ", "
				"total " << router_timers_in_all_levels[i].nsec << "ns,\n";
		}
		std::cerr << "]\n";
	}

	auto timers_status = timers.Collect();
	for (size_t i = 0; i < static_cast<size_t>(TimerType::kEnd); ++i) {
		std::cerr << timer_names[i] << ": count " << timers_status[i].count <<
			", total " << timers_status[i].nsec << "ns\n";
	}
	std::cerr << "In summary: [\n";
	Timers::Status input_time =
		timers_status[static_cast<size_t>(TimerType::kInputOperation)] +
			timers_status[static_cast<size_t>(TimerType::kInputInsert)] +
			timers_status[static_cast<size_t>(TimerType::kInputRead)] +
			timers_status[static_cast<size_t>(TimerType::kInputUpdate)];
	std::cerr << "\tInput: count " << input_time.count << ", total " <<
		input_time.nsec << "ns\n";
	std::cerr << "]\n";

	if (key_hit_level_chan)
		key_hit_level_chan->close();
	key_hit_level_printer.join();

	stat_printer.join();

	promote_chan.close();
	promoter.join();
	std::cerr << "promote_count " << promote_count << std::endl;

	delete db;
	delete router;

	return 0;
}<|MERGE_RESOLUTION|>--- conflicted
+++ resolved
@@ -1046,21 +1046,13 @@
 
 	// options.compaction_router = new RouterTrivial;
 	// options.compaction_router = new RouterProb(0.5, 233);
-<<<<<<< HEAD
-	auto router = new RouterVisCnts(options.comparator, viscnts_path_str,
-		first_level_in_cd - 1, max_hot_set_size, switches, key_hit_level_chan,
-		&promote_chan
-	);
-	options.compaction_router = router;
-=======
 	RouterVisCnts *router = nullptr;
 	if (first_level_in_cd != 0) {
 		router = new RouterVisCnts(options.comparator, viscnts_path_str,
 			first_level_in_cd - 1, max_hot_set_size, switches,
-			key_hit_level_chan);
+			key_hit_level_chan, &promote_chan);
 		options.compaction_router = router;
 	}
->>>>>>> 0618c8b6
 
 	rocksdb::DB *db;
 	auto s = rocksdb::DB::Open(options, db_path.string(), &db);
