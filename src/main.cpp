#include <RocksCachelibWrapper.h>
#include <sys/resource.h>

#include "test.hpp"

typedef uint16_t field_size_t;

std::vector<rocksdb::DbPath> decode_db_paths(std::string db_paths) {
  std::istringstream in(db_paths);
  std::vector<rocksdb::DbPath> ret;
  rusty_assert_eq(in.get(), '{', "Invalid db_paths");
  char c = static_cast<char>(in.get());
  if (c == '}') return ret;
  rusty_assert_eq(c, '{', "Invalid db_paths");
  while (1) {
    std::string path;
    size_t size;
    if (in.peek() == '"') {
      in >> std::quoted(path);
      rusty_assert_eq(in.get(), ',', "Invalid db_paths");
    } else {
      while ((c = static_cast<char>(in.get())) != ',') path.push_back(c);
    }
    in >> size;
    ret.emplace_back(std::move(path), size);
    rusty_assert_eq(in.get(), '}', "Invalid db_paths");
    c = static_cast<char>(in.get());
    if (c != ',') break;
    rusty_assert_eq(in.get(), '{', "Invalid db_paths");
  }
  rusty_assert_eq(c, '}', "Invalid db_paths");
  return ret;
}

// Return the first level in CD
size_t calculate_multiplier_addtional(rocksdb::Options &options) {
  rusty_assert_eq(options.db_paths.size(), 2.0);
  size_t sd_size = options.db_paths[0].target_size;
  for (double x : options.max_bytes_for_level_multiplier_additional) {
    rusty_assert(x - 1 < 1e-6);
  }
  options.max_bytes_for_level_multiplier_additional.clear();
  size_t level = 0;
  uint64_t level_size = options.max_bytes_for_level_base;
  while (level_size <= sd_size) {
    sd_size -= level_size;
    if (level > 0) {
      level_size *= options.max_bytes_for_level_multiplier;
    }
    level += 1;
  }
  level_size /= options.max_bytes_for_level_multiplier;
  // It seems that L0 and L1 are not affected by
  // options.max_bytes_for_level_multiplier_additional
  if (level <= 2) return level;
  size_t last_level_in_sd = level - 1;
  for (size_t i = 1; i < last_level_in_sd; ++i) {
    options.max_bytes_for_level_multiplier_additional.push_back(1.0);
  }
  // Multiply 0.99 to make room for floating point error
  options.max_bytes_for_level_multiplier_additional.push_back(
      1 + (double)sd_size / level_size * 0.99);
  return level;
}

double MaxBytesMultiplerAdditional(const rocksdb::Options &options, int level) {
  if (level >= static_cast<int>(
                   options.max_bytes_for_level_multiplier_additional.size())) {
    return 1;
  }
  return options.max_bytes_for_level_multiplier_additional[level];
}

std::vector<std::pair<size_t, std::string>> predict_level_assignment(
    const rocksdb::Options &options) {
  std::vector<std::pair<size_t, std::string>> ret;
  uint32_t p = 0;
  int level = 0;
  assert(!options.db_paths.empty());

  // size remaining in the most recent path
  uint64_t current_path_size = options.db_paths[0].target_size;

  uint64_t level_size;
  int cur_level = 0;

  // max_bytes_for_level_base denotes L1 size.
  // We estimate L0 size to be the same as L1.
  level_size = options.max_bytes_for_level_base;

  // Last path is the fallback
  while (p < options.db_paths.size() - 1) {
    if (current_path_size < level_size) {
      p++;
      current_path_size = options.db_paths[p].target_size;
      continue;
    }
    if (cur_level == level) {
      // Does desired level fit in this path?
      rusty_assert_eq(ret.size(), (size_t)level);
      ret.emplace_back(level_size, options.db_paths[p].path);
      ++level;
    }
    current_path_size -= level_size;
    if (cur_level > 0) {
      if (options.level_compaction_dynamic_level_bytes) {
        // Currently, level_compaction_dynamic_level_bytes is ignored when
        // multiple db paths are specified. https://github.com/facebook/
        // rocksdb/blob/main/db/column_family.cc.
        // Still, adding this check to avoid accidentally using
        // max_bytes_for_level_multiplier_additional
        level_size =
            static_cast<uint64_t>(static_cast<double>(level_size) *
                                  options.max_bytes_for_level_multiplier);
      } else {
        level_size = static_cast<uint64_t>(
            static_cast<double>(level_size) *
            options.max_bytes_for_level_multiplier *
            MaxBytesMultiplerAdditional(options, cur_level));
      }
    }
    cur_level++;
  }
  rusty_assert_eq(ret.size(), (size_t)level);
  ret.emplace_back(level_size, options.db_paths[p].path);
  return ret;
}

void empty_directory(std::filesystem::path dir_path) {
  for (auto &path : std::filesystem::directory_iterator(dir_path)) {
    std::filesystem::remove_all(path);
  }
}

bool is_empty_directory(std::string dir_path) {
  auto it = std::filesystem::directory_iterator(dir_path);
  return it == std::filesystem::end(it);
}

void bg_stat_printer(WorkOptions *work_options,
                     std::atomic<bool> *should_stop) {
  rocksdb::DB *db = work_options->db;
  const std::filesystem::path &db_path = work_options->db_path;

  char buf[16];

  std::string pid = std::to_string(getpid());

  std::ofstream progress_out(db_path / "progress");
  progress_out << "Timestamp(ns) operations-executed get\n";

  std::ofstream mem_out(db_path / "mem");
  std::string mem_command = "ps -q " + pid + " -o rss | tail -n 1";
  mem_out << "Timestamp(ns) RSS(KiB) max-rss(KiB)\n";
  struct rusage rusage;

  auto cputimes_path = db_path / "cputimes";
  std::string cputimes_command = "echo $(ps -q " + pid +
                                 " -o cputimes | tail -n 1) >> " +
                                 cputimes_path.c_str();
  std::ofstream(cputimes_path) << "Timestamp(ns) cputime(s)\n";

  std::ofstream compaction_stats_out(db_path / "compaction-stats");

  std::ofstream timers_out(db_path / "timers");
  timers_out << "Timestamp(ns) compaction-cpu-micros put-cpu-nanos "
                "get-cpu-nanos\n";

  std::ofstream rand_read_bytes_out(db_path / "rand-read-bytes");

  auto interval = rusty::time::Duration::from_secs(1);
  auto next_begin = rusty::time::Instant::now() + interval;
  while (!should_stop->load(std::memory_order_relaxed)) {
    auto timestamp = timestamp_ns();
    progress_out << timestamp << ' '
                 << work_options->progress->load(std::memory_order_relaxed)
                 << ' '
                 << work_options->progress_get->load(std::memory_order_relaxed)
                 << std::endl;

    FILE *pipe = popen(mem_command.c_str(), "r");
    if (pipe == NULL) {
      perror("popen");
      rusty_panic();
    }
    rusty_assert(fgets(buf, sizeof(buf), pipe) != NULL, "buf too short");
    size_t buflen = strlen(buf);
    rusty_assert(buflen > 0);
    rusty_assert(buf[--buflen] == '\n');
    buf[buflen] = 0;
    if (-1 == pclose(pipe)) {
      perror("pclose");
      rusty_panic();
    }
    if (-1 == getrusage(RUSAGE_SELF, &rusage)) {
      perror("getrusage");
      rusty_panic();
    }
    mem_out << timestamp << ' ' << buf << ' ' << rusage.ru_maxrss << std::endl;

    std::ofstream(cputimes_path, std::ios_base::app) << timestamp << ' ';
    std::system(cputimes_command.c_str());

    std::string compaction_stats;
    rusty_assert(db->GetProperty(rocksdb::DB::Properties::kCompactionStats,
                                 &compaction_stats));
    compaction_stats_out << "Timestamp(ns) " << timestamp << '\n'
                         << compaction_stats << std::endl;

    uint64_t compaction_cpu_micros;
    rusty_assert(db->GetIntProperty(
        rocksdb::DB::Properties::kCompactionCPUMicros, &compaction_cpu_micros));
    timers_out << timestamp << ' ' << compaction_cpu_micros << ' '
               << put_cpu_nanos.load(std::memory_order_relaxed) << ' '
               << get_cpu_nanos.load(std::memory_order_relaxed) << std::endl;

    std::string rand_read_bytes;
    rusty_assert(db->GetProperty(rocksdb::DB::Properties::kRandReadBytes,
                                 &rand_read_bytes));
    rand_read_bytes_out << timestamp << ' ' << rand_read_bytes << std::endl;

    auto sleep_time =
        next_begin.checked_duration_since(rusty::time::Instant::now());
    if (sleep_time.has_value()) {
      std::this_thread::sleep_for(
          std::chrono::nanoseconds(sleep_time.value().as_nanos()));
    }
    next_begin += interval;
  }
}

int main(int argc, char **argv) {
  std::ios::sync_with_stdio(false);
  std::cin.tie(0);
  std::cout.tie(0);

  rocksdb::Options options;
  WorkOptions work_option;

  namespace po = boost::program_options;
  po::options_description desc("Available options");
  std::string format;
  std::string arg_switches;
  size_t num_threads;

  std::string arg_db_path;
  std::string arg_db_paths;
  size_t cache_size;
  size_t secondary_cache_size;

  // Options of executor
  desc.add_options()("help", "Print help message");
  desc.add_options()("format,f",
                     po::value<std::string>(&format)->default_value("ycsb"),
                     "Trace format: plain/ycsb");
  desc.add_options()(
      "load", "Execute the load phase. Will empty the directories first.");
  desc.add_options()(
      "run",
      "Execute the run phase. "
      "If --load is not provided, the run phase will be directly executed "
      "without executing the load phase, and the directories won't be cleaned "
      "up. "
      "If none of --load and --run is provided, the both phases will be "
      "executed.");
  desc.add_options()(
      "switches", po::value<std::string>(&arg_switches)->default_value("none"),
      "Switches for statistics: none/all/<hex value>\n"
      "0x1: Log the latency of each operation\n"
      "0x2: Output the result of READ");
  desc.add_options()("num_threads",
                     po::value<size_t>(&num_threads)->default_value(1),
                     "The number of threads to execute the trace\n");
  desc.add_options()("enable_fast_process",
                     "Enable fast process including ignoring kNotFound and "
                     "pushing operations in one channel.");
  desc.add_options()("enable_fast_generator", "Enable fast generator");
  desc.add_options()("workload_file", po::value<std::string>(),
                     "Workload file used in built-in generator");
  desc.add_options()("export_key_only_trace",
                     "Export key-only trace generated by built-in generator.");

  // Options of rocksdb
  desc.add_options()("max_background_jobs", po::value<int>(), "");
  desc.add_options()("level0_file_num_compaction_trigger", po::value<int>(),
                     "Number of files in level-0 when compactions start");
  desc.add_options()(
      "use_direct_reads",
      po::value<bool>(&options.use_direct_reads)->default_value(true), "");
  desc.add_options()(
      "use_direct_io_for_flush_and_compaction",
      po::value<bool>(&options.use_direct_io_for_flush_and_compaction)
          ->default_value(true),
      "");
  desc.add_options()("db_path",
                     po::value<std::string>(&arg_db_path)->required(),
                     "Path to database");
  desc.add_options()(
      "db_paths", po::value<std::string>(&arg_db_paths)->required(),
      "For example: \"{{/tmp/sd,100000000},{/tmp/cd,1000000000}}\"");
  desc.add_options()("cache_size",
                     po::value<size_t>(&cache_size)->default_value(8 << 20),
                     "Capacity of LRU block cache in bytes. Default: 8MiB");
  desc.add_options()("block_size", po::value<size_t>(), "Default: 4096");
  desc.add_options()("max_bytes_for_level_base", po::value<uint64_t>(), "");
  desc.add_options()("optimize_filters_for_hits",
                     "Do not build filters for the last level");
  desc.add_options()("secondary_cache_size",
                     po::value<size_t>(&secondary_cache_size)->required());
  desc.add_options()("secondary_cache_volatile_size", po::value<size_t>());

  po::variables_map vm;
  po::store(po::parse_command_line(argc, argv, desc), vm);
  if (vm.count("help")) {
    std::cerr << desc << std::endl;
    return 1;
  }
  po::notify(vm);

  if (vm.count("load")) {
    work_option.load = true;
  }
  if (vm.count("run")) {
    work_option.run = true;
  }
  if (work_option.load == false && work_option.run == false) {
    work_option.load = true;
    work_option.run = true;
  }

  uint64_t switches;
  if (arg_switches == "none") {
    switches = 0;
  } else if (arg_switches == "all") {
    switches = 0x3;
  } else {
    std::istringstream in(std::move(arg_switches));
    in >> std::hex >> switches;
  }

  std::filesystem::path db_path(arg_db_path);
  options.db_paths = decode_db_paths(arg_db_paths);
  options.statistics = rocksdb::CreateDBStatistics();
  options.compression = rocksdb::CompressionType::kNoCompression;
  // Doesn't make sense for tiered storage
  options.level_compaction_dynamic_level_bytes = false;

  if (work_option.load) {
    std::cerr << "Emptying directories\n";
    empty_directory(db_path);
    for (auto path : options.db_paths) {
      empty_directory(path.path);
    }
  }

  facebook::rocks_secondary_cache::RocksCachelibOptions cachelib_options;
  cachelib_options.cacheName = "secondary-cache";
  cachelib_options.fileName = (db_path / "secondary-cache").string();
  cachelib_options.size = secondary_cache_size;
  if (vm.count("secondary_cache_volatile_size")) {
    cachelib_options.volatileSize =
        vm["secondary_cache_volatile_size"].as<size_t>();
  }
  auto secondary_cache =
      facebook::rocks_secondary_cache::NewRocksCachelibWrapper(
          cachelib_options);

  rocksdb::LRUCacheOptions lru_cache_opts;
  lru_cache_opts.capacity = cache_size;
  lru_cache_opts.secondary_cache = std::move(secondary_cache);
  rocksdb::BlockBasedTableOptions table_options;
  table_options.block_cache = rocksdb::NewLRUCache(lru_cache_opts);
  table_options.filter_policy.reset(rocksdb::NewBloomFilterPolicy(10, false));
  if (vm.count("block_size")) {
    table_options.block_size = vm["block_size"].as<size_t>();
  }
  options.table_factory.reset(
      rocksdb::NewBlockBasedTableFactory(table_options));

  if (vm.count("max_background_jobs")) {
    options.max_background_jobs = vm["max_background_jobs"].as<int>();
  }

  if (vm.count("level0_file_num_compaction_trigger")) {
    options.level0_file_num_compaction_trigger =
        vm["level0_file_num_compaction_trigger"].as<int>();
  }
  if (vm.count("max_bytes_for_level_base")) {
    options.max_bytes_for_level_base =
        vm["max_bytes_for_level_base"].as<uint64_t>();
  }
  if (vm.count("optimize_filters_for_hits")) {
    options.optimize_filters_for_hits = true;
  }

  rocksdb::DB *db;
  if (work_option.load) {
<<<<<<< HEAD
    size_t first_level_in_cd = calculate_multiplier_addtional(options);
=======
    std::cerr << "Emptying directories\n";
    empty_directory(db_path);
    for (auto path : options.db_paths) {
      empty_directory(path.path);
    }
    size_t first_level_in_sd = calculate_multiplier_addtional(options);
>>>>>>> c9a8639a
    std::cerr << "options.max_bytes_for_level_multiplier_additional: [";
    for (double x : options.max_bytes_for_level_multiplier_additional) {
      std::cerr << x << ',';
    }
    std::cerr << "]\n";
    auto ret = predict_level_assignment(options);
    rusty_assert_eq(ret.size() - 1, first_level_in_sd);
    for (size_t level = 0; level < first_level_in_sd; ++level) {
      std::cerr << level << ' ' << ret[level].second << ' ' << ret[level].first
                << std::endl;
    }
    std::cerr << first_level_in_sd << "+ " << ret[first_level_in_sd].second
              << ' ' << ret[first_level_in_sd].first << std::endl;
    if (options.db_paths.size() == 1) {
      first_level_in_sd = 100;
    }
    std::ofstream(db_path / "first-level-in-sd")
        << first_level_in_sd << std::endl;

    std::cerr << "Creating database\n";
    options.create_if_missing = true;
  }
  auto s = rocksdb::DB::Open(options, db_path.string(), &db);
  if (!s.ok()) {
    std::cerr << s.ToString() << std::endl;
    return -1;
  }

  std::string cmd =
      "pidstat -p " + std::to_string(getpid()) +
      " -Hu 1 | awk '{if(NR>3){print $1,$8; fflush(stdout)}}' > " +
      db_path.c_str() + "/cpu &";
  std::cerr << cmd << std::endl;
  std::system(cmd.c_str());

  std::atomic<size_t> progress(0);
  std::atomic<size_t> progress_get(0);

  work_option.db = db;
  work_option.switches = switches;
  work_option.db_path = db_path;
  work_option.progress = &progress;
  work_option.progress_get = &progress_get;
  work_option.num_threads = num_threads;
  work_option.enable_fast_process = vm.count("enable_fast_process");
  work_option.format_type =
      format == "ycsb" ? FormatType::YCSB : FormatType::Plain;
  work_option.enable_fast_generator = vm.count("enable_fast_generator");
  if (work_option.enable_fast_generator) {
    std::string workload_file = vm["workload_file"].as<std::string>();
    work_option.ycsb_gen_options =
        YCSBGen::YCSBGeneratorOptions::ReadFromFile(workload_file);
    work_option.export_key_only_trace = vm.count("export_key_only_trace");
  } else {
    rusty_assert(vm.count("workload_file") == 0,
                 "workload_file only works with built-in generator!");
    rusty_assert(vm.count("export_key_only_trace") == 0,
                 "export_key_only_trace only works with built-in generator!");
    work_option.ycsb_gen_options = YCSBGen::YCSBGeneratorOptions();
  }

  std::atomic<bool> should_stop(false);
  std::thread stat_printer(bg_stat_printer, &work_option, &should_stop);

  Tester tester(work_option);

  auto stats_print_func = [&](std::ostream &log) {
    log << "Timestamp: " << timestamp_ns() << "\n";
    log << "rocksdb.block.cache.data.miss: "
        << options.statistics->getTickerCount(rocksdb::BLOCK_CACHE_DATA_MISS)
        << "\n";
    log << "rocksdb.block.cache.data.hit: "
        << options.statistics->getTickerCount(rocksdb::BLOCK_CACHE_DATA_HIT)
        << "\n";
    log << "rocksdb.bloom.filter.useful: "
        << options.statistics->getTickerCount(rocksdb::BLOOM_FILTER_USEFUL)
        << "\n";
    log << "rocksdb.bloom.filter.full.positive: "
        << options.statistics->getTickerCount(
               rocksdb::BLOOM_FILTER_FULL_POSITIVE)
        << "\n";
    log << "rocksdb.bloom.filter.full.true.positive: "
        << options.statistics->getTickerCount(
               rocksdb::BLOOM_FILTER_FULL_TRUE_POSITIVE)
        << "\n";
    log << "rocksdb.memtable.hit: "
        << options.statistics->getTickerCount(rocksdb::MEMTABLE_HIT) << "\n";
    log << "rocksdb.l0.hit: "
        << options.statistics->getTickerCount(rocksdb::GET_HIT_L0) << "\n";
    log << "rocksdb.l1.hit: "
        << options.statistics->getTickerCount(rocksdb::GET_HIT_L1) << "\n";
    log << "rocksdb.rocksdb.l2andup.hit: "
        << options.statistics->getTickerCount(rocksdb::GET_HIT_L2_AND_UP)
        << "\n";
    log << "rocksdb Perf: " << tester.GetRocksdbPerf() << "\n";
    log << "rocksdb IOStats: " << tester.GetRocksdbIOStats() << "\n";

    /* Timer data */
    std::vector<counter_timer::CountTime> timers_status;
    const auto &ts = timers.timers();
    size_t num_types = ts.len();
    for (size_t i = 0; i < num_types; ++i) {
      const auto &timer = ts.timer(i);
      uint64_t count = timer.count();
      rusty::time::Duration time = timer.time();
      timers_status.push_back(counter_timer::CountTime{count, time});
      log << timer_names[i] << ": count " << count << ", total "
          << time.as_secs_double() << " s\n";
    }

    /* Operation counts*/
    log << "operation counts: " << tester.GetOpParseCounts() << "\n";
    log << "notfound counts: " << tester.GetNotFoundCounts() << "\n";
    log << "stat end===" << std::endl;
  };

  auto period_print_stat = [&]() {
    std::ofstream period_stats(db_path / "period_stats");
    while (!should_stop.load()) {
      stats_print_func(period_stats);
      std::this_thread::sleep_for(std::chrono::seconds(1));
    }
  };

  std::thread period_print_thread(period_print_stat);

  std::filesystem::path info_json_path = db_path / "info.json";
  std::ofstream info_json_out;
  if (work_option.load) {
    info_json_out = std::ofstream(info_json_path);
    info_json_out << "{" << std::endl;
  } else {
    info_json_out = std::ofstream(info_json_path, std::ios_base::app);
  }
  rusty::sync::Mutex<std::ofstream> info_json(std::move(info_json_out));
  tester.Test(info_json);
  if (work_option.run) {
    *info_json.lock() << "}" << std::endl;
  }

  should_stop.store(true, std::memory_order_relaxed);

  stats_print_func(std::cerr);

  stat_printer.join();
  period_print_thread.join();
  delete db;

  return 0;
}<|MERGE_RESOLUTION|>--- conflicted
+++ resolved
@@ -395,16 +395,7 @@
 
   rocksdb::DB *db;
   if (work_option.load) {
-<<<<<<< HEAD
-    size_t first_level_in_cd = calculate_multiplier_addtional(options);
-=======
-    std::cerr << "Emptying directories\n";
-    empty_directory(db_path);
-    for (auto path : options.db_paths) {
-      empty_directory(path.path);
-    }
     size_t first_level_in_sd = calculate_multiplier_addtional(options);
->>>>>>> c9a8639a
     std::cerr << "options.max_bytes_for_level_multiplier_additional: [";
     for (double x : options.max_bytes_for_level_multiplier_additional) {
       std::cerr << x << ',';
