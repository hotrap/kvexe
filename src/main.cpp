--- conflicted
+++ resolved
@@ -589,19 +589,12 @@
     double ori_size_ratio = 0;
     std::ofstream period_stats(db_path / "period_stats");
     while (!should_stop.load()) {
-<<<<<<< HEAD
       if (last_calculated_level_size > 0) {
         update_multiplier_additional(db, options, last_calculated_level,
                                      last_calculated_level_size, ori_last_level,
                                      ori_size_ratio);
       }
-      print_other_stats(period_stats, options, tester);
-=======
-      update_multiplier_additional(db, options, 1,
-                                   options.max_bytes_for_level_base,
-                                   ori_last_level, ori_size_ratio);
       tester.print_other_stats(period_stats);
->>>>>>> ea34f8ae
       std::this_thread::sleep_for(std::chrono::seconds(1));
     }
   };
