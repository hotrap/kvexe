#include <leveldb/cache.h>
#include <leveldb/db.h>
#include <leveldb/env.h>
#include <leveldb/filter_policy.h>
#include <leveldb/table.h>
#include <rusty/keyword.h>
#include <rusty/macro.h>
#include <rusty/sync.h>
#include <rusty/time.h>
#include <sys/resource.h>
#include <unistd.h>
#include <xxhash.h>

#include <algorithm>
#include <atomic>
#include <boost/program_options/errors.hpp>
#include <boost/program_options/options_description.hpp>
#include <boost/program_options/parsers.hpp>
#include <boost/program_options/variables_map.hpp>
#include <cctype>
#include <chrono>
#include <cinttypes>
#include <condition_variable>
#include <counter_timer.hpp>
#include <cstddef>
#include <cstdlib>
#include <deque>
#include <filesystem>
#include <fstream>
#include <functional>
#include <iostream>
#include <mutex>
#include <optional>
#include <queue>
#include <set>
#include <string>
#include <thread>
#include <vector>

#include "ycsbgen/ycsbgen.hpp"

static inline auto timestamp_ns() {
  return std::chrono::duration_cast<std::chrono::nanoseconds>(
             std::chrono::system_clock::now().time_since_epoch())
      .count();
}

static inline time_t cpu_timestamp_ns(
    clockid_t clockid = CLOCK_THREAD_CPUTIME_ID) {
  struct timespec t;
  if (-1 == clock_gettime(clockid, &t)) {
    perror("clock_gettime");
    rusty_panic();
  }
  return t.tv_sec * 1000000000 + t.tv_nsec;
}

template <typename T>
void print_vector(const std::vector<T> &v) {
  std::cerr << '[';
  for (double x : v) {
    std::cerr << x << ',';
  }
  std::cerr << "]";
}

<<<<<<< HEAD
=======
static bool has_background_work(rocksdb::DB *db) {
  uint64_t flush_pending;
  uint64_t compaction_pending;
  uint64_t flush_running;
  uint64_t compaction_running;
  bool ok = db->GetIntProperty(
      rocksdb::Slice("rocksdb.mem-table-flush-pending"), &flush_pending);
  rusty_assert(ok);
  ok = db->GetIntProperty(rocksdb::Slice("rocksdb.compaction-pending"),
                          &compaction_pending);
  rusty_assert(ok);
  ok = db->GetIntProperty(rocksdb::Slice("rocksdb.num-running-flushes"),
                          &flush_running);
  rusty_assert(ok);
  ok = db->GetIntProperty(rocksdb::Slice("rocksdb.num-running-compactions"),
                          &compaction_running);
  rusty_assert(ok);
  return flush_pending || compaction_pending || flush_running ||
         compaction_running;
}

static void wait_for_background_work(rocksdb::DB *db) {
  while (1) {
    if (has_background_work(db)) {
      std::this_thread::sleep_for(std::chrono::seconds(1));
      continue;
    }
    // The properties are not get atomically. Test for more 20 times more.
    int i;
    for (i = 0; i < 20; ++i) {
      std::this_thread::sleep_for(std::chrono::milliseconds(100));
      if (has_background_work(db)) {
        break;
      }
    }
    if (i == 20) {
      // std::cerr << "There is no background work detected for more than 2
      // seconds. Exiting...\n";
      break;
    }
  }
}

>>>>>>> cbf72726
enum class FormatType {
  Plain,
  PlainLengthOnly,
  YCSB,
};

static inline const char *to_string(YCSBGen::OpType type) {
  switch (type) {
    case YCSBGen::OpType::INSERT:
      return "INSERT";
    case YCSBGen::OpType::READ:
      return "READ";
    case YCSBGen::OpType::UPDATE:
      return "UPDATE";
    case YCSBGen::OpType::RMW:
      return "RMW";
    case YCSBGen::OpType::DELETE:
      return "DELETE";
    case YCSBGen::OpType::SCAN:
      return "SCAN";
  }
  rusty_panic();
}
static inline void print_latency(std::ofstream &out, YCSBGen::OpType op,
                                 uint64_t nanos) {
  out << timestamp_ns() << ' ' << to_string(op) << ' ' << nanos << '\n';
}

enum class TimerType : size_t {
  kPut,
  kGet,
  kDelete,
  kScan,
  kInputOperation,
  kInputInsert,
  kInputRead,
  kInputUpdate,
  kOutput,
  kSerialize,
  kDeserialize,
  kEnd,
};

constexpr size_t TIMER_NUM = static_cast<size_t>(TimerType::kEnd);
static const char *timer_names[] = {
    "Put",         "Get",       "Delete",      "Scan",   "InputOperation",
    "InputInsert", "InputRead", "InputUpdate", "Output", "Serialize",
    "Deserialize",
};
static_assert(sizeof(timer_names) == TIMER_NUM * sizeof(const char *));
static counter_timer::TypedTimers<TimerType> timers(TIMER_NUM);

static inline void print_timers(std::ostream &out) {
  const auto &ts = timers.timers();
  size_t num_types = ts.size();
  for (size_t i = 0; i < num_types; ++i) {
    const auto &timer = ts[i];
    uint64_t count = timer.count();
    rusty::time::Duration time = timer.time();
    out << timer_names[i] << ": count " << count << ", total "
        << time.as_secs_double() << " s\n";
  }
}

static std::atomic<time_t> put_cpu_nanos(0);
static std::atomic<time_t> get_cpu_nanos(0);
static std::atomic<time_t> delete_cpu_nanos(0);
static std::atomic<time_t> scan_cpu_nanos(0);

constexpr uint64_t MASK_LATENCY = 0x1;
constexpr uint64_t MASK_OUTPUT_ANS = 0x2;

template <typename T>
class BlockChannel {
  std::queue<std::vector<T>> q_;
  std::mutex m_;
  std::condition_variable cv_r_;
  std::condition_variable cv_w_;
  size_t reader_waiting_{0};
  size_t limit_size_{0};
  bool finish_{false};
  bool writer_waiting_{0};

  uint64_t queue_empty_when_put_{0};
  uint64_t queue_non_empty_when_put_{0};
  uint64_t reader_blocked_{0};
  uint64_t reader_not_blocked_{0};

 public:
  BlockChannel(size_t limit_size = 64) : limit_size_(limit_size) {}
  std::vector<T> GetBlock() {
    std::unique_lock lck(m_);
    if (writer_waiting_) {
      if (q_.size() < limit_size_ / 2) {
        cv_w_.notify_one();
      }
    }
    if (q_.size()) {
      reader_not_blocked_ += 1;
      auto ret = std::move(q_.front());
      q_.pop();
      return ret;
    }
    if (finish_) {
      return {};
    }
    reader_blocked_ += 1;
    reader_waiting_ += 1;
    cv_r_.wait(lck, [&]() { return finish_ || !q_.empty(); });
    if (q_.empty() && finish_) {
      return {};
    }
    reader_waiting_ -= 1;
    auto ret = std::move(q_.front());
    q_.pop();
    return ret;
  }

  void PutBlock(std::vector<T> &&block) {
    std::unique_lock lck(m_);
    q_.push(std::move(block));
    if (reader_waiting_) {
      cv_r_.notify_one();
    }
  }

  void PutBlock(const std::vector<T> &block) {
    std::unique_lock lck(m_);
    if (q_.empty()) {
      queue_empty_when_put_ += 1;
    } else {
      queue_non_empty_when_put_ += 1;
    }
    q_.push(block);
    if (reader_waiting_) {
      cv_r_.notify_one();
    }
    if (q_.size() >= limit_size_) {
      writer_waiting_ = true;
      cv_w_.wait(lck, [&]() { return q_.size() < limit_size_ / 2; });
      writer_waiting_ = false;
    }
  }

  void Finish() {
    finish_ = true;
    cv_r_.notify_all();
  }

  // Must be called when there is no writer.
  uint64_t queue_empty_when_put() const { return queue_empty_when_put_; }
  uint64_t queue_non_empty_when_put() const {
    return queue_non_empty_when_put_;
  }
  uint64_t reader_blocked() const { return reader_blocked_; }
  uint64_t reader_not_blocked() const { return reader_not_blocked_; }
};

template <typename T>
class BlockChannelClient {
  BlockChannel<T> *channel_;
  std::vector<T> opblock_;
  size_t opnum_{0};

 public:
  BlockChannelClient(BlockChannel<T> *channel, size_t block_size)
      : channel_(channel), opblock_(block_size) {}

  void Push(T &&data) {
    opblock_[opnum_++] = std::move(data);
    if (opnum_ == opblock_.size()) {
      channel_->PutBlock(opblock_);
      opnum_ = 0;
    }
  }

  void Flush() {
    channel_->PutBlock(
        std::vector<T>(opblock_.begin(), opblock_.begin() + opnum_));
    opnum_ = 0;
  }

  void Finish() { channel_->Finish(); }
};

struct WorkOptions {
  bool load{false};
  bool run{false};
  std::string load_trace;
  std::string run_trace;
  FormatType format_type;
<<<<<<< HEAD
  leveldb::DB* db;
=======
  rocksdb::DB *db;
  const rocksdb::Options *options;
>>>>>>> cbf72726
  uint64_t switches;
  std::filesystem::path db_path;
  bool enable_fast_process{false};
  size_t num_threads{1};
  bool enable_fast_generator{false};
  YCSBGen::YCSBGeneratorOptions ycsb_gen_options;
  bool export_key_only_trace{false};
  bool export_ans_xxh64{false};
  uint64_t sleep_secs_after_load{0};

  size_t num_keys;  // The number of keys after load phase and run phase.
  uint32_t max_value_size;
};

static std::string gen_prism_key(const std::string& key, size_t key_id_pre,
                                 size_t key_num) {
  std::hash<std::string> hasher;
  char a[8] = {0};
  size_t hv = key_id_pre + hasher(key) % key_num;
  for (int i = 7; i >= 0; --i) a[i] = hv >> (7 - i) * 8 & 255;
  return std::string(a, 8);
}

class Tester {
 public:
<<<<<<< HEAD
  Tester(const WorkOptions& option) : options_(option) {
=======
  Tester(const WorkOptions &option)
      : options_(option),
        perf_contexts_(options_.num_threads),
        iostats_contexts_(options_.num_threads) {
>>>>>>> cbf72726
    for (size_t i = 0; i < options_.num_threads; ++i) {
      workers_.emplace_back(*this, i);
    }
  }

  const WorkOptions &work_options() const { return options_; }
  uint64_t progress() const {
    return progress_.load(std::memory_order_relaxed);
  }
  uint64_t progress_get() const {
    return progress_get_.load(std::memory_order_relaxed);
  }

  void Test() {
    std::filesystem::path info_json_path = options_.db_path / "info.json";
    std::ofstream info_json;
    if (options_.load) {
      info_json = std::ofstream(info_json_path);
      info_json << "{" << std::endl;
    } else {
      info_json = std::ofstream(info_json_path, std::ios_base::app);
    }
    rusty::sync::Mutex<std::ofstream> info_json_out(std::move(info_json));

    if (options_.enable_fast_generator) {
      GenerateAndExecute(info_json_out);
    } else {
      ReadAndExecute(info_json_out);
    }

    uint64_t not_found = 0;
    uint64_t scanned = 0;
    for (const auto &worker : workers_) {
      not_found += worker.not_found();
      scanned += worker.scanned();
    }
    if (options_.run) {
      *info_json_out.lock() << "\t\"not-found\": " << not_found << ",\n"
                            << "\t\"scanned-records\": " << scanned << "\n}";
    } else {
      rusty_assert_eq(not_found, (uint64_t)0);
      rusty_assert_eq(scanned, (uint64_t)0);
    }
  }

<<<<<<< HEAD
  void print_other_stats(std::ostream& log) {
    leveldb::DB& db = *options_.db;

=======
  void print_other_stats(std::ostream &log) {
    const std::shared_ptr<rocksdb::Statistics> &stats =
        options_.options->statistics;
>>>>>>> cbf72726
    log << "Timestamp: " << timestamp_ns() << "\n";
    std::string leveldb_stats;
    db.GetProperty("leveldb.stats", &leveldb_stats);
    log << "LevelDB stats: " << leveldb_stats << "\n";

    db.ReportMigrationStats(log);

    print_timers(log);

    log << "stat end===" << std::endl;
  }

 private:
  class Worker {
   public:
    Worker(Tester &tester, size_t id)
        : tester_(tester),
          id_(id),
          options_(tester.options_),
          ans_out_(options_.switches & MASK_OUTPUT_ANS
                       ? std::optional<std::ofstream>(
                             options_.db_path / ("ans_" + std::to_string(id)))
                       : std::nullopt) {}

    void load(YCSBGen::YCSBLoadGenerator &loader) {
      while (!loader.IsEOF()) {
        auto op = loader.GetNextOp();
        op.key = gen_prism_key(op.key, 0, options_.num_keys);
        rusty_assert(op.type == YCSBGen::OpType::INSERT);
        do_put(op);
        tester_.progress_.fetch_add(1, std::memory_order_relaxed);
      }
    }
    void prepare_run_phase() {
      if (options_.switches & MASK_LATENCY) {
        latency_out_ = std::make_optional<std::ofstream>(
            options_.db_path / ("latency-" + std::to_string(id_)));
      }
      if (options_.export_ans_xxh64) {
        ans_xxhash_state_ = XXH64_createState();
        rusty_assert(ans_xxhash_state_);
        XXH64_reset(ans_xxhash_state_, 0);
      }
    }
    void finish_run_phase() {
      std::string id = std::to_string(id_);
      if (ans_xxhash_state_) {
        std::ofstream(options_.db_path / ("ans-" + id + ".xxh64"))
            << std::hex << std::setw(16) << std::setfill('0')
            << XXH64_digest(ans_xxhash_state_) << std::endl;
        XXH64_freeState(ans_xxhash_state_);
        ans_xxhash_state_ = nullptr;
      }
    }
    void run(YCSBGen::YCSBRunGenerator &runner) {
      prepare_run_phase();
      std::mt19937_64 rndgen(id_ + options_.ycsb_gen_options.base_seed);

      std::optional<std::ofstream> key_only_trace_out =
          options_.export_key_only_trace
              ? std::make_optional<std::ofstream>(
                    options_.db_path /
                    (std::to_string(id_) + "_key_only_trace"))
              : std::nullopt;
      while (!runner.IsEOF()) {
        auto op = runner.GetNextOp(rndgen);
        op.key = gen_prism_key(op.key, 0, options_.num_keys);
        if (key_only_trace_out.has_value())
          key_only_trace_out.value()
              << to_string(op.type) << ' ' << op.key << '\n';
        std::string value(4096, 0);
        process_op(op, &value);
        tester_.progress_.fetch_add(1, std::memory_order_relaxed);
      }
      finish_run_phase();
    }
    void work(bool run, BlockChannel<YCSBGen::Operation> &chan) {
      if (run) {
        prepare_run_phase();
      }
      std::string value;
      for (;;) {
        auto block = chan.GetBlock();
        if (block.empty()) {
          break;
        }
<<<<<<< HEAD
        for (const YCSBGen::Operation& op : block) {
          std::string value(4096, 0);
=======
        for (const YCSBGen::Operation &op : block) {
>>>>>>> cbf72726
          process_op(op, &value);
          tester_.progress_.fetch_add(1, std::memory_order_relaxed);
        }
      }
      if (run) {
        finish_run_phase();
      }
    }

    uint64_t not_found() const { return not_found_; }
    uint64_t scanned() const { return scanned_; }

   private:
    void do_put(const YCSBGen::Operation &put) {
      time_t put_cpu_start = cpu_timestamp_ns();
      auto put_start = rusty::time::Instant::now();
      auto s = options_.db->Put(
          write_options_, put.key,
          leveldb::Slice(
              put.value.data(),
              std::min<size_t>(options_.max_value_size, put.value.size())));
      auto put_time = put_start.elapsed();
      time_t put_cpu_ns = cpu_timestamp_ns() - put_cpu_start;
      if (!s.ok()) {
        std::string err = s.ToString();
        rusty_panic("Put failed with error: %s\n", err.c_str());
      }
      timers.timer(TimerType::kPut).add(put_time);
      put_cpu_nanos.fetch_add(put_cpu_ns, std::memory_order_relaxed);
      if (latency_out_) {
        print_latency(latency_out_.value(), put.type, put_time.as_nanos());
      }
    }

    // Return found or not
    bool do_read(const YCSBGen::Operation &read, std::string *value) {
      time_t get_cpu_start = cpu_timestamp_ns();
      auto get_start = rusty::time::Instant::now();
      auto s = options_.db->Get(read_options_, read.key, value);
      auto get_time = get_start.elapsed();
      time_t get_cpu_ns = cpu_timestamp_ns() - get_cpu_start;
      timers.timer(TimerType::kGet).add(get_time);
      get_cpu_nanos.fetch_add(get_cpu_ns, std::memory_order_relaxed);
      if (latency_out_) {
        print_latency(latency_out_.value(), YCSBGen::OpType::READ,
                      get_time.as_nanos());
      }
      tester_.progress_get_.fetch_add(1, std::memory_order_relaxed);
      if (!s.ok()) {
        if (s.IsNotFound()) {
          return false;
        } else {
          std::string err = s.ToString();
          rusty_panic("GET failed with error: %s\n", err.c_str());
        }
      }
      return true;
    }

    void do_read_modify_write(const YCSBGen::Operation &op) {
      time_t get_cpu_start = cpu_timestamp_ns();
      auto start = rusty::time::Instant::now();
      std::string value;
      auto s = options_.db->Get(read_options_, op.key, &value);
      if (!s.ok()) {
        std::string err = s.ToString();
        rusty_panic("GET failed with error: %s\n", err.c_str());
      }
      time_t put_cpu_start = cpu_timestamp_ns();
      time_t get_cpu_ns = put_cpu_start - get_cpu_start;
      s = options_.db->Put(
          write_options_, op.key,
          leveldb::Slice(
              op.value.data(),
              std::min<size_t>(options_.max_value_size, op.value.size())));
      time_t put_cpu_ns = cpu_timestamp_ns() - put_cpu_start;
      if (!s.ok()) {
        std::string err = s.ToString();
        rusty_panic("Update failed with error: %s\n", err.c_str());
      }
      get_cpu_nanos.fetch_add(get_cpu_ns, std::memory_order_relaxed);
      put_cpu_nanos.fetch_add(put_cpu_ns, std::memory_order_relaxed);
      if (latency_out_) {
        print_latency(latency_out_.value(), YCSBGen::OpType::RMW,
                      start.elapsed().as_nanos());
      }
      tester_.progress_get_.fetch_add(1, std::memory_order_relaxed);
    }

    void do_delete(const YCSBGen::Operation &op) {
      time_t cpu_start = cpu_timestamp_ns();
      auto start = rusty::time::Instant::now();
      auto s = options_.db->Delete(write_options_, op.key);
      auto time = start.elapsed();
      time_t cpu_ns = cpu_timestamp_ns() - cpu_start;
      if (!s.ok()) {
        std::string err = s.ToString();
        rusty_panic("Delete failed with error: %s\n", err.c_str());
      }
      timers.timer(TimerType::kDelete).add(time);
      delete_cpu_nanos.fetch_add(cpu_ns, std::memory_order_relaxed);
      if (latency_out_) {
        print_latency(latency_out_.value(), YCSBGen::OpType::DELETE,
                      time.as_nanos());
      }
    }

    void do_scan(const YCSBGen::Operation &op) {
      time_t cpu_start = cpu_timestamp_ns();
      auto start = rusty::time::Instant::now();
      {
        std::unique_ptr<leveldb::Iterator> it(
            options_.db->NewIterator(read_options_));
        it->Seek(op.key);
        for (size_t i = 0; i < op.scan_len && it->Valid(); ++i) {
          ++scanned_;
          it->Next();
        }
      }
      auto time = start.elapsed();
      time_t cpu_ns = cpu_timestamp_ns() - cpu_start;
      timers.timer(TimerType::kScan).add(time);
      scan_cpu_nanos.fetch_add(cpu_ns, std::memory_order_relaxed);
      if (latency_out_) {
        print_latency(latency_out_.value(), YCSBGen::OpType::SCAN,
                      time.as_nanos());
      }
    }

    void process_op(const YCSBGen::Operation &op, std::string *value) {
      switch (op.type) {
        case YCSBGen::OpType::INSERT:
        case YCSBGen::OpType::UPDATE:
          do_put(op);
          break;
        case YCSBGen::OpType::READ: {
          bool found = do_read(op, value);
          std::string_view ans;
          if (found) {
            ans = std::string_view(value->data(), value->size());
          } else {
            ans = std::string_view(nullptr, 0);
          };
          if (ans_xxhash_state_) {
            rusty_assert_eq(
                XXH64_update(ans_xxhash_state_, ans.data(), ans.size()),
                XXH_OK);
            static const char delimiter = '\n';
            rusty_assert_eq(
                XXH64_update(ans_xxhash_state_, &delimiter, sizeof(delimiter)),
                XXH_OK);
          }
          if (ans_out_) {
            ans_out_.value() << ans << '\n';
          }
          if (!found) {
            not_found_ += 1;
          }
        } break;
        case YCSBGen::OpType::RMW:
          do_read_modify_write(op);
          break;
        case YCSBGen::OpType::DELETE:
          do_delete(op);
          break;
        case YCSBGen::OpType::SCAN:
          do_scan(op);
          break;
      }
    }

    Tester &tester_;
    size_t id_;
<<<<<<< HEAD
    const WorkOptions& options_;
    leveldb::ReadOptions read_options_;
    leveldb::WriteOptions write_options_;
=======
    const WorkOptions &options_;
    rocksdb::ReadOptions read_options_;
    rocksdb::WriteOptions write_options_;
>>>>>>> cbf72726

    uint64_t not_found_{0};
    uint64_t scanned_{0};
    XXH64_state_t *ans_xxhash_state_{nullptr};
    std::optional<std::ofstream> ans_out_;
    std::optional<std::ofstream> latency_out_;
  };

  void parse(bool run, std::istream &trace) {
    size_t num_channels =
        options_.enable_fast_process ? 1 : options_.num_threads;
    std::vector<BlockChannel<YCSBGen::Operation>> channel_for_workers(
        num_channels);

    std::vector<BlockChannelClient<YCSBGen::Operation>> opblocks;
    for (auto &channel : channel_for_workers) {
      opblocks.emplace_back(&channel, 1024);
    }

    std::vector<std::thread> threads;
    for (size_t i = 0; i < options_.num_threads; i++) {
      threads.emplace_back([this, run, &channel_for_workers, i]() {
        size_t index = options_.enable_fast_process ? 0 : i;
        workers_[i].work(run, channel_for_workers[index]);
      });
    }

    std::hash<std::string> hasher{};

    size_t key_num = options_.num_keys;
    size_t key_id_pre = 0;

    uint64_t parse_counts = 0;
    while (1) {
      std::string op;
      trace >> op;
      if (!trace) {
        break;
      }
      if (op == "INSERT" || op == "UPDATE") {
        YCSBGen::OpType type;
        if (op == "INSERT") {
          type = YCSBGen::OpType::INSERT;
        } else {
          type = YCSBGen::OpType::UPDATE;
        }
        if (options_.format_type == FormatType::YCSB) {
          handle_table_name(trace);
        }
        std::string key;
        trace >> key;
        int i = options_.enable_fast_process
                    ? 0
                    : hasher(key) % options_.num_threads;
        std::vector<char> value;
        if (options_.format_type == FormatType::YCSB) {
          value = read_value(trace);
        } else {
          rusty_assert_eq(trace.get(), ' ');
          char c;
          if (options_.format_type == FormatType::Plain) {
            while ((c = trace.get()) != '\n' && c != EOF) {
              value.push_back(c);
            }
          } else {
            size_t value_length;
            trace >> value_length;
            value.resize(value_length);
            int ret = snprintf(value.data(), value.size(), "%s%" PRIu64,
                               run ? "load-" : "run-", parse_counts + 1);
            rusty_assert(ret > 0);
            if ((size_t)ret < value_length) {
              memset(value.data() + ret, '-', value_length - ret);
            }
          }
        }
        opblocks[i].Push(YCSBGen::Operation(
            type, gen_prism_key(key, key_id_pre, key_num), std::move(value)));
      } else if (op == "READ") {
        std::string key;
        if (options_.format_type == FormatType::YCSB) {
          handle_table_name(trace);
          trace >> key;
          read_fields_read(trace);
        } else {
          trace >> key;
        }
        int i = options_.enable_fast_process
                    ? 0
                    : hasher(key) % options_.num_threads;
        key = gen_prism_key(key, key_id_pre, key_num);
        opblocks[i].Push(
            YCSBGen::Operation(YCSBGen::OpType::READ, std::move(key), {}));
      } else if (op == "DELETE") {
        std::string key;
        rusty_assert(options_.format_type == FormatType::Plain ||
                     options_.format_type == FormatType::PlainLengthOnly);
        trace >> key;
        int i = options_.enable_fast_process
                    ? 0
                    : hasher(key) % options_.num_threads;
        opblocks[i].Push(
            YCSBGen::Operation(YCSBGen::OpType::DELETE,
                               gen_prism_key(key, key_id_pre, key_num), {}));
      } else {
        std::cerr << "Ignore line: " << op;
        std::getline(trace, op);  // Skip the rest of the line
        std::cerr << op << std::endl;
        continue;
      }
      parse_counts += 1;
    }

    for (auto &o : opblocks) {
      o.Flush();
      o.Finish();
    }

    for (auto &t : threads) t.join();

    uint64_t queue_empty_when_put = 0;
    uint64_t queue_non_empty_when_put = 0;
    uint64_t reader_blocked = 0;
    uint64_t reader_not_blocked = 0;
    for (const auto &channel : channel_for_workers) {
      queue_empty_when_put += channel.queue_empty_when_put();
      queue_non_empty_when_put += channel.queue_non_empty_when_put();
      reader_blocked += channel.reader_blocked();
      reader_not_blocked += channel.reader_not_blocked();
    }
    std::cerr << "Queue empty when put: " << queue_empty_when_put << std::endl;
    std::cerr << "Queue non-empty when put: " << queue_non_empty_when_put
              << std::endl;
    std::cerr << "Reader blocked: " << reader_blocked << std::endl;
    std::cerr << "Reader not blocked: " << reader_not_blocked << std::endl;
  }

  void handle_table_name(std::istream &in) {
    std::string table;
    in >> table;
    rusty_assert(table == "usertable", "Column families not supported yet.");
  }

  std::vector<std::pair<int, std::vector<char>>> read_fields(std::istream &in) {
    std::vector<std::pair<int, std::vector<char>>> ret;
    char c;
    do {
      c = static_cast<char>(in.get());
    } while (isspace(c));
    rusty_assert(c == '[', "Invalid KV trace!");
    rusty_assert(in.get() == ' ', "Invalid KV trace!");
    while (in.peek() != ']') {
      constexpr size_t vallen = 100;
      std::string field;
      std::vector<char> value(vallen);
      while ((c = static_cast<char>(in.get())) != '=') {
        field.push_back(c);
      }
      rusty_assert(field.size() > 5);
      rusty_assert(field.substr(0, 5) == "field");
      int i = std::stoi(field.substr(5));
      rusty_assert(in.read(value.data(), vallen), "Invalid KV trace!");
      rusty_assert(in.get() == ' ', "Invalid KV trace!");
      ret.emplace_back(i, std::move(value));
    }
    in.get();  // ]
    return ret;
  }

  std::vector<char> read_value(std::istream &in) {
    auto fields = read_fields(in);
    std::sort(fields.begin(), fields.end());
    std::vector<char> ret;
    for (int i = 0; i < (int)fields.size(); ++i) {
      rusty_assert(fields[i].first == i);
      ret.insert(ret.end(), fields[i].second.begin(), fields[i].second.end());
    }
    return ret;
  }

  void read_fields_read(std::istream &in) {
    char c;
    do {
      c = static_cast<char>(in.get());
    } while (isspace(c));
    rusty_assert(c == '[', "Invalid KV trace!");
    std::string s;
    std::getline(in, s);
    rusty_assert(s == " <all fields>]",
                 "Reading specific fields is not supported yet.");
  }

  void finish_load_phase(const rusty::sync::Mutex<std::ofstream> &info_json_out,
                         rusty::time::Instant load_start) {
    *info_json_out.lock() << "\t\"load-time(secs)\": "
                          << load_start.elapsed().as_secs_double() << ','
                          << std::endl;

    std::ofstream other_stats_out(options_.db_path /
                                  "other-stats-load-finish.txt");
    print_other_stats(other_stats_out);

    if (options_.sleep_secs_after_load) {
      std::this_thread::sleep_for(
          std::chrono::seconds(options_.sleep_secs_after_load));
    }
  }

  void prepare_run_phase(
<<<<<<< HEAD
      const rusty::sync::Mutex<std::ofstream>& info_json_out) {
    options_.db->SetDbMode(false);
    options_.db->ResetMigrationStats();

    const auto& ts = timers.timers();
    for (const auto& timer : ts) {
=======
      const rusty::sync::Mutex<std::ofstream> &info_json_out) {
    const auto &ts = timers.timers();
    for (const auto &timer : ts) {
>>>>>>> cbf72726
      timer.reset();
    }

    *info_json_out.lock() << "\t\"run-start-timestamp(ns)\": " << timestamp_ns()
                          << ',' << std::endl;
  }

  void finish_run_phase(const rusty::sync::Mutex<std::ofstream> &info_json_out,
                        rusty::time::Instant run_start) {
    *info_json_out.lock() << "\t\"run-end-timestamp(ns)\": " << timestamp_ns()
                          << ",\n"
                          << "\t\"run-time(secs)\": "
                          << run_start.elapsed().as_secs_double() << ','
                          << std::endl;
  }

  void GenerateAndExecute(
      const rusty::sync::Mutex<std::ofstream> &info_json_out) {
    std::vector<std::thread> threads;

    std::cerr << "YCSB Options: " << options_.ycsb_gen_options.ToString()
              << std::endl;
    uint64_t now_key_num =
        options_.load ? 0 : options_.ycsb_gen_options.record_count;
    YCSBGen::YCSBLoadGenerator loader(options_.ycsb_gen_options, now_key_num);
    if (options_.load) {
      *info_json_out.lock()
          << "\t\"num-load-op\": " << options_.ycsb_gen_options.record_count
          << ',' << std::endl;

      auto load_start = rusty::time::Instant::now();
      for (size_t i = 0; i < options_.num_threads; ++i) {
        threads.emplace_back(
            [this, &loader, i]() { workers_[i].load(loader); });
      }
      for (auto &t : threads) t.join();
      threads.clear();
      finish_load_phase(info_json_out, load_start);
    }

    if (options_.run) {
      prepare_run_phase(info_json_out);
      auto run_start = rusty::time::Instant::now();
      YCSBGen::YCSBRunGenerator runner = loader.into_run_generator();
      std::vector<clockid_t> clockids;
      std::atomic<size_t> finished(0);
      bool permit_join = false;
      std::condition_variable cv;
      std::mutex mu;
      for (size_t i = 0; i < options_.num_threads; ++i) {
        threads.emplace_back(
            [this, &runner, i, &finished, &permit_join, &cv, &mu]() {
              workers_[i].run(runner);
              finished.fetch_add(1, std::memory_order_relaxed);
              std::unique_lock lock(mu);
              cv.wait(lock, [&permit_join]() { return permit_join; });
            });
        pthread_t thread_id = threads[i].native_handle();
        clockid_t clock_id;
        int ret = pthread_getcpuclockid(thread_id, &clock_id);
        if (ret) {
          switch (ret) {
            case ENOENT:
              rusty_panic(
                  "pthread_getcpuclockid: Per-thread CPU time clocks are not "
                  "supported by the system.");
            case ESRCH:
              rusty_panic(
                  "pthread_getcpuclockid: No thread with the ID %lu could "
                  "be found.",
                  thread_id);
            default:
              rusty_panic("pthread_getcpuclockid returns %d", ret);
          }
        }
        clockids.push_back(clock_id);
      }
      std::ofstream out(options_.db_path / "worker-cpu-nanos");
      out << "Timestamp(ns) cpu-time(ns)\n";
      auto interval = rusty::time::Duration::from_secs(1);
      auto next_begin = rusty::time::Instant::now() + interval;
      std::vector<uint64_t> ori_cpu_timestamp_ns;
      for (size_t i = 0; i < clockids.size(); ++i) {
        ori_cpu_timestamp_ns.push_back(cpu_timestamp_ns(clockids[i]));
      }
      while (finished.load(std::memory_order_relaxed) != threads.size()) {
        auto sleep_time =
            next_begin.checked_duration_since(rusty::time::Instant::now());
        if (sleep_time.has_value()) {
          std::this_thread::sleep_for(
              std::chrono::nanoseconds(sleep_time.value().as_nanos()));
        }
        next_begin += interval;

        auto timestamp = timestamp_ns();

        uint64_t nanos = 0;
        for (size_t i = 0; i < clockids.size(); ++i) {
          nanos += cpu_timestamp_ns(clockids[i]) - ori_cpu_timestamp_ns[i];
        }
        out << timestamp << ' ' << nanos << std::endl;
      }
      {
        std::unique_lock<std::mutex> lock(mu);
        permit_join = true;
      }
      cv.notify_all();
      for (auto &t : threads) t.join();
      finish_run_phase(info_json_out, run_start);
    }
  }

  void ReadAndExecute(const rusty::sync::Mutex<std::ofstream> &info_json_out) {
    if (options_.load) {
      std::optional<std::ifstream> trace_file;
      if (!options_.load_trace.empty()) {
        trace_file = std::ifstream(options_.load_trace);
        rusty_assert(trace_file.value());
      }
      std::istream &trace =
          trace_file.has_value() ? trace_file.value() : std::cin;

      auto start = rusty::time::Instant::now();
      parse(false, trace);
      finish_load_phase(info_json_out, start);
    }
    if (options_.run) {
      std::optional<std::ifstream> trace_file;
      if (!options_.run_trace.empty()) {
        trace_file = std::ifstream(options_.run_trace);
        rusty_assert(trace_file.value());
      }
      std::istream &trace =
          trace_file.has_value() ? trace_file.value() : std::cin;

      prepare_run_phase(info_json_out);
      auto start = rusty::time::Instant::now();
      parse(true, trace);
      finish_run_phase(info_json_out, start);
    }
  }

  WorkOptions options_;
  std::vector<Worker> workers_;

<<<<<<< HEAD
=======
  std::vector<rocksdb::PerfContext *> perf_contexts_;
  std::vector<rocksdb::IOStatsContext *> iostats_contexts_;
  std::mutex thread_local_m_;

>>>>>>> cbf72726
  std::atomic<uint64_t> progress_{0};
  std::atomic<uint64_t> progress_get_{0};
};

static inline void empty_directory(std::filesystem::path dir_path) {
  for (auto &path : std::filesystem::directory_iterator(dir_path)) {
    std::filesystem::remove_all(path);
  }
}

std::vector<std::pair<std::filesystem::path, size_t>> decode_db_paths(
    std::string db_paths) {
  std::istringstream in(db_paths);
  std::vector<std::pair<std::filesystem::path, size_t>> ret;
  rusty_assert_eq(in.get(), '{', "Invalid db_paths");
  char c = static_cast<char>(in.get());
  if (c == '}') return ret;
  rusty_assert_eq(c, '{', "Invalid db_paths");
  while (1) {
    std::string path;
    uint64_t size;
    if (in.peek() == '"') {
      in >> std::quoted(path);
      rusty_assert_eq(in.get(), ',', "Invalid db_paths");
    } else {
      while ((c = static_cast<char>(in.get())) != ',') path.push_back(c);
    }
    in >> size;
    ret.emplace_back(std::move(path), size);
    rusty_assert_eq(in.get(), '}', "Invalid db_paths");
    c = static_cast<char>(in.get());
    if (c != ',') break;
    rusty_assert_eq(in.get(), '{', "Invalid db_paths");
  }
  rusty_assert_eq(c, '}', "Invalid db_paths");
  return ret;
}

void bg_stat_printer(Tester *tester, std::atomic<bool> *should_stop) {
  const WorkOptions &work_options = tester->work_options();
  const std::filesystem::path &db_path = work_options.db_path;

  char buf[16];

  std::string pid = std::to_string(getpid());

  std::ofstream progress_out(db_path / "progress");
  progress_out << "Timestamp(ns) operations-executed get\n";

  std::ofstream mem_out(db_path / "mem");
  std::string mem_command = "ps -q " + pid + " -o rss | tail -n 1";
  mem_out << "Timestamp(ns) RSS(KiB) max-rss(KiB)\n";
  struct rusage rusage;

  auto cputimes_path = db_path / "cputimes";
  std::string cputimes_command = "echo $(ps -q " + pid +
                                 " -o cputimes | tail -n 1) >> " +
                                 cputimes_path.c_str();
  std::ofstream(cputimes_path) << "Timestamp(ns) cputime(s)\n";

  std::ofstream timers_out(db_path / "timers");
  timers_out << "Timestamp(ns) put-cpu-nanos "
                "get-cpu-nanos delete-cpu-nanos\n";

  auto interval = rusty::time::Duration::from_secs(1);
  auto next_begin = rusty::time::Instant::now() + interval;
  while (!should_stop->load(std::memory_order_relaxed)) {
    auto timestamp = timestamp_ns();
    progress_out << timestamp << ' ' << tester->progress() << ' '
                 << tester->progress_get() << std::endl;

    FILE *pipe = popen(mem_command.c_str(), "r");
    if (pipe == NULL) {
      perror("popen");
      rusty_panic();
    }
    rusty_assert(fgets(buf, sizeof(buf), pipe) != NULL, "buf too short");
    size_t buflen = strlen(buf);
    rusty_assert(buflen > 0);
    rusty_assert(buf[--buflen] == '\n');
    buf[buflen] = 0;
    if (-1 == pclose(pipe)) {
      perror("pclose");
      rusty_panic();
    }
    if (-1 == getrusage(RUSAGE_SELF, &rusage)) {
      perror("getrusage");
      rusty_panic();
    }
    mem_out << timestamp << ' ' << buf << ' ' << rusage.ru_maxrss << std::endl;

    std::ofstream(cputimes_path, std::ios_base::app) << timestamp << ' ';
    std::system(cputimes_command.c_str());

    timers_out << timestamp << ' '
               << put_cpu_nanos.load(std::memory_order_relaxed) << ' '
               << get_cpu_nanos.load(std::memory_order_relaxed) << ' '
               << delete_cpu_nanos.load(std::memory_order_relaxed) << std::endl;

    auto sleep_time =
        next_begin.checked_duration_since(rusty::time::Instant::now());
    if (sleep_time.has_value()) {
      std::this_thread::sleep_for(
          std::chrono::nanoseconds(sleep_time.value().as_nanos()));
    }
    next_begin += interval;
  }
}

int main(int argc, char **argv) {
  std::ios::sync_with_stdio(false);
  std::cin.tie(0);
  std::cout.tie(0);

  leveldb::Options options;
  WorkOptions work_options;

  namespace po = boost::program_options;
  po::options_description desc("Available options");
  std::string format;
  std::string arg_switches;

  std::string arg_db_path;
  std::string arg_db_paths;
  size_t cache_size;

  size_t num_keys;

  // Options of executor
  desc.add_options()("help", "Print help message");
  desc.add_options()("format,f",
                     po::value<std::string>(&format)->default_value("ycsb"),
                     "Trace format: plain/plain-length-only/ycsb");
  desc.add_options()(
      "load", po::value<std::string>()->implicit_value(""),
      "Execute the load phase. If a trace is provided with this option, "
      "execute the trace in the load phase. Will empty the directories first.");
  desc.add_options()(
      "run", po::value<std::string>()->implicit_value(""),
      "Execute the run phase. If a trace is provided with this option, execute "
      "the trace in the run phase. "
      "If --load is not provided, the run phase will be executed directly "
      "without executing the load phase, and the directories won't be cleaned "
      "up. "
      "If none of --load and --run is provided, the both phases will be "
      "executed.");
  desc.add_options()("switches",
                     po::value(&arg_switches)->default_value("none"),
                     "Switches for statistics: none/all/<hex value>\n"
                     "0x1: Log the latency of each operation\n"
                     "0x2: Output the result of READ");
  desc.add_options()("num_threads",
                     po::value(&work_options.num_threads)->default_value(1),
                     "The number of threads to execute the trace\n");
  desc.add_options()("enable_fast_process",
                     "Enable fast process including ignoring kNotFound and "
                     "pushing operations in one channel.");
  desc.add_options()("enable_fast_generator", "Enable fast generator");
  desc.add_options()("workload_file", po::value<std::string>(),
                     "Workload file used in built-in generator");
  desc.add_options()("export_key_only_trace",
                     "Export key-only trace generated by built-in generator.");
  desc.add_options()("export_ans_xxh64", "Export xxhash of ans");
  desc.add_options()("sleep_secs_after_load",
                     po::value<uint64_t>(&work_options.sleep_secs_after_load),
                     "Number of seconds to sleep after the load phase.");

  // Options of rocksdb
  desc.add_options()("db_path",
                     po::value<std::string>(&arg_db_path)->required(),
                     "Path to database");
  desc.add_options()(
      "db_paths", po::value<std::string>(&arg_db_paths)->required(),
      "For example: \"{{/tmp/sd,100000000},{/tmp/cd,1000000000}}\"");
  desc.add_options()("cache_size",
                     po::value<size_t>(&cache_size)->default_value(8 << 20),
                     "Capacity of LRU block cache in bytes. Default: 8MiB");

  // Options of PrismDB
  desc.add_options()("num_keys", po::value<size_t>(&num_keys)->required(),
                     "The number of keys.\n");
  desc.add_options()("migrations_logging",
                     po::value<bool>(&options.migration_logging)->required(),
                     "Option migrations_logging");
  desc.add_options()("read_logging",
                     po::value<bool>(&options.read_logging)->required(),
                     "Option read_logging");
  desc.add_options()("migration_policy",
                     po::value<int>(&options.migration_policy)->required(),
                     "Option migration_policy");
  desc.add_options()("migration_metric",
                     po::value<int>(&options.migration_metric)->required(),
                     "Option migration_metric");
  desc.add_options()(
      "migration_rand_range_num",
      po::value<int>(&options.migration_rand_range_num)->required(),
      "Option migration_rand_range_num");
  desc.add_options()(
      "migration_rand_range_size",
      po::value<int>(&options.migration_rand_range_size)->required(),
      "Option migration_rand_range_size");
  desc.add_options()(
      "optane_threshold",
      po::value<float>(&options.optaneThreshold)->default_value(0.15),
      "Optane threshold.");
  desc.add_options()("slab_dir",
                     po::value<std::string>(&options.slab_dir)->required(),
                     "Directory of slabs.");
  desc.add_options()("pop_cache_size",
                     po::value<uint32_t>(&options.popCacheSize)->required(),
                     "size of popularity cache.");
  desc.add_options()(
      "read_dominated_threshold",
      po::value(&options.read_dominated_threshold)->default_value(0.95),
      "read_dominated_threshold");
  desc.add_options()(
      "stop_upsert_trigger",
      po::value(&options.stop_upsert_trigger)->default_value(250 * 1e6),
      "stop_upsert_trigger");
  desc.add_options()("max_kvsize_bytes", po::value(&options.maxKVSizeBytes),
                     "maxKVSizeBytes");

  po::variables_map vm;
  po::store(po::parse_command_line(argc, argv, desc), vm);
  if (vm.count("help")) {
    std::cerr << desc << std::endl;
    return 1;
  }
  po::notify(vm);

  if (vm.count("load")) {
    work_options.load = true;
    work_options.load_trace = vm["load"].as<std::string>();
  }
  if (vm.count("run")) {
    work_options.run = true;
    work_options.run_trace = vm["run"].as<std::string>();
  }
  if (work_options.load == false && work_options.run == false) {
    work_options.load = true;
    work_options.run = true;
  }

  uint64_t switches;
  if (arg_switches == "none") {
    switches = 0;
  } else if (arg_switches == "all") {
    switches = 0x3;
  } else {
    std::istringstream in(std::move(arg_switches));
    in >> std::hex >> switches;
  }

  work_options.enable_fast_generator = vm.count("enable_fast_generator");
  if (work_options.enable_fast_generator) {
    std::string workload_file = vm["workload_file"].as<std::string>();
    work_options.ycsb_gen_options =
        YCSBGen::YCSBGeneratorOptions::ReadFromFile(workload_file);
    work_options.export_key_only_trace = vm.count("export_key_only_trace");

    // PrismDB
    // 1.1 to reduce hash collision.
    work_options.num_keys =
        (work_options.ycsb_gen_options.record_count +
         work_options.ycsb_gen_options.operation_count *
             work_options.ycsb_gen_options.insert_proportion) *
        1.1;
    num_keys = work_options.num_keys;
    options.stop_upsert_trigger =
        0.7 * work_options.ycsb_gen_options.operation_count;
  } else {
    rusty_assert(vm.count("workload_file") == 0,
                 "workload_file only works with built-in generator!");
    rusty_assert(vm.count("export_key_only_trace") == 0,
                 "export_key_only_trace only works with built-in generator!");
    work_options.ycsb_gen_options = YCSBGen::YCSBGeneratorOptions();
    work_options.num_keys = num_keys;
  }
  work_options.max_value_size = options.maxKVSizeBytes - 34;

  options.env = leveldb::Env::Default();
  options.block_cache = leveldb::NewLRUCache(cache_size);
  options.filter_policy = leveldb::NewBloomFilterPolicy(10);
  options.numKeys = num_keys;
  options.numWriteKeys = num_keys;

  std::filesystem::path db_path(arg_db_path);
  auto db_paths = decode_db_paths(arg_db_paths);
  // options.db_paths = decode_db_paths(arg_db_paths);
  // options.statistics = leveldb::CreateDBStatistics();

  // leveldb::BlockBasedTableOptions table_options;
  // table_options.block_cache = leveldb::NewLRUCache(cache_size);
  // table_options.filter_policy.reset(leveldb::NewBloomFilterPolicy(10,
  // false)); options.table_factory.reset(
  //     leveldb::NewBlockBasedTableFactory(table_options));

  options.fd_size = db_paths[0].second;
  leveldb::DB *db;
  if (work_options.load) {
    std::cerr << "Emptying directories\n";
    empty_directory(db_path);
    for (auto &[path, size] : db_paths) {
      empty_directory(path);
    }
    std::cerr << "Creating database\n";
    options.create_if_missing = true;
  }
  auto s = leveldb::DB::Open(options, db_path.string(), &db);
  if (!s.ok()) {
    std::cerr << s.ToString() << std::endl;
    return -1;
  }

  std::string cmd =
      "pidstat -p " + std::to_string(getpid()) +
      " -Hu 1 | awk '{if(NR>3){print $1,$8; fflush(stdout)}}' > " +
      db_path.c_str() + "/cpu &";
  std::cerr << cmd << std::endl;
  std::system(cmd.c_str());

  work_options.db = db;
  work_options.switches = switches;
  work_options.db_path = db_path;
  work_options.enable_fast_process = vm.count("enable_fast_process");
  if (format == "plain") {
    work_options.format_type = FormatType::Plain;
  } else if (format == "plain-length-only") {
    work_options.format_type = FormatType::PlainLengthOnly;
  } else if (format == "ycsb") {
    work_options.format_type = FormatType::YCSB;
  } else {
    rusty_panic("Unrecognized format %s", format.c_str());
  }
  work_options.export_ans_xxh64 = vm.count("export_ans_xxh64");

  Tester tester(work_options);

  std::atomic<bool> should_stop(false);
  std::thread stat_printer(bg_stat_printer, &tester, &should_stop);

  std::thread period_print_thread([&]() {
    std::ofstream period_stats(db_path / "period_stats");
    while (!should_stop.load()) {
      tester.print_other_stats(period_stats);
      std::this_thread::sleep_for(std::chrono::seconds(1));
    }
  });

  tester.Test();
  tester.print_other_stats(std::cerr);

  should_stop.store(true, std::memory_order_relaxed);
  stat_printer.join();
  period_print_thread.join();
  delete db;

  return 0;
}<|MERGE_RESOLUTION|>--- conflicted
+++ resolved
@@ -64,52 +64,6 @@
   std::cerr << "]";
 }
 
-<<<<<<< HEAD
-=======
-static bool has_background_work(rocksdb::DB *db) {
-  uint64_t flush_pending;
-  uint64_t compaction_pending;
-  uint64_t flush_running;
-  uint64_t compaction_running;
-  bool ok = db->GetIntProperty(
-      rocksdb::Slice("rocksdb.mem-table-flush-pending"), &flush_pending);
-  rusty_assert(ok);
-  ok = db->GetIntProperty(rocksdb::Slice("rocksdb.compaction-pending"),
-                          &compaction_pending);
-  rusty_assert(ok);
-  ok = db->GetIntProperty(rocksdb::Slice("rocksdb.num-running-flushes"),
-                          &flush_running);
-  rusty_assert(ok);
-  ok = db->GetIntProperty(rocksdb::Slice("rocksdb.num-running-compactions"),
-                          &compaction_running);
-  rusty_assert(ok);
-  return flush_pending || compaction_pending || flush_running ||
-         compaction_running;
-}
-
-static void wait_for_background_work(rocksdb::DB *db) {
-  while (1) {
-    if (has_background_work(db)) {
-      std::this_thread::sleep_for(std::chrono::seconds(1));
-      continue;
-    }
-    // The properties are not get atomically. Test for more 20 times more.
-    int i;
-    for (i = 0; i < 20; ++i) {
-      std::this_thread::sleep_for(std::chrono::milliseconds(100));
-      if (has_background_work(db)) {
-        break;
-      }
-    }
-    if (i == 20) {
-      // std::cerr << "There is no background work detected for more than 2
-      // seconds. Exiting...\n";
-      break;
-    }
-  }
-}
-
->>>>>>> cbf72726
 enum class FormatType {
   Plain,
   PlainLengthOnly,
@@ -301,12 +255,7 @@
   std::string load_trace;
   std::string run_trace;
   FormatType format_type;
-<<<<<<< HEAD
-  leveldb::DB* db;
-=======
-  rocksdb::DB *db;
-  const rocksdb::Options *options;
->>>>>>> cbf72726
+  leveldb::DB *db;
   uint64_t switches;
   std::filesystem::path db_path;
   bool enable_fast_process{false};
@@ -321,7 +270,7 @@
   uint32_t max_value_size;
 };
 
-static std::string gen_prism_key(const std::string& key, size_t key_id_pre,
+static std::string gen_prism_key(const std::string &key, size_t key_id_pre,
                                  size_t key_num) {
   std::hash<std::string> hasher;
   char a[8] = {0};
@@ -332,14 +281,7 @@
 
 class Tester {
  public:
-<<<<<<< HEAD
-  Tester(const WorkOptions& option) : options_(option) {
-=======
-  Tester(const WorkOptions &option)
-      : options_(option),
-        perf_contexts_(options_.num_threads),
-        iostats_contexts_(options_.num_threads) {
->>>>>>> cbf72726
+  Tester(const WorkOptions &option) : options_(option) {
     for (size_t i = 0; i < options_.num_threads; ++i) {
       workers_.emplace_back(*this, i);
     }
@@ -385,15 +327,9 @@
     }
   }
 
-<<<<<<< HEAD
-  void print_other_stats(std::ostream& log) {
-    leveldb::DB& db = *options_.db;
-
-=======
   void print_other_stats(std::ostream &log) {
-    const std::shared_ptr<rocksdb::Statistics> &stats =
-        options_.options->statistics;
->>>>>>> cbf72726
+    leveldb::DB &db = *options_.db;
+
     log << "Timestamp: " << timestamp_ns() << "\n";
     std::string leveldb_stats;
     db.GetProperty("leveldb.stats", &leveldb_stats);
@@ -480,12 +416,8 @@
         if (block.empty()) {
           break;
         }
-<<<<<<< HEAD
-        for (const YCSBGen::Operation& op : block) {
+        for (const YCSBGen::Operation &op : block) {
           std::string value(4096, 0);
-=======
-        for (const YCSBGen::Operation &op : block) {
->>>>>>> cbf72726
           process_op(op, &value);
           tester_.progress_.fetch_add(1, std::memory_order_relaxed);
         }
@@ -659,15 +591,9 @@
 
     Tester &tester_;
     size_t id_;
-<<<<<<< HEAD
-    const WorkOptions& options_;
+    const WorkOptions &options_;
     leveldb::ReadOptions read_options_;
     leveldb::WriteOptions write_options_;
-=======
-    const WorkOptions &options_;
-    rocksdb::ReadOptions read_options_;
-    rocksdb::WriteOptions write_options_;
->>>>>>> cbf72726
 
     uint64_t not_found_{0};
     uint64_t scanned_{0};
@@ -877,18 +803,12 @@
   }
 
   void prepare_run_phase(
-<<<<<<< HEAD
-      const rusty::sync::Mutex<std::ofstream>& info_json_out) {
+      const rusty::sync::Mutex<std::ofstream> &info_json_out) {
     options_.db->SetDbMode(false);
     options_.db->ResetMigrationStats();
 
-    const auto& ts = timers.timers();
-    for (const auto& timer : ts) {
-=======
-      const rusty::sync::Mutex<std::ofstream> &info_json_out) {
     const auto &ts = timers.timers();
     for (const auto &timer : ts) {
->>>>>>> cbf72726
       timer.reset();
     }
 
@@ -1034,13 +954,6 @@
   WorkOptions options_;
   std::vector<Worker> workers_;
 
-<<<<<<< HEAD
-=======
-  std::vector<rocksdb::PerfContext *> perf_contexts_;
-  std::vector<rocksdb::IOStatsContext *> iostats_contexts_;
-  std::mutex thread_local_m_;
-
->>>>>>> cbf72726
   std::atomic<uint64_t> progress_{0};
   std::atomic<uint64_t> progress_get_{0};
 };
