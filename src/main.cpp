--- conflicted
+++ resolved
@@ -386,17 +386,6 @@
         << stats->getTickerCount(rocksdb::BLOOM_FILTER_FULL_POSITIVE) << '\n'
         << "rocksdb.bloom.filter.full.true.positive: "
         << stats->getTickerCount(rocksdb::BLOOM_FILTER_FULL_TRUE_POSITIVE)
-<<<<<<< HEAD
-        << '\n';
-    log << "rocksdb.memtable.hit: "
-        << stats->getTickerCount(rocksdb::MEMTABLE_HIT) << '\n';
-    log << "rocksdb.l0.hit: " << stats->getTickerCount(rocksdb::GET_HIT_L0)
-        << '\n';
-    log << "rocksdb.l1.hit: " << stats->getTickerCount(rocksdb::GET_HIT_L1)
-        << '\n';
-    log << "rocksdb.rocksdb.l2andup.hit: "
-        << stats->getTickerCount(rocksdb::GET_HIT_L2_AND_UP) << '\n';
-=======
         << '\n'
         << "rocksdb.memtable.hit: "
         << stats->getTickerCount(rocksdb::MEMTABLE_HIT) << '\n'
@@ -409,12 +398,7 @@
         << "rocksdb.row.cache.hit: "
         << stats->getTickerCount(rocksdb::ROW_CACHE_HIT) << '\n'
         << "rocksdb.row.cache.miss: "
-        << stats->getTickerCount(rocksdb::ROW_CACHE_MISS) << '\n'
-        << "leader write count: "
-        << stats->getTickerCount(rocksdb::LEADER_WRITE_COUNT) << '\n'
-        << "non leader write count: "
-        << stats->getTickerCount(rocksdb::NON_LEADER_WRITE_COUNT) << '\n';
->>>>>>> f7b2c3d8
+        << stats->getTickerCount(rocksdb::ROW_CACHE_MISS) << '\n';
 
     print_timers(log);
 
