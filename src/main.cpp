#include <rocksdb/secondary_cache.h>
#include <sys/resource.h>

#include "test.hpp"

typedef uint16_t field_size_t;

std::vector<rocksdb::DbPath> decode_db_paths(std::string db_paths) {
  std::istringstream in(db_paths);
  std::vector<rocksdb::DbPath> ret;
  rusty_assert_eq(in.get(), '{', "Invalid db_paths");
  char c = static_cast<char>(in.get());
  if (c == '}') return ret;
  rusty_assert_eq(c, '{', "Invalid db_paths");
  while (1) {
    std::string path;
    uint64_t size;
    if (in.peek() == '"') {
      in >> std::quoted(path);
      rusty_assert_eq(in.get(), ',', "Invalid db_paths");
    } else {
      while ((c = static_cast<char>(in.get())) != ',') path.push_back(c);
    }
    in >> size;
    ret.emplace_back(std::move(path), size);
    rusty_assert_eq(in.get(), '}', "Invalid db_paths");
    c = static_cast<char>(in.get());
    if (c != ',') break;
    rusty_assert_eq(in.get(), '{', "Invalid db_paths");
  }
  rusty_assert_eq(c, '}', "Invalid db_paths");
  return ret;
}

// Return the first level in SD
size_t initial_multiplier_addtional(rocksdb::Options &options) {
  rusty_assert_eq(options.db_paths.size(), 2.0);
  size_t fd_size = options.db_paths[0].target_size;
  for (double x : options.max_bytes_for_level_multiplier_additional) {
    rusty_assert(x - 1 < 1e-6);
  }
  options.max_bytes_for_level_multiplier_additional.clear();
  size_t level = 0;
  uint64_t level_size = options.max_bytes_for_level_base;
  while (level_size <= fd_size) {
    fd_size -= level_size;
    if (level > 0) {
      level_size *= options.max_bytes_for_level_multiplier;
    }
    level += 1;
  }
  level_size /= options.max_bytes_for_level_multiplier;
  // It seems that L0 and L1 are not affected by
  // options.max_bytes_for_level_multiplier_additional
  if (level <= 2) return level;
  size_t last_level_in_fd = level - 1;
  for (size_t i = 1; i < last_level_in_fd; ++i) {
    options.max_bytes_for_level_multiplier_additional.push_back(1.0);
  }
  // Multiply 0.99 to make room for floating point error
  options.max_bytes_for_level_multiplier_additional.push_back(
      1 + (double)fd_size / level_size * 0.99);
  return level;
}

double calc_sd_ratio(size_t last_level_in_fd, uint64_t last_level_in_fd_size,
                     size_t last_level, uint64_t sd_level_size) {
  size_t a = last_level - last_level_in_fd;
  rusty_assert(a > 0);
  double inv_a = 1 / (double)a;
  rusty_assert(sd_level_size >= last_level_in_fd_size);
  double b = (double)sd_level_size / last_level_in_fd_size;
  // Solve the equation: f(x) = x^a + x^{a-1} + ... + x - b = 0
  // x^a + x^{a-1} + ... + 1 = (x^{a+1} - 1) / (x - 1)
  // x^a + x^{a-1} + ... + x = (x^{a+1} - 1) / (x - 1) - 1
  // (x^{a+1} - 1) / (x - 1) - 1 = b
  // x^{a+1} - 1 = (x - 1) * (b + 1)
  // x^{a+1} - 1 = (b + 1) x - b - 1
  // x^{a+1} - (b + 1) x + b = 0
  // Let g(u) = u^{a+1} - (b + 1) u + maxb
  // g'(u) = (a + 1) u^a - b - 1
  // Let g'(u_min) = 0, then u_min = ((b + 1) / (a + 1)) ^ (1 / a)
  // So x >= ((b + 1) / (a + 1)) ^ (1 / a)
  // x^a + x^{a-1} + ... + x = b > x^a
  // So x < b ^ (1 / a)
  // In conclusion, ((b + 1) / (a + 1)) ^ (1 / a) <= x < b ^ (1 / a)
  double min = pow((b + 1) / (a + 1), inv_a);
  double max = pow(b, inv_a);
  auto f = [a, b](double x) {
    double sum = 0;
    double xa = x;
    for (size_t i = 1; i <= a; ++i) {
      sum += xa;
      xa *= x;
    }
    return sum - b;
  };
  while (max - min >= 0.001) {
    double x = (max + min) / 2;
    if (f(x) > 0) {
      max = x;
    } else {
      min = x;
    }
  }
  return (max + min) / 2;
}
void update_multiplier_additional(rocksdb::DB *db,
                                  const rocksdb::Options &options,
                                  size_t last_level_in_fd,
                                  uint64_t last_level_in_fd_size,
                                  size_t &ori_last_level,
                                  double &ori_sd_ratio) {
  std::string str;
  db->GetProperty(rocksdb::DB::Properties::kLevelStats, &str);
  std::istringstream in(str);
  // The first two lines are headers.
  size_t lines_to_skip = 2 + last_level_in_fd + 1;
  while (in && lines_to_skip) {
    --lines_to_skip;
    while (in && in.get() != '\n')
      ;
  }
  if (!in) return;

  size_t last_level = last_level_in_fd;
  uint64_t sd_level_size = 0;
  while (in) {
    size_t level;
    size_t num_files;
    size_t size;
    in >> level >> num_files >> size;
    if (size == 0) break;
    last_level = level;
    sd_level_size += size;
  }
  sd_level_size *= 1048576;
  if (last_level <= last_level_in_fd + 1) return;
  // unlikely
  if (sd_level_size <= last_level_in_fd_size) return;

  double sd_ratio = calc_sd_ratio(last_level_in_fd, last_level_in_fd_size,
                                  last_level, sd_level_size);
  if (last_level > ori_last_level) {
    std::cerr << "Last level: " << ori_last_level << " -> " << last_level
              << std::endl;
    ori_last_level = last_level;
  } else if (sd_ratio > 10) {
    do {
      last_level += 1;
      ori_last_level = last_level;
      std::cerr << "Increase num_levels to " << last_level + 1 << std::endl;
      sd_ratio = calc_sd_ratio(last_level_in_fd, last_level_in_fd_size,
                               last_level, sd_level_size);
    } while (sd_ratio > 10);
  } else {
    // When applying the new size ratio configuration, sd_ratio < ori_sd_ratio.
    // At this time we don't change the size ratio configuration.
    if (sd_ratio - ori_sd_ratio <= 0.01) return;
  }
  ori_sd_ratio = sd_ratio;
  sd_ratio /= 10;
  std::ostringstream out;
  for (double x : options.max_bytes_for_level_multiplier_additional) {
    out << x << ':';
  }
  for (size_t level = last_level_in_fd + 1; level < last_level; ++level) {
    out << sd_ratio << ':';
  }
  out << "100";
  str = out.str();
  std::cerr << "Update max_bytes_for_level_multiplier_additional: " << str
            << std::endl;
  db->SetOptions(
      {{"max_bytes_for_level_multiplier_additional", std::move(str)}});
}

double MaxBytesMultiplerAdditional(const rocksdb::Options &options, int level) {
  if (level >= static_cast<int>(
                   options.max_bytes_for_level_multiplier_additional.size())) {
    return 1;
  }
  return options.max_bytes_for_level_multiplier_additional[level];
}

std::vector<std::pair<uint64_t, uint32_t>> predict_level_assignment(
    const rocksdb::Options &options) {
  std::vector<std::pair<uint64_t, uint32_t>> ret;
  uint32_t p = 0;
  size_t level = 0;
  assert(!options.db_paths.empty());

  // size remaining in the most recent path
  uint64_t current_path_size = options.db_paths[0].target_size;

  uint64_t level_size;
  size_t cur_level = 0;

  // max_bytes_for_level_base denotes L1 size.
  // We estimate L0 size to be the same as L1.
  level_size = options.max_bytes_for_level_base;

  // Last path is the fallback
  while (p < options.db_paths.size() - 1) {
    if (current_path_size < level_size) {
      p++;
      current_path_size = options.db_paths[p].target_size;
      continue;
    }
    if (cur_level == level) {
      // Does desired level fit in this path?
      rusty_assert_eq(ret.size(), level);
      ret.emplace_back(level_size, p);
      ++level;
    }
    current_path_size -= level_size;
    if (cur_level > 0) {
      if (options.level_compaction_dynamic_level_bytes) {
        // Currently, level_compaction_dynamic_level_bytes is ignored when
        // multiple db paths are specified. https://github.com/facebook/
        // rocksdb/blob/main/db/column_family.cc.
        // Still, adding this check to avoid accidentally using
        // max_bytes_for_level_multiplier_additional
        level_size =
            static_cast<uint64_t>(static_cast<double>(level_size) *
                                  options.max_bytes_for_level_multiplier);
      } else {
        level_size = static_cast<uint64_t>(
            static_cast<double>(level_size) *
            options.max_bytes_for_level_multiplier *
            MaxBytesMultiplerAdditional(options, cur_level));
      }
    }
    cur_level++;
  }
  rusty_assert_eq(ret.size(), level);
  ret.emplace_back(level_size, p);
  return ret;
}

void empty_directory(std::filesystem::path dir_path) {
  for (auto &path : std::filesystem::directory_iterator(dir_path)) {
    std::filesystem::remove_all(path);
  }
}

bool is_empty_directory(std::string dir_path) {
  auto it = std::filesystem::directory_iterator(dir_path);
  return it == std::filesystem::end(it);
}

void bg_stat_printer(WorkOptions *work_options,
                     std::atomic<bool> *should_stop) {
  rocksdb::DB *db = work_options->db;
  const std::filesystem::path &db_path = work_options->db_path;

  char buf[16];

  std::string pid = std::to_string(getpid());

  std::ofstream progress_out(db_path / "progress");
  progress_out << "Timestamp(ns) operations-executed get\n";

  std::ofstream mem_out(db_path / "mem");
  std::string mem_command = "ps -q " + pid + " -o rss | tail -n 1";
  mem_out << "Timestamp(ns) RSS(KiB) max-rss(KiB)\n";
  struct rusage rusage;

  auto cputimes_path = db_path / "cputimes";
  std::string cputimes_command = "echo $(ps -q " + pid +
                                 " -o cputimes | tail -n 1) >> " +
                                 cputimes_path.c_str();
  std::ofstream(cputimes_path) << "Timestamp(ns) cputime(s)\n";

  std::ofstream compaction_stats_out(db_path / "compaction-stats");

  std::ofstream timers_out(db_path / "timers");
  timers_out << "Timestamp(ns) compaction-cpu-micros put-cpu-nanos "
                "get-cpu-nanos delete-cpu-nanos\n";

  std::ofstream rand_read_bytes_out(db_path / "rand-read-bytes");

  auto interval = rusty::time::Duration::from_secs(1);
  auto next_begin = rusty::time::Instant::now() + interval;
  while (!should_stop->load(std::memory_order_relaxed)) {
    auto timestamp = timestamp_ns();
    progress_out << timestamp << ' '
                 << work_options->progress->load(std::memory_order_relaxed)
                 << ' '
                 << work_options->progress_get->load(std::memory_order_relaxed)
                 << std::endl;

    FILE *pipe = popen(mem_command.c_str(), "r");
    if (pipe == NULL) {
      perror("popen");
      rusty_panic();
    }
    rusty_assert(fgets(buf, sizeof(buf), pipe) != NULL, "buf too short");
    size_t buflen = strlen(buf);
    rusty_assert(buflen > 0);
    rusty_assert(buf[--buflen] == '\n');
    buf[buflen] = 0;
    if (-1 == pclose(pipe)) {
      perror("pclose");
      rusty_panic();
    }
    if (-1 == getrusage(RUSAGE_SELF, &rusage)) {
      perror("getrusage");
      rusty_panic();
    }
    mem_out << timestamp << ' ' << buf << ' ' << rusage.ru_maxrss << std::endl;

    std::ofstream(cputimes_path, std::ios_base::app) << timestamp << ' ';
    std::system(cputimes_command.c_str());

    std::string compaction_stats;
    rusty_assert(db->GetProperty(rocksdb::DB::Properties::kCompactionStats,
                                 &compaction_stats));
    compaction_stats_out << "Timestamp(ns) " << timestamp << '\n'
                         << compaction_stats << std::endl;

    uint64_t compaction_cpu_micros;
    rusty_assert(db->GetIntProperty(
        rocksdb::DB::Properties::kCompactionCPUMicros, &compaction_cpu_micros));
    timers_out << timestamp << ' ' << compaction_cpu_micros << ' '
               << put_cpu_nanos.load(std::memory_order_relaxed) << ' '
               << get_cpu_nanos.load(std::memory_order_relaxed) << ' '
               << delete_cpu_nanos.load(std::memory_order_relaxed) << std::endl;

    std::string rand_read_bytes;
    rusty_assert(db->GetProperty(rocksdb::DB::Properties::kRandReadBytes,
                                 &rand_read_bytes));
    rand_read_bytes_out << timestamp << ' ' << rand_read_bytes << std::endl;

    auto sleep_time =
        next_begin.checked_duration_since(rusty::time::Instant::now());
    if (sleep_time.has_value()) {
      std::this_thread::sleep_for(
          std::chrono::nanoseconds(sleep_time.value().as_nanos()));
    }
    next_begin += interval;
  }
}

void print_other_stats(std::ostream &log, const rocksdb::Options &options,
                       Tester &tester) {
  log << "Timestamp: " << timestamp_ns() << "\n";
  log << "rocksdb.block.cache.data.miss: "
      << options.statistics->getTickerCount(rocksdb::BLOCK_CACHE_DATA_MISS)
      << "\n";
  log << "rocksdb.block.cache.data.hit: "
      << options.statistics->getTickerCount(rocksdb::BLOCK_CACHE_DATA_HIT)
      << "\n";
  log << "rocksdb.bloom.filter.useful: "
      << options.statistics->getTickerCount(rocksdb::BLOOM_FILTER_USEFUL)
      << "\n";
  log << "rocksdb.bloom.filter.full.positive: "
      << options.statistics->getTickerCount(rocksdb::BLOOM_FILTER_FULL_POSITIVE)
      << "\n";
  log << "rocksdb.bloom.filter.full.true.positive: "
      << options.statistics->getTickerCount(
             rocksdb::BLOOM_FILTER_FULL_TRUE_POSITIVE)
      << "\n";
  log << "rocksdb.memtable.hit: "
      << options.statistics->getTickerCount(rocksdb::MEMTABLE_HIT) << "\n";
  log << "rocksdb.l0.hit: "
      << options.statistics->getTickerCount(rocksdb::GET_HIT_L0) << "\n";
  log << "rocksdb.l1.hit: "
      << options.statistics->getTickerCount(rocksdb::GET_HIT_L1) << "\n";
  log << "rocksdb.rocksdb.l2andup.hit: "
      << options.statistics->getTickerCount(rocksdb::GET_HIT_L2_AND_UP) << "\n";
  log << "rocksdb Perf: " << tester.GetRocksdbPerf() << "\n";
  log << "rocksdb IOStats: " << tester.GetRocksdbIOStats() << "\n";

  print_timers(log);

  /* Operation counts*/
  log << "notfound counts: " << tester.GetNotFoundCounts() << "\n";
  log << "stat end===" << std::endl;
}

int main(int argc, char **argv) {
  std::ios::sync_with_stdio(false);
  std::cin.tie(0);
  std::cout.tie(0);

  rocksdb::BlockBasedTableOptions table_options;
  rocksdb::Options options;
  WorkOptions work_options;

  namespace po = boost::program_options;
  po::options_description desc("Available options");
  std::string format;
  std::string arg_switches;
  size_t num_threads;

  std::string arg_db_path;
  std::string arg_db_paths;
  size_t cache_size;
  int64_t load_phase_rate_limit;

  // Options of executor
  desc.add_options()("help", "Print help message");
  desc.add_options()("format,f",
                     po::value<std::string>(&format)->default_value("ycsb"),
                     "Trace format: plain/plain-length-only/ycsb");
  desc.add_options()(
      "load", po::value<std::string>()->implicit_value(""),
      "Execute the load phase. If a trace is provided with this option, "
      "execute the trace in the load phase. Will empty the directories first.");
  desc.add_options()(
      "run", po::value<std::string>()->implicit_value(""),
      "Execute the run phase. If a trace is provided with this option, execute "
      "the trace in the run phase. "
      "If --load is not provided, the run phase will be executed directly "
      "without executing the load phase, and the directories won't be cleaned "
      "up. "
      "If none of --load and --run is provided, the both phases will be "
      "executed.");
  desc.add_options()("switches",
                     po::value(&arg_switches)->default_value("none"),
                     "Switches for statistics: none/all/<hex value>\n"
                     "0x1: Log the latency of each operation\n"
                     "0x2: Output the result of READ");
  desc.add_options()("num_threads", po::value(&num_threads)->default_value(1),
                     "The number of threads to execute the trace\n");
  desc.add_options()("enable_fast_process",
                     "Enable fast process including ignoring kNotFound and "
                     "pushing operations in one channel.");
  desc.add_options()("enable_fast_generator", "Enable fast generator");
  desc.add_options()("workload_file", po::value<std::string>(),
                     "Workload file used in built-in generator");
  desc.add_options()("export_key_only_trace",
                     "Export key-only trace generated by built-in generator.");
  desc.add_options()("export_ans_xxh64", "Export xxhash of ans");

  // Options of rocksdb
  desc.add_options()("max_background_jobs",
                     po::value(&options.max_background_jobs)->default_value(6),
                     "");
  desc.add_options()("level0_file_num_compaction_trigger",
                     po::value(&options.level0_file_num_compaction_trigger),
                     "Number of files in level-0 when compactions start");
  desc.add_options()("use_direct_reads",
                     po::value(&options.use_direct_reads)->default_value(true),
                     "");
  desc.add_options()("use_direct_io_for_flush_and_compaction",
                     po::value(&options.use_direct_io_for_flush_and_compaction)
                         ->default_value(true),
                     "");
  desc.add_options()("db_path",
                     po::value<std::string>(&arg_db_path)->required(),
                     "Path to database");
  desc.add_options()(
      "db_paths", po::value<std::string>(&arg_db_paths)->required(),
      "For example: \"{{/tmp/sd,100000000},{/tmp/cd,1000000000}}\"");
  desc.add_options()("cache_size",
                     po::value<size_t>(&cache_size)->default_value(8 << 20),
                     "Capacity of LRU block cache in bytes. Default: 8MiB");
  desc.add_options()("block_size", po::value<size_t>(&table_options.block_size),
                     "Default: 4096");
  desc.add_options()("max_bytes_for_level_base",
                     po::value(&options.max_bytes_for_level_base));
  desc.add_options()("optimize_filters_for_hits",
                     "Do not build filters for the last level");
  desc.add_options()("load_phase_rate_limit",
                     po::value(&load_phase_rate_limit)->default_value(0),
                     "0 means not limited.");

  po::variables_map vm;
  po::store(po::parse_command_line(argc, argv, desc), vm);
  if (vm.count("help")) {
    std::cerr << desc << std::endl;
    return 1;
  }
  po::notify(vm);

  if (vm.count("load")) {
    work_options.load = true;
    work_options.load_trace = vm["load"].as<std::string>();
  }
  if (vm.count("run")) {
    work_options.run = true;
    work_options.run_trace = vm["run"].as<std::string>();
  }
  if (work_options.load == false && work_options.run == false) {
    work_options.load = true;
    work_options.run = true;
  }

  uint64_t switches;
  if (arg_switches == "none") {
    switches = 0;
  } else if (arg_switches == "all") {
    switches = 0x3;
  } else {
    std::istringstream in(std::move(arg_switches));
    in >> std::hex >> switches;
  }

  std::filesystem::path db_path(arg_db_path);
  options.db_paths = decode_db_paths(arg_db_paths);
  options.statistics = rocksdb::CreateDBStatistics();
  options.compression = rocksdb::CompressionType::kNoCompression;
  // Doesn't make sense for tiered storage
  options.level_compaction_dynamic_level_bytes = false;

  if (work_options.load) {
    std::cerr << "Emptying directories\n";
    empty_directory(db_path);
    for (auto path : options.db_paths) {
      empty_directory(path.path);
    }
  }

  options.enable_flash_evict_blocks = true;
  options.enable_flash_prefetch_files = true;

  // It seems that the argument enable_replacement is not used.
  auto secondary_cache =
      facebook::rocks_secondary_cache::NewRocksCachelibWrapper(
          db_path.string(), 5120, true, true, false);

  rocksdb::LRUCacheOptions lru_cache_opts;
  lru_cache_opts.capacity = cache_size;
  lru_cache_opts.secondary_cache = std::move(secondary_cache);
  table_options.block_cache = rocksdb::NewLRUCache(lru_cache_opts);
  table_options.filter_policy.reset(rocksdb::NewBloomFilterPolicy(10, false));
  options.table_factory.reset(
      rocksdb::NewBlockBasedTableFactory(table_options));

  if (vm.count("optimize_filters_for_hits")) {
    options.optimize_filters_for_hits = true;
  }

  if (load_phase_rate_limit) {
    rocksdb::RateLimiter *rate_limiter =
        rocksdb::NewGenericRateLimiter(load_phase_rate_limit, 100 * 1000, 10,
                                       rocksdb::RateLimiter::Mode::kAllIo);
    options.rate_limiter.reset(rate_limiter);
    work_options.rate_limiter = options.rate_limiter;
  }

  size_t first_level_in_sd = initial_multiplier_addtional(options);
  std::cerr << "Initial options.max_bytes_for_level_multiplier_additional: [";
  for (double x : options.max_bytes_for_level_multiplier_additional) {
    std::cerr << x << ',';
  }
  std::cerr << "]\n";

  auto ret = predict_level_assignment(options);
  rusty_assert_eq(ret.size() - 1, first_level_in_sd);

  uint64_t last_level_in_fd_size;
  if (first_level_in_sd == 0) {
    last_level_in_fd_size = 0;
  } else {
    last_level_in_fd_size = ret[first_level_in_sd - 1].first;
  }

  rocksdb::DB *db;
  if (work_options.load) {
<<<<<<< HEAD
    size_t first_level_in_sd = calculate_multiplier_addtional(options);
    std::cerr << "options.max_bytes_for_level_multiplier_additional: [";
    for (double x : options.max_bytes_for_level_multiplier_additional) {
      std::cerr << x << ',';
    }
    std::cerr << "]\n";
    auto ret = predict_level_assignment(options);
    rusty_assert_eq(ret.size() - 1, first_level_in_sd);
=======
    std::cerr << "Emptying directories\n";
    empty_directory(db_path);
    for (auto path : options.db_paths) {
      empty_directory(path.path);
    }
>>>>>>> 03c9705f
    for (size_t level = 0; level < first_level_in_sd; ++level) {
      auto p = ret[level].second;
      std::cerr << level << ' ' << options.db_paths[p].path << ' '
                << ret[level].first << std::endl;
    }
    auto p = ret[first_level_in_sd].second;
    std::cerr << first_level_in_sd << "+ " << options.db_paths[p].path << ' '
              << ret[first_level_in_sd].first << std::endl;
    if (options.db_paths.size() == 1) {
      first_level_in_sd = 100;
    }
    std::ofstream(db_path / "first-level-in-sd")
        << first_level_in_sd << std::endl;

    std::cerr << "Creating database\n";
    options.create_if_missing = true;
  }
  auto s = rocksdb::DB::Open(options, db_path.string(), &db);
  if (!s.ok()) {
    std::cerr << s.ToString() << std::endl;
    return -1;
  }

  std::string cmd =
      "pidstat -p " + std::to_string(getpid()) +
      " -Hu 1 | awk '{if(NR>3){print $1,$8; fflush(stdout)}}' > " +
      db_path.c_str() + "/cpu &";
  std::cerr << cmd << std::endl;
  std::system(cmd.c_str());

  std::atomic<uint64_t> progress(0);
  std::atomic<uint64_t> progress_get(0);

  work_options.db = db;
  work_options.switches = switches;
  work_options.db_path = db_path;
  work_options.progress = &progress;
  work_options.progress_get = &progress_get;
  work_options.num_threads = num_threads;
  work_options.enable_fast_process = vm.count("enable_fast_process");
  if (format == "plain") {
    work_options.format_type = FormatType::Plain;
  } else if (format == "plain-length-only") {
    work_options.format_type = FormatType::PlainLengthOnly;
  } else if (format == "ycsb") {
    work_options.format_type = FormatType::YCSB;
  } else {
    rusty_panic("Unrecognized format %s", format.c_str());
  }
  work_options.enable_fast_generator = vm.count("enable_fast_generator");
  if (work_options.enable_fast_generator) {
    std::string workload_file = vm["workload_file"].as<std::string>();
    work_options.ycsb_gen_options =
        YCSBGen::YCSBGeneratorOptions::ReadFromFile(workload_file);
    work_options.export_key_only_trace = vm.count("export_key_only_trace");
  } else {
    rusty_assert(vm.count("workload_file") == 0,
                 "workload_file only works with built-in generator!");
    rusty_assert(vm.count("export_key_only_trace") == 0,
                 "export_key_only_trace only works with built-in generator!");
    work_options.ycsb_gen_options = YCSBGen::YCSBGeneratorOptions();
  }
  work_options.export_ans_xxh64 = vm.count("export_ans_xxh64");

  std::atomic<bool> should_stop(false);
  std::thread stat_printer(bg_stat_printer, &work_options, &should_stop);

  Tester tester(work_options);

  auto period_print_stat = [&]() {
    size_t last_level_in_fd = first_level_in_sd - 1;
    size_t ori_last_level = last_level_in_fd;
    double ori_sd_ratio = 0;
    std::ofstream period_stats(db_path / "period_stats");
    while (!should_stop.load()) {
      if (last_level_in_fd_size > 0) {
        update_multiplier_additional(db, options, last_level_in_fd,
                                     last_level_in_fd_size, ori_last_level,
                                     ori_sd_ratio);
      }
      print_other_stats(period_stats, options, tester);
      std::this_thread::sleep_for(std::chrono::seconds(1));
    }
  };

  std::thread period_print_thread(period_print_stat);

  std::filesystem::path info_json_path = db_path / "info.json";
  std::ofstream info_json_out;
  if (work_options.load) {
    info_json_out = std::ofstream(info_json_path);
    info_json_out << "{" << std::endl;
  } else {
    info_json_out = std::ofstream(info_json_path, std::ios_base::app);
  }
  rusty::sync::Mutex<std::ofstream> info_json(std::move(info_json_out));
  tester.Test(info_json);
  if (work_options.run) {
    *info_json.lock() << "}" << std::endl;
  }

  should_stop.store(true, std::memory_order_relaxed);

  print_other_stats(std::cerr, options, tester);

  stat_printer.join();
  period_print_thread.join();
  delete db;

  return 0;
}<|MERGE_RESOLUTION|>--- conflicted
+++ resolved
@@ -560,22 +560,6 @@
 
   rocksdb::DB *db;
   if (work_options.load) {
-<<<<<<< HEAD
-    size_t first_level_in_sd = calculate_multiplier_addtional(options);
-    std::cerr << "options.max_bytes_for_level_multiplier_additional: [";
-    for (double x : options.max_bytes_for_level_multiplier_additional) {
-      std::cerr << x << ',';
-    }
-    std::cerr << "]\n";
-    auto ret = predict_level_assignment(options);
-    rusty_assert_eq(ret.size() - 1, first_level_in_sd);
-=======
-    std::cerr << "Emptying directories\n";
-    empty_directory(db_path);
-    for (auto path : options.db_paths) {
-      empty_directory(path.path);
-    }
->>>>>>> 03c9705f
     for (size_t level = 0; level < first_level_in_sd; ++level) {
       auto p = ret[level].second;
       std::cerr << level << ' ' << options.db_paths[p].path << ' '
