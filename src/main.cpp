#include "rocksdb/compaction_router.h"
#include "timers.h"

<<<<<<< HEAD
#include <atomic>
#include <cstdlib>
=======
#include <boost/program_options/errors.hpp>
#include <boost/program_options/options_description.hpp>
#include <boost/program_options/parsers.hpp>
#include <boost/program_options/variables_map.hpp>
>>>>>>> a073a377
#include <iostream>
#include <filesystem>
#include <fstream>
#include <memory>
#include <random>
#include <set>
#include <thread>
#include <queue>

#include "rocksdb/db.h"
#include "rocksdb/filter_policy.h"
#include "rocksdb/statistics.h"
#include "rocksdb/table.h"
#include "rcu_vector_bp.hpp"

#include "viscnts.h"

#ifndef crash_if
#define panic(...) do { \
    fprintf(stderr, "panic: %s:%u: %s:", \
        __FILE__, __LINE__, __func__); \
    fprintf(stderr, " " __VA_ARGS__);   \
    abort(); \
} while (0)
#define crash_if(cond, ...) do { \
    if (cond) { panic(__VA_ARGS__); }   \
} while (0)
#endif

std::vector<rocksdb::DbPath>
decode_db_paths(std::string db_paths) {
	std::istringstream in(db_paths);
	std::vector<rocksdb::DbPath> ret;
	crash_if(in.get() != '{', "Invalid db_paths");
	char c = static_cast<char>(in.get());
	if (c == '}')
		return ret;
	crash_if(c != '{', "Invalid db_paths");
	while (1) {
		std::string path;
		size_t size;
		if (in.peek() == '"') {
			in >> std::quoted(path);
			crash_if(in.get() != ',', "Invalid db_paths");
		} else {
			while ((c = static_cast<char>(in.get())) != ',')
				path.push_back(c);
		}
		in >> size;
		ret.emplace_back(std::move(path), size);
		crash_if(in.get() != '}', "Invalid db_paths");
		c = static_cast<char>(in.get());
		if (c != ',')
			break;
		crash_if(in.get() != '{', "Invalid db_paths");
	}
	crash_if(c != '}', "Invalid db_paths");
	return ret;
}

int MaxBytesMultiplerAdditional(const rocksdb::Options& options, int level) {
	if (level >= static_cast<int>(options.max_bytes_for_level_multiplier_additional.size())) {
		return 1;
	}
	return options.max_bytes_for_level_multiplier_additional[level];
}

// Return the first level in the last path
int predict_level_assignment(const rocksdb::Options& options) {
	uint32_t p = 0;
	int level = 0;
	assert(!options.db_paths.empty());

	std::cerr << "Predicted level assignment:\n";

	// size remaining in the most recent path
	uint64_t current_path_size = options.db_paths[0].target_size;

	uint64_t level_size;
	int cur_level = 0;

	// max_bytes_for_level_base denotes L1 size.
	// We estimate L0 size to be the same as L1.
	level_size = options.max_bytes_for_level_base;

	// Last path is the fallback
	while (p < options.db_paths.size() - 1) {
		if (current_path_size < level_size) {
			p++;
			current_path_size = options.db_paths[p].target_size;
			continue;
		}
		if (cur_level == level) {
			// Does desired level fit in this path?
			std::cerr << level << ' ' << options.db_paths[p].path << ' ' <<
				level_size << std::endl;
			++level;
		}
		current_path_size -= level_size;
		if (cur_level > 0) {
			if (options.level_compaction_dynamic_level_bytes) {
				// Currently, level_compaction_dynamic_level_bytes is ignored when
				// multiple db paths are specified. https://github.com/facebook/
				// rocksdb/blob/main/db/column_family.cc.
				// Still, adding this check to avoid accidentally using
				// max_bytes_for_level_multiplier_additional
				level_size = static_cast<uint64_t>(
					static_cast<double>(level_size) *
						options.max_bytes_for_level_multiplier);
			} else {
				level_size = static_cast<uint64_t>(
					static_cast<double>(level_size) *
						options.max_bytes_for_level_multiplier *
						MaxBytesMultiplerAdditional(options, cur_level));
			}
		}
		cur_level++;
	}
	std::cerr << level << "+ " << options.db_paths[p].path << ' ' << level_size << std::endl;
	return level;
}

void empty_directory(std::filesystem::path dir_path) {
	for (auto& path : std::filesystem::directory_iterator(dir_path)) {
		std::filesystem::remove_all(path);
	}
}

bool is_empty_directory(std::string dir_path) {
	auto it = std::filesystem::directory_iterator(dir_path);
	return it == std::filesystem::end(it);
}

enum class TimerType : size_t {
	kInsert = 0,
	kRead,
	kUpdate,
	kPut,
	kGet,
	kInputOperation,
	kInputInsert,
	kInputRead,
	kInputUpdate,
	kOutput,
	kSerialize,
	kDeserialize,
	kRangeHotSize,
	kCountAccessHotPerTier,
	kEnd,
};
const char *timer_names[] = {
	"Insert",
	"Read",
	"Update",
	"Put",
	"Get",
	"InputOperation",
	"InputInsert",
	"InputRead",
	"InputUpdate",
	"Output",
	"Serialize",
	"Deserialize",
	"RangeHotSize",
	"CountAccessHotPerTier",
};
static_assert(sizeof(timer_names) ==
	static_cast<size_t>(TimerType::kEnd) * sizeof(const char *));
TypedTimers<TimerType> timers;

int work_plain(rocksdb::DB *db, std::istream& in, std::ostream& ans_out) {
	while (1) {
		std::string op;
		in >> op;
		if (!in) {
			break;
		}
		if (op == "INSERT") {
			std::string key, value;
			in >> key >> value;
			rocksdb::Slice key_slice(key);
			rocksdb::Slice value_slice(value);
			auto s = db->Put(rocksdb::WriteOptions(), key_slice, value_slice);
			if (!s.ok()) {
				std::cerr << "INSERT failed with error: " << s.ToString() << std::endl;
				return -1;
			}
		} else if (op == "READ") {
			std::string key;
			in >> key;
			rocksdb::Slice key_slice(key);
			std::string value;
			auto s = db->Get(rocksdb::ReadOptions(), key_slice, &value);
			if (!s.ok()) {
				std::cerr << "GET failed with error: " << s.ToString() << std::endl;
				return -1;
			}
			ans_out << value << '\n';
		} else if (op == "UPDATE") {
			std::cerr << "UPDATE in plain format is not supported\n";
			return -1;
		} else {
			std::cerr << "Ignore line: " << op;
			std::getline(in, op); // Skip the rest of the line
			std::cerr << op << std::endl;
		}
	}
	return 0;
}

void handle_table_name(std::istream& in) {
	std::string table;
	in >> table;
	crash_if(table != "usertable", "Column families not supported yet.");
}

std::vector<std::pair<std::vector<char>, std::vector<char> > >
read_field_values(std::istream& in) {
	std::vector<std::pair<std::vector<char>, std::vector<char> > > ret;
	char c;
	do {
		c = static_cast<char>(in.get());
	} while (isspace(c));
	crash_if(c != '[', "Invalid KV trace!");
	crash_if(in.get() != ' ', "Invalid KV trace!");
	while (in.peek() != ']') {
		constexpr size_t vallen = 100;
		std::vector<char> field;
		std::vector<char> value(vallen);
		while ((c = static_cast<char>(in.get())) != '=') {
			field.push_back(c);
		}
		crash_if(!in.read(value.data(), vallen), "Invalid KV trace!");
		crash_if(in.get() != ' ', "Invalid KV trace!");
		ret.emplace_back(std::move(field), std::move(value));
	}
	in.get(); // ]
	return ret;
}

template <typename T>
void serialize_field_values(std::ostream& out, const T& fvs) {
	auto start_time = Timers::Start();
	for (const auto& fv : fvs) {
		size_t len = fv.first.size();
		out.write((char *)&len, sizeof(len));
		out.write(fv.first.data(), len);
		len = fv.second.size();
		out.write((char *)&len, sizeof(len));
		out.write(fv.second.data(), len);
	}
	timers.Stop(TimerType::kSerialize, start_time);
}

std::set<std::string> read_fields(std::istream& in) {
	char c;
	do {
		c = static_cast<char>(in.get());
	} while (isspace(c));
	crash_if(c != '[', "Invalid KV trace!");
	std::string s;
	std::getline(in, s);
	crash_if(s != " <all fields>]",
		"Reading specific fields is not supported yet.");
	return std::set<std::string>();
}

std::vector<char> read_len_bytes(std::istream& in) {
	size_t len;
	if (!in.read((char *)&len, sizeof(len))) {
		return std::vector<char>();
	}
	std::vector<char> bytes(len);
	crash_if(!in.read(bytes.data(), len), "Invalid KV trace!");
	return bytes;
}

std::map<std::vector<char>, std::vector<char> >
deserialize_values(std::istream& in,
		const std::set<std::string>& fields) {
	auto start_time = Timers::Start();
	crash_if(!fields.empty(), "Getting specific fields is not supported yet.");
	std::map<std::vector<char>, std::vector<char> > result;
	while (1) {
		auto field = read_len_bytes(in);
		if (!in) {
			break;
		}
		auto value = read_len_bytes(in);
		crash_if(!in, "Invalid KV trace!");
		crash_if(result.insert(std::make_pair(field, value)).second == false,
			"Duplicate field!");
	}
	timers.Stop(TimerType::kDeserialize, start_time);
	return result;
}

int work_ycsb(rocksdb::DB *db, std::istream& in, std::ostream& ans_out) {
	while (1) {
		std::string op;
		auto input_op_start =  Timers::Start();
		in >> op;
		timers.Stop(TimerType::kInputOperation, input_op_start);
		if (!in) {
			break;
		}
		if (op == "INSERT") {
			auto input_start = Timers::Start();
			handle_table_name(in);
			std::string key;
			in >> key;
			rocksdb::Slice key_slice(key);
			auto field_values = read_field_values(in);
			timers.Stop(TimerType::kInputInsert, input_start);

			auto insert_start = Timers::Start();
			std::ostringstream value_out;
			serialize_field_values(value_out, field_values);
			// TODO: Avoid the copy
			std::string value = value_out.str();
			auto value_slice =
				rocksdb::Slice(value.c_str(), value.size());
			auto put_start = Timers::Start();
			auto s = db->Put(rocksdb::WriteOptions(), key_slice, value_slice);
			timers.Stop(TimerType::kPut, put_start);
			if (!s.ok()) {
				std::cerr << "INSERT failed with error: " << s.ToString() << std::endl;
				return -1;
			}
			timers.Stop(TimerType::kInsert, insert_start);
		} else if (op == "READ") {
			auto input_start = Timers::Start();
			handle_table_name(in);
			std::string key;
			in >> key;
			rocksdb::Slice key_slice(key);
			auto fields = read_fields(in);
			timers.Stop(TimerType::kInputRead, input_start);

			auto read_start = Timers::Start();
			std::string value;
			auto get_start = Timers::Start();
			auto s = db->Get(rocksdb::ReadOptions(), key_slice, &value);
			timers.Stop(TimerType::kGet, get_start);
			if (!s.ok()) {
				std::cerr << "GET failed with error: " << s.ToString() << std::endl;
				return -1;
			}
			std::istringstream value_in(value);
			auto result = deserialize_values(value_in, fields);
			timers.Stop(TimerType::kRead, read_start);

			auto output_start = Timers::Start();
			ans_out << "[ ";
			for (const auto& field_value : result) {
				ans_out.write(field_value.first.data(),
					static_cast<std::streamsize>(field_value.first.size()));
				ans_out << ' ';
				ans_out.write(field_value.second.data(),
					static_cast<std::streamsize>(field_value.second.size()));
				ans_out << ' ';
			}
			ans_out << "]\n";
			timers.Stop(TimerType::kOutput, output_start);
		} else if (op == "UPDATE") {
			auto input_start = Timers::Start();
			handle_table_name(in);
			std::string key;
			in >> key;
			rocksdb::Slice key_slice(key);
			auto updates = read_field_values(in);
			timers.Stop(TimerType::kInputUpdate, input_start);

			auto update_start = Timers::Start();
			std::string value;
			auto get_start = Timers::Start();
			auto s = db->Get(rocksdb::ReadOptions(), key_slice, &value);
			timers.Stop(TimerType::kGet, get_start);
			if (!s.ok()) {
				std::cerr << "GET failed with error: " << s.ToString() << std::endl;
				return -1;
			}
			std::istringstream value_in(value);
			auto values = deserialize_values(value_in, std::set<std::string>());
			for (const auto& update : updates) {
				values[update.first] = update.second;
			}
			std::ostringstream value_out;
			serialize_field_values(value_out, values);
			value = value_out.str();
			auto value_slice =
				rocksdb::Slice(value.c_str(), value.size());
			auto put_start = Timers::Start();
			s = db->Put(rocksdb::WriteOptions(), key_slice, value_slice);
			timers.Stop(TimerType::kPut, put_start);
			if (!s.ok()) {
				std::cerr << "UPDATE failed with error: " << s.ToString() << std::endl;
				return -1;
			}
			timers.Stop(TimerType::kUpdate, update_start);
		}
		else {
			std::cerr << "Ignore line: " << op;
			std::getline(in, op); // Skip the rest of the line
			std::cerr << op << std::endl;
		}
	}
	return 0;
}

enum class PerLevelTimerType : size_t {
	kAccess = 0,
	kEnd,
};
const char *per_level_timer_names[] = {
	"Access",
};

enum class PerTierTimerType : size_t {
	kAddHostness = 0,
	kEnd,
};
const char *per_tier_timer_names[] = {
	"AddHotness",
};
static constexpr uint64_t MASK_COUNT_ACCESS_HOT_PER_TIER = 0x1;

class RouterVisCnts : public rocksdb::CompactionRouter {
public:
	RouterVisCnts(
		const rocksdb::Comparator *ucmp, const char *dir, int tier0_last_level,
		size_t max_hot_set_size, uint64_t switches
	) : switches_(switches),
		vc_(VisCnts::New(ucmp, dir, max_hot_set_size)),
		tier0_last_level_(tier0_last_level),
		new_iter_cnt_(0),
		count_access_hot_per_tier_{0, 0} {}
	const char *Name() const override {
		return "RouterVisCnts";
	}
	size_t Tier(int level) override {
		if (level <= tier0_last_level_) {
			return 0;
		} else {
			return 1;
		}
	}
	void AddHotness(size_t tier, const rocksdb::Slice& key, size_t vlen,
			double weight) override {
		auto start = Timers::Start();
		vc_.Access(tier, key, vlen, weight);
		per_tier_timers_.Stop(tier, PerTierTimerType::kAddHostness, start);
	}
	void Access(
		int level, const rocksdb::Slice& key, size_t vlen
	) override {
		auto start = Timers::Start();
		vc_.Access(Tier(level), key, vlen);
		per_level_timers_.Stop(level, PerLevelTimerType::kAccess, start);

		if (switches_ & MASK_COUNT_ACCESS_HOT_PER_TIER) {
			auto start_time = Timers::Start();
			size_t num_tiers = vc_.TierNum();
			assert(num_tiers <= 2);
			for (size_t i = 0; i < num_tiers; ++i) {
				if (vc_.IsHot(i, key))
					count_access_hot_per_tier_[i].fetch_add(1);
			}
			timers.Stop(TimerType::kCountAccessHotPerTier, start_time);
		}
	}
	// The returned pointer will stay valid until the next call to Seek or
	// NextHot with this iterator
	std::unique_ptr<rocksdb::CompactionRouter::Iter> LowerBound(
		size_t tier, const rocksdb::Slice& key
	) override {
		new_iter_cnt_.fetch_add(1, std::memory_order_relaxed);
		return vc_.LowerBound(tier, key);
	}
	void DelRange(size_t tier, const rocksdb::Slice& smallest,
			const rocksdb::Slice& largest) override {
		vc_.RangeDel(tier, smallest, largest);
	}
	size_t RangeHotSize(size_t tier, const rocksdb::Slice& smallest,
			const rocksdb::Slice& largest) override {
		auto start = Timers::Start();
		size_t ret = vc_.RangeHotSize(tier, smallest, largest);
		timers.Stop(TimerType::kRangeHotSize, start);
		return ret;
	}
	std::vector<std::vector<Timers::Status>> per_level_timers() {
		return per_level_timers_.Collect();
	}
	std::vector<std::vector<Timers::Status>> per_tier_timers() {
		return per_tier_timers_.Collect();
	}
	size_t new_iter_cnt() {
		return new_iter_cnt_.load(std::memory_order_relaxed);
	}
	std::vector<size_t> hit_count() {
		std::vector<size_t> ret;
		for (size_t i = 0; i < 2; ++i)
			ret.push_back(count_access_hot_per_tier_[i].load(
				std::memory_order_relaxed));
		return ret;
	}
private:
	const uint64_t switches_;
	VisCnts vc_;
	int tier0_last_level_;

	std::atomic<size_t> new_iter_cnt_;
	std::atomic<size_t> count_access_hot_per_tier_[2];
	TypedTimersPerLevel<PerLevelTimerType>
		per_level_timers_;
	TypedTimersPerLevel<PerTierTimerType>
		per_tier_timers_;
};

bool has_background_work(rocksdb::DB *db) {
	uint64_t flush_pending;
	uint64_t compaction_pending;
	uint64_t flush_running;
	uint64_t compaction_running;
	bool ok =
		db->GetIntProperty(
			rocksdb::Slice("rocksdb.mem-table-flush-pending"), &flush_pending);
	// assert(ok);
	crash_if(!ok, "");
	ok = db->GetIntProperty(
			rocksdb::Slice("rocksdb.compaction-pending"), &compaction_pending);
	// assert(ok);
	crash_if(!ok, "");
	ok = db->GetIntProperty(
			rocksdb::Slice("rocksdb.num-running-flushes"), &flush_running);
	// assert(ok);
	crash_if(!ok, "");
	ok = db->GetIntProperty(
			rocksdb::Slice("rocksdb.num-running-compactions"),
			&compaction_running);
	// assert(ok);
	crash_if(!ok, "");
	return flush_pending || compaction_pending || flush_running ||
		compaction_running;
}

void wait_for_background_work(rocksdb::DB *db) {
	while (1) {
		if (has_background_work(db)) {
			std::this_thread::sleep_for(std::chrono::seconds(1));
			continue;
		}
		// The properties are not get atomically. Test for more 20 times more.
		int i;
		for (i = 0; i < 20; ++i) {
			std::this_thread::sleep_for(std::chrono::milliseconds(100));
			if (has_background_work(db)) {
				break;
			}
		}
		if (i == 20) {
			// std::cerr << "There is no background work detected for more than 2 seconds. Exiting...\n";
			break;
		}
	}
}

template <typename T>
void print_vector(const std::vector<T>& v) {
	std::cerr << "{";
	for (size_t i = 0; i < v.size(); ++i) {
		std::cerr << i << ':' << v[i] << ',';
	}
	std::cerr << "}";
}

auto AggregateTimers(
	const std::vector<std::vector<rocksdb::TimerStatus>>& timers_per_level
) -> std::vector<rocksdb::TimerStatus> {
	size_t num_levels = timers_per_level.size();
	if (num_levels == 0)
		return std::vector<rocksdb::TimerStatus>();
	size_t num_timers = timers_per_level[0].size();
	std::vector<rocksdb::TimerStatus> ret = timers_per_level[0];
	for (size_t level = 1; level < num_levels; ++level) {
		const auto& timers = timers_per_level[level];
		assert(timers.size() == num_timers);
		for (size_t i = 0; i < num_timers; ++i) {
			assert(strcmp(ret[i].name, timers[i].name) == 0);
			ret[i].count += timers[i].count;
			ret[i].nsec += timers[i].nsec;
		}
	}
	return ret;
}

auto AggregateTimers(
	const std::vector<std::vector<Timers::Status>>& timers_per_level
) -> std::vector<Timers::Status> {
	size_t num_levels = timers_per_level.size();
	if (num_levels == 0)
		return std::vector<Timers::Status>();
	size_t num_timers = timers_per_level[0].size();
	std::vector<Timers::Status> ret = timers_per_level[0];
	for (size_t level = 1; level < num_levels; ++level) {
		const auto& timers = timers_per_level[level];
		for (size_t i = 0; i < num_timers; ++i) {
			ret[i].count += timers[i].count;
			ret[i].nsec += timers[i].nsec;
		}
	}
	return ret;
}

int main(int argc, char **argv) {
<<<<<<< HEAD
	if (argc < 9 || argc > 10) {
		std::cerr << argc << std::endl;
		std::cerr << "Usage:\n";
		std::cerr << "Arg 1: Trace format: plain/ycsb\n";
		std::cerr << "Arg 2: Whether to empty the directories.\n";
		std::cerr << "\t1: Empty the directories first.\n";
		std::cerr << "\t0: Leave the directories as they are.\n";
		std::cerr << "Arg 3: Method to pick SST to compact"
			" (rocksdb::CompactionPri)\n";
		std::cerr << "Arg 4: Delta in bytes\n";
		std::cerr << "Arg 5: Use O_DIRECT for user and compaction reads?\n";
		std::cerr << "\t1: Yes\n";
		std::cerr << "\t0: No\n";
		std::cerr << "Arg 6: Path to database\n";
		std::cerr << "Arg 7: db_paths, for example: "
			"\"{{/tmp/sd,100000000},{/tmp/cd,1000000000}}\"\n";
		std::cerr << "Arg 8: Path to VisCnts\n";
		std::cerr << "Arg 9: Switch mask (default is 0)\n";
		std::cerr << "\t0x1: count access hot per tier\n";
		return -1;
	}
	rocksdb::Options options;

	std::string format(argv[1]);
	bool empty_directories_first = (argv[2][0] == '1');

	char compaction_pri = argv[3][0];
	crash_if(argv[3][1] != 0);
	crash_if(compaction_pri < '0');
	compaction_pri -= '0';

	double delta = atof(argv[4]);
	options.use_direct_reads = (argv[5][0] == '1');
	std::filesystem::path db_path(argv[6]);
	std::string db_paths(argv[7]);
	const char *viscnts_path = argv[8];
	uint64_t switches;
	if (argc < 10)
		switches = 0;
	else
		switches = strtoul(argv[9], NULL, 0);

	options.db_paths = decode_db_paths(db_paths);
	options.compaction_pri =
		static_cast<rocksdb::CompactionPri>(compaction_pri);
	options.statistics = rocksdb::CreateDBStatistics();

	rocksdb::BlockBasedTableOptions table_options;
	table_options.block_cache = rocksdb::NewLRUCache(0);
=======
	rocksdb::Options options;

	namespace po = boost::program_options;
	po::options_description desc("Available options");
	std::string format;
	std::string arg_db_path;
	std::string arg_db_paths;
	size_t cache_size;
	desc.add_options()
		("help", "Print help message")
		("cleanup,c", "Empty the directories first.")
		(
			"format,f", po::value<std::string>(&format)->default_value("ycsb"),
			"Trace format: plain/ycsb"
		) (
			"use_direct_reads",
			po::value<bool>(&options.use_direct_reads)->default_value(true), ""
		) (
			"db_path", po::value<std::string>(&arg_db_path)->required(),
			"Path to database"
		) (
			"db_paths", po::value<std::string>(&arg_db_paths)->required(),
			"For example: \"{{/tmp/sd,100000000},{/tmp/cd,1000000000}}\""
		) (
			"cache_size",
			po::value<size_t>(&cache_size)->default_value(8 << 20),
			"Capacity of LRU block cache in bytes. Default: 8MiB"
		);
	po::variables_map vm;
	po::store(po::parse_command_line(argc, argv, desc), vm);
	if (vm.count("help")) {
		std::cerr << desc << std::endl;
		return 1;
	}
	po::notify(vm);

	std::filesystem::path db_path(arg_db_path);
	options.db_paths = decode_db_paths(arg_db_paths);
	options.statistics = rocksdb::CreateDBStatistics();

	rocksdb::BlockBasedTableOptions table_options;
	table_options.block_cache = rocksdb::NewLRUCache(cache_size);
>>>>>>> a073a377
	table_options.filter_policy.reset(rocksdb::NewBloomFilterPolicy(10, false));
	options.table_factory.reset(
		rocksdb::NewBlockBasedTableFactory(table_options));

	if (vm.count("cleanup")) {
		std::cerr << "Emptying directories\n";
		empty_directory(db_path);
		for (auto path : options.db_paths) {
			empty_directory(path.path);
		}
		empty_directory(viscnts_path);
	}

	int first_cd_level = predict_level_assignment(options);

	// options.compaction_router = new RouterTrivial;
	// options.compaction_router = new RouterProb(0.5, 233);
	auto router = new RouterVisCnts(options.comparator, viscnts_path,
		first_cd_level - 1, delta, switches);
	options.compaction_router = router;

	rocksdb::DB *db;
	auto s = rocksdb::DB::Open(options, db_path.string(), &db);
	if (!s.ok()) {
		std::cerr << "Creating database\n";
		options.create_if_missing = true;
		s = rocksdb::DB::Open(options, db_path.string(), &db);
		if (!s.ok()) {
			std::cerr << s.ToString() << std::endl;
			return -1;
		}
	}

	int ret;
	auto start = std::chrono::steady_clock::now();
	if (format == "plain") {
		ret = work_plain(db, std::cin, std::cout);
	} else if (format == "ycsb") {
		ret = work_ycsb(db, std::cin, std::cout);
	} else {
		std::cerr << "Unrecognized format: " << format << std::endl;
		ret = -1;
	}
	auto end = std::chrono::steady_clock::now();
	std::cerr << (double)std::chrono::duration_cast<std::chrono::nanoseconds>(
			end - start).count() / 1e9 << " second(s) for work\n";

	start = std::chrono::steady_clock::now();
	wait_for_background_work(db);
	end = std::chrono::steady_clock::now();
	std::cerr << (double)std::chrono::duration_cast<std::chrono::nanoseconds>(
			end - start).count() / 1e9 <<
		" second(s) waiting for background work\n";

	std::cerr << "rocksdb.block.cache.data.miss: "
		<< options.statistics->getTickerCount(rocksdb::BLOCK_CACHE_DATA_MISS)
		<< std::endl;
	std::cerr << "rocksdb.block.cache.data.hit: "
		<< options.statistics->getTickerCount(rocksdb::BLOCK_CACHE_DATA_HIT)
		<< std::endl;
	std::cerr << "rocksdb.bloom.filter.useful: "
		<< options.statistics->getTickerCount(rocksdb::BLOOM_FILTER_USEFUL)
		<< std::endl;
	std::cerr << "rocksdb.bloom.filter.full.positive: "
		<< options.statistics->getTickerCount(
			rocksdb::BLOOM_FILTER_FULL_POSITIVE)
		<< std::endl;
	std::cerr << "rocksdb.memtable.hit: " <<
		options.statistics->getTickerCount(rocksdb::MEMTABLE_HIT) << std::endl;
	std::cerr << "rocksdb.l0.hit: " <<
		options.statistics->getTickerCount(rocksdb::GET_HIT_L0) << std::endl;
	std::cerr << "rocksdb.l1.hit: " <<
		options.statistics->getTickerCount(rocksdb::GET_HIT_L1) << std::endl;
	std::cerr << "rocksdb.rocksdb.l2andup.hit: " <<
		options.statistics->getTickerCount(rocksdb::GET_HIT_L2_AND_UP) <<
		std::endl;

	std::string rocksdb_stats;
	crash_if(!db->GetProperty("rocksdb.stats", &rocksdb_stats), "");
	std::ofstream(db_path / "rocksdb-stats.txt") << rocksdb_stats;

	std::cerr << "New iterator count: " << router->new_iter_cnt() << std::endl;
	if (switches & MASK_COUNT_ACCESS_HOT_PER_TIER) {
		auto counters = router->hit_count();
		assert(counters.size() == 2);
		std::cerr << "Access hot per tier: " << counters[0] << ' ' <<
			counters[1] << std::endl;
	}

	auto router_timers = router->CollectTimers();
	for (const auto& timer : router_timers) {
		std::cerr << timer.name << ": count " << timer.count <<
			", total " << timer.nsec << "ns,\n";
	}

	auto per_tier_timers = router->per_tier_timers();
	for (size_t tier = 0; tier < per_tier_timers.size(); ++tier) {
		std::cerr << "{tier: " << tier << ", timers: [\n";
		const auto& timers = per_tier_timers[tier];
		for (size_t type = 0; type < timers.size(); ++type) {
			std::cerr << per_tier_timer_names[tier] << ": "
				"count " << timers[type].count << ", "
				"total " << timers[type].nsec << "ns,\n";
		}
		std::cerr << "]},";
	}
	std::cerr << std::endl;

	auto per_level_timers = router->per_level_timers();
	for (size_t level = 0; level < per_level_timers.size(); ++level) {
		std::cerr << "{level: " << level << ", timers: [\n";
		const auto& timers = per_level_timers[level];
		for (size_t type = 0; type < timers.size(); ++type) {
			std::cerr << per_level_timer_names[type] << ": "
				"count " <<  timers[type].count << ", "
				"total " << timers[type].nsec << "ns,\n";
		}
		std::cerr << "]},";
	}
	std::cerr << std::endl;

	std::cerr << "In all levels: [\n";
	std::vector<Timers::Status> router_timers_in_all_levels =
		AggregateTimers(per_level_timers);
	for (size_t i = 0; i < router_timers_in_all_levels.size(); ++i) {
		std::cerr << per_level_timer_names[i] << ": "
			"count " << router_timers_in_all_levels[i].count << ", "
			"total " << router_timers_in_all_levels[i].nsec << "ns,\n";
	}
	std::cerr << "]\n";

	auto timers_status = timers.Collect();
	for (size_t i = 0; i < static_cast<size_t>(TimerType::kEnd); ++i) {
		std::cerr << timer_names[i] << ": count " << timers_status[i].count <<
			", total " << timers_status[i].nsec << "ns\n";
	}
	std::cerr << "In summary: [\n";
	Timers::Status input_time =
		timers_status[static_cast<size_t>(TimerType::kInputOperation)] +
			timers_status[static_cast<size_t>(TimerType::kInputInsert)] +
			timers_status[static_cast<size_t>(TimerType::kInputRead)] +
			timers_status[static_cast<size_t>(TimerType::kInputUpdate)];
	std::cerr << "\tInput: count " << input_time.count << ", total " <<
		input_time.nsec << "ns\n";
	std::cerr << "]\n";

	delete db;
	delete router;

	return ret;
}<|MERGE_RESOLUTION|>--- conflicted
+++ resolved
@@ -1,15 +1,12 @@
 #include "rocksdb/compaction_router.h"
 #include "timers.h"
 
-<<<<<<< HEAD
 #include <atomic>
-#include <cstdlib>
-=======
 #include <boost/program_options/errors.hpp>
 #include <boost/program_options/options_description.hpp>
 #include <boost/program_options/parsers.hpp>
 #include <boost/program_options/variables_map.hpp>
->>>>>>> a073a377
+#include <cstdlib>
 #include <iostream>
 #include <filesystem>
 #include <fstream>
@@ -625,57 +622,6 @@
 }
 
 int main(int argc, char **argv) {
-<<<<<<< HEAD
-	if (argc < 9 || argc > 10) {
-		std::cerr << argc << std::endl;
-		std::cerr << "Usage:\n";
-		std::cerr << "Arg 1: Trace format: plain/ycsb\n";
-		std::cerr << "Arg 2: Whether to empty the directories.\n";
-		std::cerr << "\t1: Empty the directories first.\n";
-		std::cerr << "\t0: Leave the directories as they are.\n";
-		std::cerr << "Arg 3: Method to pick SST to compact"
-			" (rocksdb::CompactionPri)\n";
-		std::cerr << "Arg 4: Delta in bytes\n";
-		std::cerr << "Arg 5: Use O_DIRECT for user and compaction reads?\n";
-		std::cerr << "\t1: Yes\n";
-		std::cerr << "\t0: No\n";
-		std::cerr << "Arg 6: Path to database\n";
-		std::cerr << "Arg 7: db_paths, for example: "
-			"\"{{/tmp/sd,100000000},{/tmp/cd,1000000000}}\"\n";
-		std::cerr << "Arg 8: Path to VisCnts\n";
-		std::cerr << "Arg 9: Switch mask (default is 0)\n";
-		std::cerr << "\t0x1: count access hot per tier\n";
-		return -1;
-	}
-	rocksdb::Options options;
-
-	std::string format(argv[1]);
-	bool empty_directories_first = (argv[2][0] == '1');
-
-	char compaction_pri = argv[3][0];
-	crash_if(argv[3][1] != 0);
-	crash_if(compaction_pri < '0');
-	compaction_pri -= '0';
-
-	double delta = atof(argv[4]);
-	options.use_direct_reads = (argv[5][0] == '1');
-	std::filesystem::path db_path(argv[6]);
-	std::string db_paths(argv[7]);
-	const char *viscnts_path = argv[8];
-	uint64_t switches;
-	if (argc < 10)
-		switches = 0;
-	else
-		switches = strtoul(argv[9], NULL, 0);
-
-	options.db_paths = decode_db_paths(db_paths);
-	options.compaction_pri =
-		static_cast<rocksdb::CompactionPri>(compaction_pri);
-	options.statistics = rocksdb::CreateDBStatistics();
-
-	rocksdb::BlockBasedTableOptions table_options;
-	table_options.block_cache = rocksdb::NewLRUCache(0);
-=======
 	rocksdb::Options options;
 
 	namespace po = boost::program_options;
@@ -683,7 +629,11 @@
 	std::string format;
 	std::string arg_db_path;
 	std::string arg_db_paths;
+	std::string viscnts_path;
 	size_t cache_size;
+	int compaction_pri;
+	double arg_max_hot_set_size;
+	std::string arg_switches;
 	desc.add_options()
 		("help", "Print help message")
 		("cleanup,c", "Empty the directories first.")
@@ -700,9 +650,24 @@
 			"db_paths", po::value<std::string>(&arg_db_paths)->required(),
 			"For example: \"{{/tmp/sd,100000000},{/tmp/cd,1000000000}}\""
 		) (
+			"viscnts_path", po::value<std::string>(&viscnts_path)->required(),
+			"Path to VisCnts"
+		) (
 			"cache_size",
 			po::value<size_t>(&cache_size)->default_value(8 << 20),
 			"Capacity of LRU block cache in bytes. Default: 8MiB"
+		) (
+			"compaction_pri,p", po::value<int>(&compaction_pri)->required(),
+			"Method to pick SST to compact (rocksdb::CompactionPri)"
+		) (
+			"max_hot_set_size",
+			po::value<double>(&arg_max_hot_set_size)->required(),
+			"Max hot set size in bytes"
+		) (
+			"switches",
+			po::value<std::string>(&arg_switches)->default_value("none"),
+			"Switches for statistics: none/all/<hex value>\n"
+			"0x1: count access hot per tier"
 		);
 	po::variables_map vm;
 	po::store(po::parse_command_line(argc, argv, desc), vm);
@@ -712,13 +677,24 @@
 	}
 	po::notify(vm);
 
+	size_t max_hot_set_size = arg_max_hot_set_size;
+	size_t switches;
+	if (arg_switches == "none") {
+		switches = 0;
+	} else if (arg_switches == "all") {
+		switches = 0x1;
+	} else {
+		std::istringstream in(std::move(arg_switches));
+		in >> std::hex >> switches;
+	}
+
 	std::filesystem::path db_path(arg_db_path);
 	options.db_paths = decode_db_paths(arg_db_paths);
+	options.compaction_pri = static_cast<rocksdb::CompactionPri>(compaction_pri);
 	options.statistics = rocksdb::CreateDBStatistics();
 
 	rocksdb::BlockBasedTableOptions table_options;
 	table_options.block_cache = rocksdb::NewLRUCache(cache_size);
->>>>>>> a073a377
 	table_options.filter_policy.reset(rocksdb::NewBloomFilterPolicy(10, false));
 	options.table_factory.reset(
 		rocksdb::NewBlockBasedTableFactory(table_options));
@@ -736,8 +712,8 @@
 
 	// options.compaction_router = new RouterTrivial;
 	// options.compaction_router = new RouterProb(0.5, 233);
-	auto router = new RouterVisCnts(options.comparator, viscnts_path,
-		first_cd_level - 1, delta, switches);
+	auto router = new RouterVisCnts(options.comparator, viscnts_path.c_str(),
+		first_cd_level - 1, max_hot_set_size, switches);
 	options.compaction_router = router;
 
 	rocksdb::DB *db;
