--- conflicted
+++ resolved
@@ -331,9 +331,8 @@
                          << compaction_stats << std::endl;
 
     uint64_t compaction_cpu_micros;
-<<<<<<< HEAD
-    rusty_assert(db->GetIntProperty("rocksdb.compactions.cpu.micros",
-                                    &compaction_cpu_micros));
+    rusty_assert(db->GetIntProperty(
+        rocksdb::DB::Properties::kCompactionCPUMicros, &compaction_cpu_micros));
     uint64_t viscnts_compaction_cpu_nanos;
     rusty_assert(router->get_viscnts_int_property(
         VisCnts::Properties::kCompactionCPUNanos,
@@ -349,16 +348,17 @@
     rusty_assert(router->get_viscnts_int_property(
         VisCnts::Properties::kDecayWriteCPUNanos,
         &viscnts_decay_write_cpu_nanos));
-=======
-    rusty_assert(db->GetIntProperty(
-        rocksdb::DB::Properties::kCompactionCPUMicros, &compaction_cpu_micros));
->>>>>>> cef695e8
     timers_out << timestamp << ' ' << compaction_cpu_micros << ' '
                << put_cpu_nanos.load(std::memory_order_relaxed) << ' '
                << get_cpu_nanos.load(std::memory_order_relaxed) << ' '
                << viscnts_compaction_cpu_nanos << ' ' << viscnts_flush_cpu_nanos
                << ' ' << viscnts_decay_scan_cpu_nanos << ' '
                << viscnts_decay_write_cpu_nanos << std::endl;
+
+    std::string rand_read_bytes;
+    rusty_assert(db->GetProperty(rocksdb::DB::Properties::kRandReadBytes,
+                                 &rand_read_bytes));
+    rand_read_bytes_out << timestamp << ' ' << rand_read_bytes << std::endl;
 
     promoted_or_retained_out
         << timestamp << ' '
@@ -389,11 +389,6 @@
         VisCnts::Properties::kWriteBytes, &viscnts_write));
     viscnts_io_out << timestamp << ' ' << viscnts_read << ' ' << viscnts_write
                    << std::endl;
-
-    std::string rand_read_bytes;
-    rusty_assert(db->GetProperty(rocksdb::DB::Properties::kRandReadBytes,
-                                 &rand_read_bytes));
-    rand_read_bytes_out << timestamp << ' ' << rand_read_bytes << std::endl;
 
     auto sleep_time =
         next_begin.checked_duration_since(rusty::time::Instant::now());
