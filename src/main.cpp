--- conflicted
+++ resolved
@@ -12,13 +12,10 @@
 #include <queue>
 
 #include "rocksdb/db.h"
-<<<<<<< HEAD
+#include "rocksdb/statistics.h"
 #include "rcu_vector_bp.hpp"
 
 #include "viscnts.h"
-=======
-#include "rocksdb/statistics.h"
->>>>>>> 28f83a7a
 
 #ifndef crash_if
 #define panic(...) do { \
@@ -733,12 +730,9 @@
 		switches = strtoul(argv[9], NULL, 0);
 
 	options.db_paths = decode_db_paths(db_paths);
-<<<<<<< HEAD
 	options.compaction_pri =
 		static_cast<rocksdb::CompactionPri>(compaction_pri);
-=======
 	options.statistics = rocksdb::CreateDBStatistics();
->>>>>>> 28f83a7a
 
 	if (empty_directories_first) {
 		std::cerr << "Emptying directories\n";
@@ -791,7 +785,16 @@
 			end - start).count() / 1e9 <<
 		" second(s) waiting for background work\n";
 
-<<<<<<< HEAD
+	std::cerr << "rocksdb.memtable.hit: " <<
+		options.statistics->getTickerCount(rocksdb::MEMTABLE_HIT) << std::endl;
+	std::cerr << "rocksdb.l0.hit: " <<
+		options.statistics->getTickerCount(rocksdb::GET_HIT_L0) << std::endl;
+	std::cerr << "rocksdb.l1.hit: " <<
+		options.statistics->getTickerCount(rocksdb::GET_HIT_L1) << std::endl;
+	std::cerr << "rocksdb.rocksdb.l2andup.hit: " <<
+		options.statistics->getTickerCount(rocksdb::GET_HIT_L2_AND_UP) <<
+		std::endl;
+
 	std::cerr << "Hot taken: " << router->hot_taken() << std::endl;
 	std::cerr << "New iterator count: " << router->new_iter_cnt() << std::endl;
 	if (switches & MASK_COUNT_ACCESS_HOT_PER_TIER) {
@@ -864,17 +867,6 @@
 	std::cerr << "]\n";
 
 	timers.Print(std::cerr);
-=======
-	std::cerr << "rocksdb.memtable.hit: " <<
-		options.statistics->getTickerCount(rocksdb::MEMTABLE_HIT) << std::endl;
-	std::cerr << "rocksdb.l0.hit: " <<
-		options.statistics->getTickerCount(rocksdb::GET_HIT_L0) << std::endl;
-	std::cerr << "rocksdb.l1.hit: " <<
-		options.statistics->getTickerCount(rocksdb::GET_HIT_L1) << std::endl;
-	std::cerr << "rocksdb.rocksdb.l2andup.hit: " <<
-		options.statistics->getTickerCount(rocksdb::GET_HIT_L2_AND_UP) <<
-		std::endl;
->>>>>>> 28f83a7a
 
 	delete db;
 	delete router;
