#include <counter_timer_vec.hpp>

#include "test.hpp"
#include "viscnts.h"

typedef uint16_t field_size_t;

thread_local std::optional<std::ofstream> key_hit_level_out;
std::optional<std::ofstream> &get_key_hit_level_out() {
  return key_hit_level_out;
}

std::vector<rocksdb::DbPath> decode_db_paths(std::string db_paths) {
  std::istringstream in(db_paths);
  std::vector<rocksdb::DbPath> ret;
  rusty_assert_eq(in.get(), '{', "Invalid db_paths");
  char c = static_cast<char>(in.get());
  if (c == '}') return ret;
  rusty_assert_eq(c, '{', "Invalid db_paths");
  while (1) {
    std::string path;
    size_t size;
    if (in.peek() == '"') {
      in >> std::quoted(path);
      rusty_assert_eq(in.get(), ',', "Invalid db_paths");
    } else {
      while ((c = static_cast<char>(in.get())) != ',') path.push_back(c);
    }
    in >> size;
    ret.emplace_back(std::move(path), size);
    rusty_assert_eq(in.get(), '}', "Invalid db_paths");
    c = static_cast<char>(in.get());
    if (c != ',') break;
    rusty_assert_eq(in.get(), '{', "Invalid db_paths");
  }
  rusty_assert_eq(c, '}', "Invalid db_paths");
  return ret;
}

// Return the first level in CD
size_t calculate_multiplier_addtional(rocksdb::Options &options) {
  rusty_assert_eq(options.db_paths.size(), 2.0);
  size_t sd_size = options.db_paths[0].target_size;
  for (double x : options.max_bytes_for_level_multiplier_additional) {
    rusty_assert(x - 1 < 1e-6);
  }
  options.max_bytes_for_level_multiplier_additional.clear();
  size_t level = 0;
  uint64_t level_size = options.max_bytes_for_level_base;
  while (level_size <= sd_size) {
    sd_size -= level_size;
    if (level > 0) {
      level_size *= options.max_bytes_for_level_multiplier;
    }
    level += 1;
  }
  level_size /= options.max_bytes_for_level_multiplier;
  // It seems that L0 and L1 are not affected by
  // options.max_bytes_for_level_multiplier_additional
  if (level <= 2) return level;
  size_t last_level_in_sd = level - 1;
  for (size_t i = 1; i < last_level_in_sd; ++i) {
    options.max_bytes_for_level_multiplier_additional.push_back(1.0);
  }
  // Multiply 0.99 to make room for floating point error
  options.max_bytes_for_level_multiplier_additional.push_back(
      1 + (double)sd_size / level_size * 0.99);
  return level;
}

double MaxBytesMultiplerAdditional(const rocksdb::Options &options, int level) {
  if (level >= static_cast<int>(
                   options.max_bytes_for_level_multiplier_additional.size())) {
    return 1;
  }
  return options.max_bytes_for_level_multiplier_additional[level];
}

std::vector<std::pair<size_t, std::string>> predict_level_assignment(
    const rocksdb::Options &options) {
  std::vector<std::pair<size_t, std::string>> ret;
  uint32_t p = 0;
  int level = 0;
  assert(!options.db_paths.empty());

  // size remaining in the most recent path
  uint64_t current_path_size = options.db_paths[0].target_size;

  uint64_t level_size;
  int cur_level = 0;

  // max_bytes_for_level_base denotes L1 size.
  // We estimate L0 size to be the same as L1.
  level_size = options.max_bytes_for_level_base;

  // Last path is the fallback
  while (p < options.db_paths.size() - 1) {
    if (current_path_size < level_size) {
      p++;
      current_path_size = options.db_paths[p].target_size;
      continue;
    }
    if (cur_level == level) {
      // Does desired level fit in this path?
      rusty_assert_eq(ret.size(), (size_t)level);
      ret.emplace_back(level_size, options.db_paths[p].path);
      ++level;
    }
    current_path_size -= level_size;
    if (cur_level > 0) {
      if (options.level_compaction_dynamic_level_bytes) {
        // Currently, level_compaction_dynamic_level_bytes is ignored when
        // multiple db paths are specified. https://github.com/facebook/
        // rocksdb/blob/main/db/column_family.cc.
        // Still, adding this check to avoid accidentally using
        // max_bytes_for_level_multiplier_additional
        level_size =
            static_cast<uint64_t>(static_cast<double>(level_size) *
                                  options.max_bytes_for_level_multiplier);
      } else {
        level_size = static_cast<uint64_t>(
            static_cast<double>(level_size) *
            options.max_bytes_for_level_multiplier *
            MaxBytesMultiplerAdditional(options, cur_level));
      }
    }
    cur_level++;
  }
  rusty_assert_eq(ret.size(), (size_t)level);
  ret.emplace_back(level_size, options.db_paths[p].path);
  return ret;
}

void empty_directory(std::filesystem::path dir_path) {
  for (auto &path : std::filesystem::directory_iterator(dir_path)) {
    std::filesystem::remove_all(path);
  }
}

bool is_empty_directory(std::string dir_path) {
  auto it = std::filesystem::directory_iterator(dir_path);
  return it == std::filesystem::end(it);
}

enum class PerLevelTimerType : size_t {
  kAccess = 0,
  kEnd,
};
constexpr size_t PER_LEVEL_TIMER_NUM =
    static_cast<size_t>(PerLevelTimerType::kEnd);
const char *per_level_timer_names[] = {
    "Access",
};
static_assert(PER_LEVEL_TIMER_NUM ==
              sizeof(per_level_timer_names) / sizeof(const char *));
counter_timer_vec::TypedTimersVector<PerLevelTimerType> per_level_timers(
    PER_LEVEL_TIMER_NUM);

enum class PerTierTimerType : size_t {
  kTransferRange,
  kEnd,
};
constexpr size_t PER_TIER_TIMER_NUM =
    static_cast<size_t>(PerTierTimerType::kEnd);
const char *per_tier_timer_names[] = {
    "TransferRange",
};
static_assert(PER_TIER_TIMER_NUM ==
              sizeof(per_tier_timer_names) / sizeof(const char *));
counter_timer_vec::TypedTimersVector<PerTierTimerType> per_tier_timers(
    PER_TIER_TIMER_NUM);

class RouterVisCnts : public rocksdb::CompactionRouter {
 public:
  RouterVisCnts(const rocksdb::Comparator *ucmp, std::filesystem::path dir,
                int tier0_last_level, size_t max_hot_set_size,
                uint64_t switches)
      : switches_(switches),
        vc_(VisCnts::New(ucmp, dir.c_str(), max_hot_set_size)),
        tier0_last_level_(tier0_last_level),
        new_iter_cnt_(0),
        count_access_hot_per_tier_{0, 0} {}
  const char *Name() const override { return "RouterVisCnts"; }
  size_t Tier(int level) override {
    if (level <= tier0_last_level_) {
      return 0;
    } else {
      return 1;
    }
  }
  void Access(int level, rocksdb::Slice key, size_t vlen) override {
    size_t tier = Tier(level);

    if (switches_ & MASK_COUNT_ACCESS_HOT_PER_TIER) {
      if (vc_.IsHot(key)) count_access_hot_per_tier_[tier].fetch_add(1);
    }

    auto guard =
        per_level_timers.timer(level, PerLevelTimerType::kAccess).start();
    vc_.Access(key, vlen);
    if (get_key_hit_level_out().has_value()) {
      get_key_hit_level_out().value() << key.ToString() << ' ' << level << '\n';
    }
  }

  bool IsStablyHot(rocksdb::Slice key) override { return vc_.IsStablyHot(key); }
  // The returned pointer will stay valid until the next call to Seek or
  // NextHot with this iterator
  rocksdb::CompactionRouter::Iter LowerBound(rocksdb::Slice key) override {
    new_iter_cnt_.fetch_add(1, std::memory_order_relaxed);
    return vc_.LowerBound(key);
  }
  size_t RangeHotSize(rocksdb::Slice smallest,
                      rocksdb::Slice largest) override {
    rocksdb::Bound start{
        .user_key = smallest,
        .excluded = false,
    };
    rocksdb::Bound end{
        .user_key = largest,
        .excluded = false,
    };
    rocksdb::RangeBounds range{.start = start, .end = end};
    size_t ret = vc_.RangeHotSize(range);
    return ret;
  }
  size_t new_iter_cnt() {
    return new_iter_cnt_.load(std::memory_order_relaxed);
  }
  std::vector<size_t> hit_count() {
    std::vector<size_t> ret;
    for (size_t i = 0; i < 2; ++i)
      ret.push_back(
          count_access_hot_per_tier_[i].load(std::memory_order_relaxed));
    return ret;
  }

 private:
  const uint64_t switches_;
  VisCnts vc_;
  int tier0_last_level_;

  std::atomic<size_t> new_iter_cnt_;
  std::atomic<size_t> count_access_hot_per_tier_[2];
};

template <typename T>
void print_vector(const std::vector<T> &v) {
  std::cerr << "{";
  for (size_t i = 0; i < v.size(); ++i) {
    std::cerr << i << ':' << v[i] << ',';
  }
  std::cerr << "}";
}

auto timestamp_ns() {
  return std::chrono::duration_cast<std::chrono::nanoseconds>(
             std::chrono::system_clock::now().time_since_epoch())
      .count();
}
void bg_stat_printer(const rocksdb::Options *options,
                     std::filesystem::path db_path,
                     std::atomic<bool> *should_stop,
                     std::atomic<size_t> *progress) {
  std::ofstream progress_out(db_path / "progress");
  progress_out << "Timestamp(ns) operations-executed\n";
  auto mem_path = db_path / "mem";
  std::ofstream(mem_path) << "Timestamp(ns) RSS(KB)\n";

  std::ofstream promoted_2sdlast_out(db_path / "promoted-2sdlast-bytes");
  promoted_2sdlast_out << "Timestamp(ns) num-bytes\n";
  std::ofstream promoted_flush_out(db_path / "promoted-flush-bytes");
  promoted_flush_out << "Timestamp(ns) num-bytes\n";

  std::ofstream num_accesses_out(db_path / "num-accesses");

  while (!should_stop->load(std::memory_order_relaxed)) {
    auto timestamp = timestamp_ns();

    auto value = progress->load(std::memory_order_relaxed);
    progress_out << timestamp << ' ' << value << std::endl;

    std::ofstream(mem_path, std::ios_base::app) << timestamp << ' ';
    std::system(("ps -q " + std::to_string(getpid()) +
                 " -o rss | tail -n 1 >> " + mem_path.c_str())
                    .c_str());

    auto promoted_2sdlast_bytes =
        options->statistics->getTickerCount(rocksdb::PROMOTED_2SDLAST_BYTES);
    promoted_2sdlast_out << timestamp << ' ' << promoted_2sdlast_bytes
                         << std::endl;

    auto promoted_flush_bytes =
        options->statistics->getTickerCount(rocksdb::PROMOTED_FLUSH_BYTES);
    promoted_flush_out << timestamp << ' ' << promoted_flush_bytes << std::endl;

    size_t num_level = per_level_timers.len();
    num_accesses_out << timestamp;
    for (size_t level = 0; level < num_level; ++level) {
      num_accesses_out
          << ' '
          << per_level_timers.timer(level, PerLevelTimerType::kAccess).count();
    }
    num_accesses_out << std::endl;

    std::this_thread::sleep_for(std::chrono::seconds(1));
  }
}

int main(int argc, char **argv) {
  std::ios::sync_with_stdio(false);
  std::cin.tie(0);
  std::cout.tie(0);

  rocksdb::Options options;

  namespace po = boost::program_options;
  po::options_description desc("Available options");
  std::string format;
  std::string arg_db_path;
  std::string arg_db_paths;
  std::string viscnts_path_str;
  size_t cache_size;
  int compaction_pri;
  double arg_max_hot_set_size;
  std::string arg_switches;
  size_t num_threads;
  desc.add_options()("help", "Print help message");
  desc.add_options()("cleanup,c", "Empty the directories first.");
  desc.add_options()("max_background_jobs", po::value<int>(), "");
  desc.add_options()("level0_file_num_compaction_trigger", po::value<int>(),
                     "Number of files in level-0 when compactions start");
  desc.add_options()("format,f",
                     po::value<std::string>(&format)->default_value("ycsb"),
                     "Trace format: plain/ycsb");
  desc.add_options()(
      "use_direct_reads",
      po::value<bool>(&options.use_direct_reads)->default_value(true), "");
  desc.add_options()(
      "use_direct_io_for_flush_and_compaction",
      po::value<bool>(&options.use_direct_io_for_flush_and_compaction)
          ->default_value(true),
      "");
  desc.add_options()("db_path",
                     po::value<std::string>(&arg_db_path)->required(),
                     "Path to database");
  desc.add_options()(
      "db_paths", po::value<std::string>(&arg_db_paths)->required(),
      "For example: \"{{/tmp/sd,100000000},{/tmp/cd,1000000000}}\"");
  desc.add_options()("viscnts_path",
                     po::value<std::string>(&viscnts_path_str)->required(),
                     "Path to VisCnts");
  desc.add_options()("cache_size",
                     po::value<size_t>(&cache_size)->default_value(8 << 20),
                     "Capacity of LRU block cache in bytes. Default: 8MiB");
<<<<<<< HEAD
  desc.add_options()("compaction_pri,p",
                     po::value<int>(&compaction_pri)->required(),
                     "Method to pick SST to compact (rocksdb::CompactionPri)");
  desc.add_options()("max_hot_set_size",
                     po::value<double>(&arg_max_hot_set_size)->required(),
                     "Max hot set size in bytes");
=======
  desc.add_options()("max_bytes_for_level_base", po::value<uint64_t>(), "");
>>>>>>> d0e9474b
  desc.add_options()(
      "switches", po::value<std::string>(&arg_switches)->default_value("none"),
      "Switches for statistics: none/all/<hex value>\n"
      "0x1: Log the latency of each operation\n"
      "0x2: Output the result of READ\n"
      "0x4: count access hot per tier\n"
      "0x8: Log key and the level hit");
  desc.add_options()("num_threads",
                     po::value<size_t>(&num_threads)->default_value(1),
                     "The number of threads to execute the trace\n");
  desc.add_options()("enable_fast_process",
                     "Enable fast process including ignoring kNotFound and "
                     "pushing operations in one channel.");
  desc.add_options()("enable_fast_generator", "Enable fast generator");
  desc.add_options()("workload_file", po::value<std::string>(),
                     "Workload file used in built-in generator");
  desc.add_options()("export_key_only_trace",
                     "Export key-only trace generated by built-in generator.");

  po::variables_map vm;
  po::store(po::parse_command_line(argc, argv, desc), vm);
  if (vm.count("help")) {
    std::cerr << desc << std::endl;
    return 1;
  }
  po::notify(vm);

  size_t max_hot_set_size = arg_max_hot_set_size;
  uint64_t switches;
  if (arg_switches == "none") {
    switches = 0;
  } else if (arg_switches == "all") {
    switches = 0xf;
  } else {
    std::istringstream in(std::move(arg_switches));
    in >> std::hex >> switches;
  }

  std::filesystem::path db_path(arg_db_path);
  std::filesystem::path viscnts_path(viscnts_path_str);
  options.db_paths = decode_db_paths(arg_db_paths);
  options.compaction_pri = static_cast<rocksdb::CompactionPri>(compaction_pri);
  options.statistics = rocksdb::CreateDBStatistics();

  rocksdb::BlockBasedTableOptions table_options;
  table_options.block_cache = rocksdb::NewLRUCache(cache_size);
  table_options.filter_policy.reset(rocksdb::NewBloomFilterPolicy(10, false));
  options.table_factory.reset(
      rocksdb::NewBlockBasedTableFactory(table_options));

  if (vm.count("max_background_jobs")) {
    options.max_background_jobs = vm["max_background_jobs"].as<int>();
  }

  if (vm.count("level0_file_num_compaction_trigger")) {
    options.level0_file_num_compaction_trigger =
        vm["level0_file_num_compaction_trigger"].as<int>();
  }
  if (vm.count("max_bytes_for_level_base")) {
    options.max_bytes_for_level_base =
        vm["max_bytes_for_level_base"].as<uint64_t>();
  }

  if (vm.count("cleanup")) {
    std::cerr << "Emptying directories\n";
    empty_directory(db_path);
    for (auto path : options.db_paths) {
      empty_directory(path.path);
    }
    empty_directory(viscnts_path_str);
  }
  size_t first_level_in_cd = calculate_multiplier_addtional(options);
  std::cerr << "options.max_bytes_for_level_multiplier_additional: [";
  for (double x : options.max_bytes_for_level_multiplier_additional) {
    std::cerr << x << ',';
  }
  std::cerr << "]\n";
  auto ret = predict_level_assignment(options);
  rusty_assert_eq(ret.size() - 1, first_level_in_cd);
  for (size_t level = 0; level < first_level_in_cd; ++level) {
    std::cerr << level << ' ' << ret[level].second << ' ' << ret[level].first
              << std::endl;
  }
  std::cerr << first_level_in_cd << "+ " << ret[first_level_in_cd].second << ' '
            << ret[first_level_in_cd].first << std::endl;
  std::ofstream(db_path / "first-level-in-cd")
      << first_level_in_cd << std::endl;

  RouterVisCnts *router = nullptr;
  if (first_level_in_cd != 0) {
    router =
        new RouterVisCnts(options.comparator, viscnts_path_str,
                          first_level_in_cd - 1, max_hot_set_size, switches);
    options.compaction_router = router;
  }

  rocksdb::DB *db;
  auto s = rocksdb::DB::Open(options, db_path.string(), &db);
  if (!s.ok()) {
    std::cerr << "Creating database\n";
    options.create_if_missing = true;
    s = rocksdb::DB::Open(options, db_path.string(), &db);
    if (!s.ok()) {
      std::cerr << s.ToString() << std::endl;
      return -1;
    }
  }

  std::atomic<bool> should_stop(false);
  std::atomic<size_t> progress(0);
  std::thread stat_printer(bg_stat_printer, &options, db_path, &should_stop,
                           &progress);

  std::string cmd =
      "pidstat -p " + std::to_string(getpid()) +
      " -Hu 1 | awk '{if(NR>3){print $1,$8; fflush(stdout)}}' > " +
      db_path.c_str() + "/cpu &";
  std::cerr << cmd << std::endl;
  std::system(cmd.c_str());

  WorkOptions work_option;
  work_option.db = db;
  work_option.switches = switches;
  work_option.db_path = db_path;
  work_option.progress = &progress;
  work_option.num_threads = num_threads;
  work_option.enable_fast_process = vm.count("enable_fast_process");
  work_option.format_type =
      format == "ycsb" ? FormatType::YCSB : FormatType::Plain;
  work_option.enable_fast_generator = vm.count("enable_fast_generator");
  if (work_option.enable_fast_generator) {
    std::string workload_file = vm["workload_file"].as<std::string>();
    work_option.ycsb_gen_options =
        YCSBGen::YCSBGeneratorOptions::ReadFromFile(workload_file);
    work_option.export_key_only_trace = vm.count("export_key_only_trace");
  } else {
    rusty_assert(vm.count("workload_file") == 0,
                 "workload_file only works with built-in generator!");
    rusty_assert(vm.count("export_key_only_trace") == 0,
                 "export_key_only_trace only works with built-in generator!");
    work_option.ycsb_gen_options = YCSBGen::YCSBGeneratorOptions();
  }
  Tester tester(work_option);

  auto stats_print_func = [&](std::ostream &log) {
    log << "Timestamp: " << timestamp_ns() << "\n";
    log << "rocksdb.block.cache.data.miss: "
        << options.statistics->getTickerCount(rocksdb::BLOCK_CACHE_DATA_MISS)
        << "\n";
    log << "rocksdb.block.cache.data.hit: "
        << options.statistics->getTickerCount(rocksdb::BLOCK_CACHE_DATA_HIT)
        << "\n";
    log << "rocksdb.bloom.filter.useful: "
        << options.statistics->getTickerCount(rocksdb::BLOOM_FILTER_USEFUL)
        << "\n";
    log << "rocksdb.bloom.filter.full.positive: "
        << options.statistics->getTickerCount(
               rocksdb::BLOOM_FILTER_FULL_POSITIVE)
        << "\n";
    log << "rocksdb.memtable.hit: "
        << options.statistics->getTickerCount(rocksdb::MEMTABLE_HIT) << "\n";
    log << "rocksdb.l0.hit: "
        << options.statistics->getTickerCount(rocksdb::GET_HIT_L0) << "\n";
    log << "rocksdb.l1.hit: "
        << options.statistics->getTickerCount(rocksdb::GET_HIT_L1) << "\n";
    log << "rocksdb.rocksdb.l2andup.hit: "
        << options.statistics->getTickerCount(rocksdb::GET_HIT_L2_AND_UP)
        << "\n";
    log << "rocksdb Perf: " << tester.GetRocksdbPerf() << "\n";
    log << "rocksdb IOStats: " << tester.GetRocksdbIOStats() << "\n";

    /* Statistics of router */
    if (router) {
      log << "New iterator count: " << router->new_iter_cnt() << "\n";
      if (switches & MASK_COUNT_ACCESS_HOT_PER_TIER) {
        auto counters = router->hit_count();
        assert(counters.size() == 2);
        log << "Access hot per tier: " << counters[0] << ' ' << counters[1]
            << "\n";
      }

      size_t num_tiers = per_tier_timers.len();
      for (size_t tier = 0; tier < num_tiers; ++tier) {
        log << "Tier timers: {tier: " << tier << ", timers: [\n";
        const auto &timers = per_tier_timers.timers(tier);
        size_t num_types = timers.len();
        for (size_t type = 0; type < num_types; ++type) {
          const auto &timer = timers.timer(type);
          log << per_tier_timer_names[type] << ": count " << timer.count()
              << ", total " << timer.time().as_secs_double() << " s,\n";
        }
        log << "]},\n";
      }
      log << "end===\n";

      size_t num_levels = per_level_timers.len();
      for (size_t level = 0; level < num_levels; ++level) {
        log << "Level timers: {level: " << level << ", timers: [\n";
        const auto &timers = per_level_timers.timers(level);
        size_t num_types = timers.len();
        for (size_t type = 0; type < num_types; ++type) {
          const auto &timer = timers.timer(type);
          log << per_level_timer_names[type] << ": count " << timer.count()
              << ", total " << timer.time().as_secs_double() << " s,\n";
        }
        log << "]},\n";
      }
      log << "end===\n";
    }

    /* Timer data */
    std::vector<counter_timer::CountTime> timers_status;
    const auto &ts = timers.timers();
    size_t num_types = ts.len();
    for (size_t i = 0; i < num_types; ++i) {
      const auto &timer = ts.timer(i);
      uint64_t count = timer.count();
      rusty::time::Duration time = timer.time();
      timers_status.push_back(counter_timer::CountTime{count, time});
      log << timer_names[i] << ": count " << count << ", total "
          << time.as_secs_double() << " s\n";
    }

    /* Operation counts*/
    log << "operation counts: " << tester.GetOpParseCounts() << "\n";
    log << "notfound counts: " << tester.GetNotFoundCounts() << "\n";
    log << "stat end===" << std::endl;
  };

  auto period_print_stat = [&]() {
    std::ofstream period_stats(db_path / "period_stats");
    while (!should_stop.load()) {
      stats_print_func(period_stats);
      std::this_thread::sleep_for(std::chrono::seconds(1));
    }
  };

  std::thread period_print_thread(period_print_stat);

  auto start = std::chrono::steady_clock::now();
  tester.Test();
  auto end = std::chrono::steady_clock::now();
  std::cerr << (double)std::chrono::duration_cast<std::chrono::nanoseconds>(
                   end - start)
                       .count() /
                   1e9
            << " second(s) for work\n";

  start = std::chrono::steady_clock::now();
  wait_for_background_work(db);
  end = std::chrono::steady_clock::now();
  std::cerr << (double)std::chrono::duration_cast<std::chrono::nanoseconds>(
                   end - start)
                       .count() /
                   1e9
            << " second(s) waiting for background work\n";

  should_stop.store(true, std::memory_order_relaxed);
  stats_print_func(std::cerr);

  std::string rocksdb_stats;
  rusty_assert(db->GetProperty("rocksdb.stats", &rocksdb_stats));
  std::ofstream(db_path / "rocksdb-stats.txt") << rocksdb_stats;

  stat_printer.join();
  period_print_thread.join();
  delete db;
  delete router;

  return 0;
}<|MERGE_RESOLUTION|>--- conflicted
+++ resolved
@@ -353,16 +353,13 @@
   desc.add_options()("cache_size",
                      po::value<size_t>(&cache_size)->default_value(8 << 20),
                      "Capacity of LRU block cache in bytes. Default: 8MiB");
-<<<<<<< HEAD
   desc.add_options()("compaction_pri,p",
                      po::value<int>(&compaction_pri)->required(),
                      "Method to pick SST to compact (rocksdb::CompactionPri)");
+  desc.add_options()("max_bytes_for_level_base", po::value<uint64_t>(), "");
   desc.add_options()("max_hot_set_size",
                      po::value<double>(&arg_max_hot_set_size)->required(),
                      "Max hot set size in bytes");
-=======
-  desc.add_options()("max_bytes_for_level_base", po::value<uint64_t>(), "");
->>>>>>> d0e9474b
   desc.add_options()(
       "switches", po::value<std::string>(&arg_switches)->default_value("none"),
       "Switches for statistics: none/all/<hex value>\n"
