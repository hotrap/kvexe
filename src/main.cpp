--- conflicted
+++ resolved
@@ -860,24 +860,14 @@
       "up. "
       "If none of --load and --run is provided, the both phases will be "
       "executed.");
-<<<<<<< HEAD
-  desc.add_options()(
-      "switches", po::value<std::string>(&arg_switches)->default_value("none"),
-      "Switches for statistics: none/all/<hex value>\n"
-      "0x1: Log the latency of each operation\n"
-      "0x2: Output the result of READ\n"
-      "0x4: count access hot per tier\n"
-      "0x8: Log key and the level hit");
-  desc.add_options()("num_threads",
-                     po::value<size_t>(&num_threads)->default_value(1),
-=======
   desc.add_options()("switches",
                      po::value(&arg_switches)->default_value("none"),
                      "Switches for statistics: none/all/<hex value>\n"
                      "0x1: Log the latency of each operation\n"
-                     "0x2: Output the result of READ");
+                     "0x2: Output the result of READ\n"
+                     "0x4: count access hot per tier\n"
+                     "0x8: Log key and the level hit");
   desc.add_options()("num_threads", po::value(&num_threads)->default_value(1),
->>>>>>> 51d85562
                      "The number of threads to execute the trace\n");
   desc.add_options()("enable_fast_process",
                      "Enable fast process including ignoring kNotFound and "
@@ -1071,7 +1061,7 @@
   // }
 
   if (vm.count("enable_dynamic_only_vc_phy_size") && router) {
-    updater = new VisCntsUpdater2(work_option, options, first_level_in_sd,
+    updater = new VisCntsUpdater2(work_options, options, first_level_in_sd,
                                   options.db_paths[0].target_size * 0.7,
                                   options.db_paths[0].target_size * 0.1, 5e5,
                                   20e9, *router);
@@ -1124,12 +1114,8 @@
   }
 
   std::atomic<bool> should_stop(false);
-<<<<<<< HEAD
-  std::thread stat_printer(bg_stat_printer, &work_option, &options,
+  std::thread stat_printer(bg_stat_printer, &work_options, &options,
                            &should_stop);
-=======
-  std::thread stat_printer(bg_stat_printer, &work_options, &should_stop);
->>>>>>> 51d85562
 
   Tester tester(work_options);
 
@@ -1206,7 +1192,7 @@
   };
 
   auto print_vc_param_func = [&]() {
-    print_vc_param(*router, &work_option, &should_stop);
+    print_vc_param(*router, &work_options, &should_stop);
   };
 
   std::thread period_print_vc_param_thread(print_vc_param_func);
@@ -1222,8 +1208,7 @@
   }
   rusty::sync::Mutex<std::ofstream> info_json(std::move(info_json_out));
   tester.Test(info_json);
-<<<<<<< HEAD
-  if (work_option.run) {
+  if (work_options.run) {
     auto info_json_locked = info_json.lock();
     *info_json_locked
         << "\t\"IsStablyHot(secs)\": "
@@ -1237,10 +1222,6 @@
         << "\t\"NextHot(secs)\": "
         << timers.timer(TimerType::kNextHot).time().as_secs_double() << "\n}"
         << std::endl;
-=======
-  if (work_options.run) {
-    *info_json.lock() << "}" << std::endl;
->>>>>>> 51d85562
   }
 
   should_stop.store(true, std::memory_order_relaxed);
