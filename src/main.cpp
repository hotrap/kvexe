--- conflicted
+++ resolved
@@ -44,12 +44,9 @@
 #include <thread>
 #include <vector>
 
-<<<<<<< HEAD
 #include "ralt.h"
+#include "rocksdb/advanced_cache.h"
 #include "rocksdb/ralt.h"
-=======
-#include "rocksdb/advanced_cache.h"
->>>>>>> ece77aae
 #include "ycsbgen/ycsbgen.hpp"
 
 thread_local std::optional<std::ofstream> key_hit_level_out;
@@ -337,13 +334,10 @@
   std::shared_ptr<rocksdb::RateLimiter> rate_limiter;
   bool export_key_only_trace{false};
   bool export_ans_xxh64{false};
-<<<<<<< HEAD
   std::string std_ans_prefix;
-=======
 
   // For stats
   std::shared_ptr<rocksdb::Cache> block_cache;
->>>>>>> ece77aae
 };
 
 class Tester {
@@ -1860,7 +1854,8 @@
   }
   work_options.export_ans_xxh64 = vm.count("export_ans_xxh64");
 
-<<<<<<< HEAD
+  work_options.block_cache = table_options.block_cache;
+
   AutoTuner *autotuner = nullptr;
   if (vm.count("enable_auto_tuning") && ralt) {
     assert(first_level_in_sd > 0);
@@ -1868,9 +1863,6 @@
     autotuner =
         new AutoTuner(*db, first_level_in_sd, fd_size / 20, 0.85, fd_size / 20);
   }
-=======
-  work_options.block_cache = table_options.block_cache;
->>>>>>> ece77aae
 
   Tester tester(work_options);
 
