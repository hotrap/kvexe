--- conflicted
+++ resolved
@@ -138,11 +138,6 @@
 
   // Options of executor
   desc.add_options()("help", "Print help message");
-<<<<<<< HEAD
-  desc.add_options()("trace", po::value<std::string>(),
-                     "The trace file to replay");
-=======
->>>>>>> 5c48690e
   desc.add_options()("format,f",
                      po::value<std::string>(&format)->default_value("ycsb"),
                      "Trace format: plain/plain-length-only/ycsb");
@@ -322,15 +317,7 @@
   work_option.progress_get = &progress_get;
   work_option.num_threads = num_threads;
   work_option.enable_fast_process = vm.count("enable_fast_process");
-<<<<<<< HEAD
   work_option.num_keys = num_keys;
-  if (vm.count("trace") == 0) {
-    work_option.trace = std::nullopt;
-  } else {
-    work_option.trace = vm["trace"].as<std::string>();
-  }
-=======
->>>>>>> 5c48690e
   if (format == "plain") {
     work_option.format_type = FormatType::Plain;
   } else if (format == "plain-length-only") {
