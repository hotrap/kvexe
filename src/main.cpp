--- conflicted
+++ resolved
@@ -337,14 +337,10 @@
   double arg_max_hot_set_size;
   std::string arg_switches;
   size_t num_threads;
-<<<<<<< HEAD
   size_t max_background_jobs;
-=======
->>>>>>> 46a50b56
   std::string workload_file;
   desc.add_options()("help", "Print help message");
   desc.add_options()("cleanup,c", "Empty the directories first.");
-  desc.add_options()("enable_fast_process", "Enable fast processing method.");
   desc.add_options()("max_background_jobs",
                      po::value<size_t>(&max_background_jobs)->default_value(1),
                      "max_background_jobs");
@@ -382,10 +378,9 @@
   desc.add_options()("num_threads",
                      po::value<size_t>(&num_threads)->default_value(1),
                      "The number of threads to execute the trace\n");
-<<<<<<< HEAD
-=======
-  desc.add_options()("enable_fast_process", "Enable fast process including ignoring kNotFound and pushing operations in one channel.");
->>>>>>> 46a50b56
+  desc.add_options()("enable_fast_process",
+                     "Enable fast process including ignoring kNotFound and "
+                     "pushing operations in one channel.");
   desc.add_options()("enable_fast_generator", "Enable fast generator");
   desc.add_options()("workload_file", po::value<std::string>(&workload_file)->default_value(""), "Workload file used in built-in generator");
   po::variables_map vm;
