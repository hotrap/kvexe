#include <iostream>
#include <filesystem>
#include <fstream>
#include <random>
#include <set>
#include <thread>
#include <chrono>
#include <queue>
#include <atomic>

#include "rocksdb/db.h"
#include "rcu_vector_bp.hpp"

#include "viscnts.h"

#ifndef crash_if
#define crash_if(cond, msg) do { \
	if (cond) { \
		fprintf(stderr, "crash_if: %s:%u: %s: Crashes due to %s: %s", \
			__FILE__, __LINE__, __func__, #cond, msg); \
		abort(); \
	} \
} while (0)
#endif

std::vector<rocksdb::DbPath>
decode_db_paths(std::string db_paths) {
	std::istringstream in(db_paths);
	std::vector<rocksdb::DbPath> ret;
	crash_if(in.get() != '{', "Invalid db_paths");
	char c = static_cast<char>(in.get());
	if (c == '}')
		return ret;
	crash_if(c != '{', "Invalid db_paths");
	while (1) {
		std::string path;
		size_t size;
		if (in.peek() == '"') {
			in >> std::quoted(path);
			crash_if(in.get() != ',', "Invalid db_paths");
		} else {
			while ((c = static_cast<char>(in.get())) != ',')
				path.push_back(c);
		}
		in >> size;
		ret.emplace_back(std::move(path), size);
		crash_if(in.get() != '}', "Invalid db_paths");
		c = static_cast<char>(in.get());
		if (c != ',')
			break;
		crash_if(in.get() != '{', "Invalid db_paths");
	}
	crash_if(c != '}', "Invalid db_paths");
	return ret;
}

int MaxBytesMultiplerAdditional(const rocksdb::Options& options, int level) {
	if (level >= static_cast<int>(options.max_bytes_for_level_multiplier_additional.size())) {
		return 1;
	}
	return options.max_bytes_for_level_multiplier_additional[level];
}

// Return the first level in the last path
int predict_level_assignment(const rocksdb::Options& options) {
	uint32_t p = 0;
	int level = 0;
	assert(!options.db_paths.empty());

	std::cerr << "Predicted level assignment:\n";

	// size remaining in the most recent path
	uint64_t current_path_size = options.db_paths[0].target_size;

	uint64_t level_size;
	int cur_level = 0;

	// max_bytes_for_level_base denotes L1 size.
	// We estimate L0 size to be the same as L1.
	level_size = options.max_bytes_for_level_base;

	// Last path is the fallback
	while (p < options.db_paths.size() - 1) {
		if (current_path_size < level_size) {
			p++;
			current_path_size = options.db_paths[p].target_size;
			continue;
		}
		if (cur_level == level) {
			// Does desired level fit in this path?
			std::cerr << level << ' ' << options.db_paths[p].path << ' ' <<
				level_size << std::endl;
			++level;
		}
		current_path_size -= level_size;
		if (cur_level > 0) {
			if (options.level_compaction_dynamic_level_bytes) {
				// Currently, level_compaction_dynamic_level_bytes is ignored when
				// multiple db paths are specified. https://github.com/facebook/
				// rocksdb/blob/main/db/column_family.cc.
				// Still, adding this check to avoid accidentally using
				// max_bytes_for_level_multiplier_additional
				level_size = static_cast<uint64_t>(
					static_cast<double>(level_size) *
						options.max_bytes_for_level_multiplier);
			} else {
				level_size = static_cast<uint64_t>(
					static_cast<double>(level_size) *
						options.max_bytes_for_level_multiplier *
						MaxBytesMultiplerAdditional(options, cur_level));
			}
		}
		cur_level++;
	}
	std::cerr << level << "+ " << options.db_paths[p].path << ' ' << level_size << std::endl;
	return level;
}

void empty_directory(std::string dir_path) {
	for (auto& path : std::filesystem::directory_iterator(dir_path)) {
		std::filesystem::remove_all(path);
	}
}

bool is_empty_directory(std::string dir_path) {
	auto it = std::filesystem::directory_iterator(dir_path);
	return it == std::filesystem::end(it);
}

int work_plain(rocksdb::DB *db, std::istream& in, std::ostream& ans_out) {
	while (1) {
		std::string op;
		in >> op;
		if (!in) {
			break;
		}
		if (op == "INSERT") {
			std::string key, value;
			in >> key >> value;
			rocksdb::Slice key_slice(key);
			rocksdb::Slice value_slice(value);
			auto s = db->Put(rocksdb::WriteOptions(), key_slice, value_slice);
			if (!s.ok()) {
				std::cerr << "INSERT failed with error: " << s.ToString() << std::endl;
				return -1;
			}
		} else if (op == "READ") {
			std::string key;
			in >> key;
			rocksdb::Slice key_slice(key);
			std::string value;
			auto s = db->Get(rocksdb::ReadOptions(), key_slice, &value);
			if (!s.ok()) {
				std::cerr << "GET failed with error: " << s.ToString() << std::endl;
				return -1;
			}
			ans_out << value << '\n';
		} else if (op == "UPDATE") {
			std::cerr << "UPDATE in plain format is not supported\n";
			return -1;
		} else {
			std::cerr << "Ignore line: " << op;
			std::getline(in, op); // Skip the rest of the line
			std::cerr << op << std::endl;
		}
	}
	return 0;
}

void handle_table_name(std::istream& in) {
	std::string table;
	in >> table;
	crash_if(table != "usertable", "Column families not supported yet.");
}

std::vector<std::pair<std::vector<char>, std::vector<char> > >
read_field_values(std::istream& in) {
	std::vector<std::pair<std::vector<char>, std::vector<char> > > ret;
	char c;
	do {
		c = static_cast<char>(in.get());
	} while (isspace(c));
	crash_if(c != '[', "Invalid KV trace!");
	crash_if(in.get() != ' ', "Invalid KV trace!");
	while (in.peek() != ']') {
		constexpr size_t vallen = 100;
		std::vector<char> field;
		std::vector<char> value(vallen);
		while ((c = static_cast<char>(in.get())) != '=') {
			field.push_back(c);
		}
		crash_if(!in.read(value.data(), vallen), "Invalid KV trace!");
		crash_if(in.get() != ' ', "Invalid KV trace!");
		ret.emplace_back(std::move(field), std::move(value));
	}
	in.get(); // ]
	return ret;
}

template <typename T>
void serialize_field_values(std::ostream& out, const T& fvs) {
	for (const auto& fv : fvs) {
		size_t len = fv.first.size();
		out.write((char *)&len, sizeof(len));
		out.write(fv.first.data(), len);
		len = fv.second.size();
		out.write((char *)&len, sizeof(len));
		out.write(fv.second.data(), len);
	}
}

std::set<std::string> read_fields(std::istream& in) {
	char c;
	do {
		c = static_cast<char>(in.get());
	} while (isspace(c));
	crash_if(c != '[', "Invalid KV trace!");
	std::string s;
	std::getline(in, s);
	crash_if(s != " <all fields>]",
		"Reading specific fields is not supported yet.");
	return std::set<std::string>();
}

std::vector<char> read_len_bytes(std::istream& in) {
	size_t len;
	if (!in.read((char *)&len, sizeof(len))) {
		return std::vector<char>();
	}
	std::vector<char> bytes(len);
	crash_if(!in.read(bytes.data(), len), "Invalid KV trace!");
	return bytes;
}

std::map<std::vector<char>, std::vector<char> >
deserialize_values(std::istream& in,
		const std::set<std::string>& fields) {
	crash_if(!fields.empty(), "Getting specific fields is not supported yet.");
	std::map<std::vector<char>, std::vector<char> > result;
	while (1) {
		auto field = read_len_bytes(in);
		if (!in) {
			break;
		}
		auto value = read_len_bytes(in);
		crash_if(!in, "Invalid KV trace!");
		crash_if(result.insert(std::make_pair(field, value)).second == false,
			"Duplicate field!");
	}
	return result;
}

int work_ycsb(rocksdb::DB *db, std::istream& in, std::ostream& ans_out) {
	while (1) {
		std::string op;
		in >> op;
		if (!in) {
			break;
		}
		if (op == "INSERT") {
			handle_table_name(in);
			std::string key;
			in >> key;
			rocksdb::Slice key_slice(key);
			std::ostringstream value_out;
			serialize_field_values(value_out, read_field_values(in));
			// TODO: Avoid the copy
			std::string value = value_out.str();
			auto value_slice =
				rocksdb::Slice(value.c_str(), value.size());
			auto s = db->Put(rocksdb::WriteOptions(), key_slice, value_slice);
			if (!s.ok()) {
				std::cerr << "INSERT failed with error: " << s.ToString() << std::endl;
				return -1;
			}
		} else if (op == "READ") {
			handle_table_name(in);
			std::string key;
			in >> key;
			rocksdb::Slice key_slice(key);
			auto fields = read_fields(in);
			std::string value;
			auto s = db->Get(rocksdb::ReadOptions(), key_slice, &value);
			if (!s.ok()) {
				std::cerr << "GET failed with error: " << s.ToString() << std::endl;
				return -1;
			}
			std::istringstream value_in(value);
			auto result = deserialize_values(value_in, fields);
			ans_out << "[ ";
			for (const auto& field_value : result) {
				ans_out.write(field_value.first.data(),
					static_cast<std::streamsize>(field_value.first.size()));
				ans_out << ' ';
				ans_out.write(field_value.second.data(),
					static_cast<std::streamsize>(field_value.second.size()));
				ans_out << ' ';
			}
			ans_out << "]\n";
		} else if (op == "UPDATE") {
			handle_table_name(in);
			std::string key;
			in >> key;
			rocksdb::Slice key_slice(key);
			auto updates = read_field_values(in);
			std::string value;
			auto s = db->Get(rocksdb::ReadOptions(), key_slice, &value);
			if (!s.ok()) {
				std::cerr << "GET failed with error: " << s.ToString() << std::endl;
				return -1;
			}
			std::istringstream value_in(value);
			auto values = deserialize_values(value_in, std::set<std::string>());
			for (const auto& update : updates) {
				values[update.first] = update.second;
			}
			std::ostringstream value_out;
			serialize_field_values(value_out, values);
			value = value_out.str();
			auto value_slice =
				rocksdb::Slice(value.c_str(), value.size());
			s = db->Put(rocksdb::WriteOptions(), key_slice, value_slice);
			if (!s.ok()) {
				std::cerr << "UPDATE failed with error: " << s.ToString() << std::endl;
				return -1;
			}
		}
		else {
			std::cerr << "Ignore line: " << op;
			std::getline(in, op); // Skip the rest of the line
			std::cerr << op << std::endl;
		}
	}
	return 0;
}

class RouterVisCnts : public rocksdb::CompactionRouter {
public:
	RouterVisCnts(const rocksdb::Comparator *ucmp, int target_level,
			const char *dir, double weight_sum_max, bool create_if_missing)
		:	ucmp_(ucmp),
			dir_(dir),
			create_if_missing_(create_if_missing),
			tier0_last_level_(target_level),
			weight_sum_max_(weight_sum_max),
			notify_weight_change_(2),
			new_iter_cnt_(0),
			hot_taken_(0) {}
	~RouterVisCnts() {
		size_t size = vcs_.size_locked();
		for (size_t i = 0; i < size; ++i) {
			delete vcs_.ref_locked(i);
		}
		size = accessed_.size_locked();
		for (size_t i = 0; i < size; ++i) {
			delete accessed_.ref_locked(i);
		}
	}
	size_t Tier(int level) override {
		if (level <= tier0_last_level_) {
			return 0;
		} else {
			return 1;
		}
	}
	void AddHotness(size_t tier, const rocksdb::Slice& key, size_t vlen,
			double weight) override {
		add(add_hotness_cnts_, tier, (size_t)1);
		addHotness(tier, key, vlen, weight);
	}
	void Access(int level, const rocksdb::Slice& key, size_t vlen)
			override {
		if (level < tier0_last_level_)
			return;
		add(accessed_, (size_t)level, (size_t)1);

		size_t tier = Tier(level);
		if (vcs_.size() <= (size_t)tier) {
			vcs_.lock();
			while (vcs_.size_locked() <= (size_t)tier) {
				std::filesystem::path dir(dir_);
				auto path = dir / std::to_string(vcs_.size_locked());
				vcs_.push_back_locked(
					new VisCnts(ucmp_, path.c_str(), create_if_missing_,
						&notify_weight_change_));
			}
			vcs_.unlock();
		}
		addHotness(tier, key, vlen, 1);
	}
	void *NewIter(size_t tier) override {
		if (vcs_.size() <= tier)
			return NULL;
		new_iter_cnt_.fetch_add(1, std::memory_order_relaxed);
		VisCnts* vc = vcs_.read_copy(tier);
		return new VisCnts::Iter(vc);
	}
	// The returned pointer will stay valid until the next call to Seek or
	// NextHot with this iterator
	const rocksdb::HotRecInfo *Seek(void *iter, const rocksdb::Slice& key)
			override {
		if (iter == NULL)
			return NULL;
		auto it = (VisCnts::Iter*)iter;
		return it->Seek(key);
	}
	const rocksdb::HotRecInfo *NextHot(void *iter) override {
		if (iter == NULL)
			return NULL;
		auto it = (VisCnts::Iter*)iter;
		const rocksdb::HotRecInfo *ret = it->Next();
		if (ret) {
			hot_taken_.fetch_add(1, std::memory_order_relaxed);
		}
		return ret;
	}
	void DelIter(void *iter) override {
		if (iter == NULL)
			return;
		delete (VisCnts::Iter*)iter;
	}
	void DelRange(size_t tier, const rocksdb::Slice& smallest,
			const rocksdb::Slice& largest) override {
		if (vcs_.size() <= tier)
			return;
		vcs_.read_copy(tier)->RangeDel(smallest, largest);
	}
	size_t RangeHotSize(size_t tier, const rocksdb::Slice& smallest,
			const rocksdb::Slice& largest) override {
		if (vcs_.size() <= tier)
			return 0;
		return vcs_.read_copy(tier)->RangeHotSize(smallest, largest);
	}
	const char *Name() const override {
		return "RouterVisCnts";
	}
	std::vector<size_t> accessed() {
		size_t size = accessed_.size();
		std::vector<size_t> ret(size);
		for (size_t i = 0; i < size; ++i) {
			auto val = accessed_.read_copy(i);
			ret[i] = val->load(std::memory_order_relaxed);
		}
		return ret;
	}
	size_t new_iter_cnt() {
		return new_iter_cnt_.load(std::memory_order_relaxed);
	}
	size_t hot_taken() {
		return hot_taken_.load(std::memory_order_relaxed);
	}
	std::vector<size_t> add_hotness_cnts() {
		size_t size = add_hotness_cnts_.size();
		std::vector<size_t> ret(size);
		for (size_t i = 0; i < size; ++i) {
			auto val = add_hotness_cnts_.read_copy(i);
			ret[i] = val->load(std::memory_order_relaxed);
		}
		return ret;
	}
	std::string sprint_viscnts() {
		std::stringstream out;
		size_t size = vcs_.size();
		out << "[";
		for (size_t i = 0; i < size; ++i) {
			void *iter = NewIter(i);
			if (iter == NULL)
				continue;
			out << "{" << "\"level\": " << i << ", \"hot\": [";
			auto it = (VisCnts::Iter*)iter;
			it->SeekToFirst();
			while (1) {
				auto info = it->Next();
				if (info == NULL)
					break;
				out << "{\"key\": \"" << info->slice.ToString() << '"' <<
					", \"count\": " << info->count <<
					", \"vlen\": " << info->vlen << "},";
			}
			DelIter(iter);
			out << "]},";
		}
		out << "]";
		return out.str();
	}
private:
	template <typename T>
	void prepare(rcu_vector_bp<std::atomic<T> *>& v, size_t i) {
		if (v.size() <= i) {
			v.lock();
			while (v.size_locked() <= i) {
				v.push_back_locked(new std::atomic<T>(0));
			}
			v.unlock();
		}
	}
	template <typename T>
	void add(rcu_vector_bp<std::atomic<T> *>& v, size_t i, T val) {
		prepare(v, i);
		v.read_copy(i)->fetch_add(val, std::memory_order_relaxed);
	}
	double weightSum() {
		double sum = 0;
		vcs_.read_lock();
		for (size_t i = 0; i < vcs_.size_locked(); ++i) {
			sum += vcs_.ref_locked(i)->WeightSum();
		}
		vcs_.read_unlock();
		return sum;
	}
	void decayAll() {
		size_t size = vcs_.size();
		for (size_t i = 0; i < size; ++i) {
			vcs_.read_copy(i)->Decay();
		}
	}
	void updateWeightSum() {
		double sum = weightSum();
		if (sum >= weight_sum_max_) {
			std::cout << "Decay: " << sum << std::endl;
			decayAll();
		}
	}
	void addHotness(size_t tier, const rocksdb::Slice& key, size_t vlen,
			double weight) {
		VisCnts* vc = vcs_.read_copy(tier);
		vc->Access(key, vlen, weight);
		std::tuple<> v;
		auto status = notify_weight_change_.try_pop(v);
		if (boost::fibers::channel_op_status::success == status) {
			updateWeightSum();
		}
	}

	rcu_vector_bp<VisCnts*> vcs_;
	static_assert(!decltype(vcs_)::need_register_thread());
	static_assert(!decltype(vcs_)::need_unregister_thread());
	const rocksdb::Comparator *ucmp_;
	const char *dir_;
	bool create_if_missing_;
	int tier0_last_level_;
	double weight_sum_max_;
	boost::fibers::buffered_channel<std::tuple<>> notify_weight_change_;

	rcu_vector_bp<std::atomic<size_t> *> accessed_;
	static_assert(!decltype(accessed_)::need_register_thread());
	static_assert(!decltype(accessed_)::need_unregister_thread());
	std::atomic<size_t> new_iter_cnt_;
	std::atomic<size_t> hot_taken_;
	rcu_vector_bp<std::atomic<size_t> *> add_hotness_cnts_;
};

bool has_background_work(rocksdb::DB *db) {
	uint64_t flush_pending;
	uint64_t compaction_pending;
	uint64_t flush_running;
	uint64_t compaction_running;
	bool ok =
		db->GetIntProperty(
			rocksdb::Slice("rocksdb.mem-table-flush-pending"), &flush_pending);
	// assert(ok);
	crash_if(!ok, "");
	ok = db->GetIntProperty(
			rocksdb::Slice("rocksdb.compaction-pending"), &compaction_pending);
	// assert(ok);
	crash_if(!ok, "");
	ok = db->GetIntProperty(
			rocksdb::Slice("rocksdb.num-running-flushes"), &flush_running);
	// assert(ok);
	crash_if(!ok, "");
	ok = db->GetIntProperty(
			rocksdb::Slice("rocksdb.num-running-compactions"),
			&compaction_running);
	// assert(ok);
	crash_if(!ok, "");
	return flush_pending || compaction_pending || flush_running ||
		compaction_running;
}

void wait_for_background_work(rocksdb::DB *db) {
	while (1) {
		if (has_background_work(db)) {
			std::this_thread::sleep_for(std::chrono::seconds(1));
			continue;
		}
		// The properties are not get atomically. Test for more 20 times more.
		int i;
		for (i = 0; i < 20; ++i) {
			std::this_thread::sleep_for(std::chrono::milliseconds(100));
			if (has_background_work(db)) {
				break;
			}
		}
		if (i == 20) {
<<<<<<< HEAD
			// std::cout << "There is no background work detected for more than 2 seconds. Exiting...\n";
=======
			// std::cerr << "There is no background work detected for more than 2 seconds. Exiting...\n";
>>>>>>> 86be3c5e
			break;
		}
	}
}

template <typename T>
void print_vector(const std::vector<T>& v) {
	std::cout << "{";
	for (size_t i = 0; i < v.size(); ++i) {
		std::cout << i << ':' << v[i] << ',';
	}
	std::cout << "}";
}

int main(int argc, char **argv) {
<<<<<<< HEAD
	if (argc != 10) {
		std::cout << argc << std::endl;
		std::cout << "Usage:\n";
		std::cout << "Arg 1: Whether to empty the directories.\n";
		std::cout << "\t1: Empty the directories first.\n";
		std::cout << "\t0: Leave the directories as they are.\n";
		std::cout << "Arg 2: Method to pick SST to compact"
			" (rocksdb::CompactionPri)\n";
		std::cout << "Arg 3: Delta in bytes\n";
		std::cout << "Arg 4: Use O_DIRECT for user and compaction reads?\n";
		std::cout << "\t1: Yes\n";
		std::cout << "\t0: No\n";
		std::cout << "Arg 5: Path to database\n";
		std::cout << "Arg 6: db_paths, for example: "
			"\"{{/tmp/sd,100000000},{/tmp/cd,1000000000}}\"\n";
		std::cout << "Arg 7: Path to KV operation trace file\n";
		std::cout << "Arg 8: Path to save output\n";
		std::cout << "Arg 9: Path to VisCnts\n";
=======
	if (argc != 6) {
		std::cerr << argc << std::endl;
		std::cerr << "Usage:\n";
		std::cerr << "Arg 1: Trace format: plain/ycsb\n";
		std::cerr << "Arg 2: Whether to empty the directories.\n";
		std::cerr << "\t1: Empty the directories first.\n";
		std::cerr << "\t0: Leave the directories as they are.\n";
		std::cerr << "Arg 3: Use O_DIRECT for user and compaction reads?\n";
		std::cerr << "\t1: Yes\n";
		std::cerr << "\t0: No\n";
		std::cerr << "Arg 4: Path to database\n";
		std::cerr << "Arg 5: db_paths, for example: "
			"\"{{/tmp/sd,100000000},{/tmp/cd,1000000000}}\"\n";
>>>>>>> 86be3c5e
		return -1;
	}
	rocksdb::Options options;

<<<<<<< HEAD
	bool empty_directories_first = (argv[1][0] == '1');

	char compaction_pri = argv[2][0];
	crash_if(argv[2][1] != 0);
	crash_if(compaction_pri < '0');
	compaction_pri -= '0';

	double delta = atof(argv[3]);
	options.use_direct_reads = (argv[4][0] == '1');
	std::string db_path = std::string(argv[5]);
	std::string db_paths(argv[6]);
	std::string kvops_path = std::string(argv[7]);
	std::string ans_out_path = std::string(argv[8]);
	const char *viscnts_path = argv[9];
=======
	std::string format(argv[1]);
	bool empty_directories_first = (argv[2][0] == '1');
	options.use_direct_reads = (argv[3][0] == '1');
	std::string db_path = std::string(argv[4]);
	std::string db_paths(argv[5]);
>>>>>>> 86be3c5e

	options.db_paths = decode_db_paths(db_paths);
	options.compaction_pri =
		static_cast<rocksdb::CompactionPri>(compaction_pri);

	if (empty_directories_first) {
		std::cerr << "Emptying directories\n";
		empty_directory(db_path);
		for (auto path : options.db_paths) {
			empty_directory(path.path);
		}
		empty_directory(viscnts_path);
	}

	int first_cd_level = predict_level_assignment(options);

	// options.compaction_router = new RouterTrivial;
	// options.compaction_router = new RouterProb(0.5, 233);
	auto router =
		new RouterVisCnts(options.comparator, first_cd_level - 1, viscnts_path,
			delta, true);
	options.compaction_router = router;

	rocksdb::DB *db;
	auto s = rocksdb::DB::Open(options, db_path, &db);
	if (!s.ok()) {
		std::cerr << "Creating database\n";
		options.create_if_missing = true;
		s = rocksdb::DB::Open(options, db_path, &db);
		if (!s.ok()) {
			std::cerr << s.ToString() << std::endl;
			return -1;
		}
	}

	int ret;
	auto start = std::chrono::steady_clock::now();
	if (format == "plain") {
		ret = work_plain(db, std::cin, std::cout);
	} else if (format == "ycsb") {
		ret = work_ycsb(db, std::cin, std::cout);
	} else {
		std::cerr << "Unrecognized format: " << format << std::endl;
		ret = -1;
	}
	auto end = std::chrono::steady_clock::now();
	std::cerr << (double)std::chrono::duration_cast<std::chrono::nanoseconds>(
			end - start).count() / 1e9 << " second(s) for work\n";

	start = std::chrono::steady_clock::now();
	wait_for_background_work(db);
	end = std::chrono::steady_clock::now();
	std::cerr << (double)std::chrono::duration_cast<std::chrono::nanoseconds>(
			end - start).count() / 1e9 <<
		" second(s) waiting for background work\n";

	auto accessed = router->accessed();
	std::cout << "Accessed: ";
	print_vector(accessed);
	std::cout << std::endl;

	std::cout << "Hot taken: " << router->hot_taken() << std::endl;
	std::cout << "New iterator count: " << router->new_iter_cnt() << std::endl;

	auto add_hotness_cnts = router->add_hotness_cnts();
	std::cout << "Add hotness counts: ";
	print_vector(add_hotness_cnts);
	std::cout << std::endl;

	std::ofstream viscnts_out("viscnts.json");
	viscnts_out << router->sprint_viscnts() << std::endl;

	delete db;
	delete router;

	return ret;
}<|MERGE_RESOLUTION|>--- conflicted
+++ resolved
@@ -592,11 +592,7 @@
 			}
 		}
 		if (i == 20) {
-<<<<<<< HEAD
-			// std::cout << "There is no background work detected for more than 2 seconds. Exiting...\n";
-=======
 			// std::cerr << "There is no background work detected for more than 2 seconds. Exiting...\n";
->>>>>>> 86be3c5e
 			break;
 		}
 	}
@@ -612,66 +608,40 @@
 }
 
 int main(int argc, char **argv) {
-<<<<<<< HEAD
-	if (argc != 10) {
+	if (argc != 9) {
 		std::cout << argc << std::endl;
 		std::cout << "Usage:\n";
-		std::cout << "Arg 1: Whether to empty the directories.\n";
+		std::cerr << "Arg 1: Trace format: plain/ycsb\n";
+		std::cout << "Arg 2: Whether to empty the directories.\n";
 		std::cout << "\t1: Empty the directories first.\n";
 		std::cout << "\t0: Leave the directories as they are.\n";
-		std::cout << "Arg 2: Method to pick SST to compact"
+		std::cout << "Arg 3: Method to pick SST to compact"
 			" (rocksdb::CompactionPri)\n";
-		std::cout << "Arg 3: Delta in bytes\n";
-		std::cout << "Arg 4: Use O_DIRECT for user and compaction reads?\n";
+		std::cout << "Arg 4: Delta in bytes\n";
+		std::cout << "Arg 5: Use O_DIRECT for user and compaction reads?\n";
 		std::cout << "\t1: Yes\n";
 		std::cout << "\t0: No\n";
-		std::cout << "Arg 5: Path to database\n";
-		std::cout << "Arg 6: db_paths, for example: "
+		std::cout << "Arg 6: Path to database\n";
+		std::cout << "Arg 7: db_paths, for example: "
 			"\"{{/tmp/sd,100000000},{/tmp/cd,1000000000}}\"\n";
-		std::cout << "Arg 7: Path to KV operation trace file\n";
-		std::cout << "Arg 8: Path to save output\n";
-		std::cout << "Arg 9: Path to VisCnts\n";
-=======
-	if (argc != 6) {
-		std::cerr << argc << std::endl;
-		std::cerr << "Usage:\n";
-		std::cerr << "Arg 1: Trace format: plain/ycsb\n";
-		std::cerr << "Arg 2: Whether to empty the directories.\n";
-		std::cerr << "\t1: Empty the directories first.\n";
-		std::cerr << "\t0: Leave the directories as they are.\n";
-		std::cerr << "Arg 3: Use O_DIRECT for user and compaction reads?\n";
-		std::cerr << "\t1: Yes\n";
-		std::cerr << "\t0: No\n";
-		std::cerr << "Arg 4: Path to database\n";
-		std::cerr << "Arg 5: db_paths, for example: "
-			"\"{{/tmp/sd,100000000},{/tmp/cd,1000000000}}\"\n";
->>>>>>> 86be3c5e
+		std::cout << "Arg 8: Path to VisCnts\n";
 		return -1;
 	}
 	rocksdb::Options options;
 
-<<<<<<< HEAD
-	bool empty_directories_first = (argv[1][0] == '1');
-
-	char compaction_pri = argv[2][0];
-	crash_if(argv[2][1] != 0);
+	std::string format(argv[1]);
+	bool empty_directories_first = (argv[2][0] == '1');
+
+	char compaction_pri = argv[3][0];
+	crash_if(argv[3][1] != 0);
 	crash_if(compaction_pri < '0');
 	compaction_pri -= '0';
 
-	double delta = atof(argv[3]);
-	options.use_direct_reads = (argv[4][0] == '1');
-	std::string db_path = std::string(argv[5]);
-	std::string db_paths(argv[6]);
-	std::string kvops_path = std::string(argv[7]);
-	std::string ans_out_path = std::string(argv[8]);
-	const char *viscnts_path = argv[9];
-=======
-	std::string format(argv[1]);
-	bool empty_directories_first = (argv[2][0] == '1');
-	options.use_direct_reads = (argv[3][0] == '1');
-	std::string db_path = std::string(argv[4]);
-	std::string db_paths(argv[5]);
->>>>>>> 86be3c5e
+	double delta = atof(argv[4]);
+	options.use_direct_reads = (argv[5][0] == '1');
+	std::string db_path = std::string(argv[6]);
+	std::string db_paths(argv[7]);
+	const char *viscnts_path = argv[8];
 
 	options.db_paths = decode_db_paths(db_paths);
 	options.compaction_pri =
