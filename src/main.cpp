--- conflicted
+++ resolved
@@ -1460,14 +1460,9 @@
   std::ofstream not_promoted_bytes_out(db_path / "not-promoted-bytes");
   not_promoted_bytes_out << "Timestamp(ns) not-hot has-newer-version\n";
 
-<<<<<<< HEAD
-  std::ofstream num_accesses_out(db_path / "num-accesses");
-
   std::ofstream num_scans_out(db_path / "num-scans");
   num_scans_out << "Timestamp(ns) Total FD\n";
 
-=======
->>>>>>> 9f74dcc4
   // Stats of RALT
   std::ofstream num_accesses_out;
   std::ofstream ralt_io_out;
@@ -1595,21 +1590,6 @@
       }
       num_accesses_out << std::endl;
 
-<<<<<<< HEAD
-    uint64_t scan_hit_t0 = stats->getTickerCount(rocksdb::SCAN_HIT_T0);
-    uint64_t scan_hit_t1 = stats->getTickerCount(rocksdb::SCAN_HIT_T1);
-    num_scans_out << timestamp << ' ' << scan_hit_t0 + scan_hit_t1 << ' '
-                  << scan_hit_t0 << std::endl;
-
-    uint64_t ralt_read;
-    rusty_assert(
-        ralt.GetIntProperty(ralt::RALT::Properties::kReadBytes, &ralt_read));
-    uint64_t ralt_write;
-    rusty_assert(
-        ralt.GetIntProperty(ralt::RALT::Properties::kWriteBytes, &ralt_write));
-    ralt_io_out << timestamp << ' ' << ralt_read << ' ' << ralt_write
-                << std::endl;
-=======
       uint64_t ralt_read;
       rusty_assert(
           ralt->GetIntProperty(ralt::RALT::Properties::kReadBytes, &ralt_read));
@@ -1618,7 +1598,6 @@
                                         &ralt_write));
       ralt_io_out << timestamp << ' ' << ralt_read << ' ' << ralt_write
                   << std::endl;
->>>>>>> 9f74dcc4
 
       ralt_sizes << timestamp << ' ' << ralt->GetRealPhySize() << ' '
                  << ralt->GetRealHotSetSize() << std::endl;
@@ -1626,6 +1605,11 @@
       vc_param_out << timestamp << ' ' << ralt->GetHotSetSizeLimit() << ' '
                    << ralt->GetPhySizeLimit() << std::endl;
     }
+
+    uint64_t scan_hit_t0 = stats->getTickerCount(rocksdb::SCAN_HIT_T0);
+    uint64_t scan_hit_t1 = stats->getTickerCount(rocksdb::SCAN_HIT_T1);
+    num_scans_out << timestamp << ' ' << scan_hit_t0 + scan_hit_t1 << ' '
+                  << scan_hit_t0 << std::endl;
 
     auto sleep_time =
         next_begin.checked_duration_since(rusty::time::Instant::now());
